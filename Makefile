--- conflicted
+++ resolved
@@ -828,16 +828,11 @@
 else
 DEBUG_CFLAGS	+= -g
 endif
-<<<<<<< HEAD
-
-KBUILD_AFLAGS	+= -Wa,-gdwarf-2
-
-=======
+
 ifneq ($(LLVM_IAS),1)
 KBUILD_AFLAGS	+= -Wa,-gdwarf-2
 endif
-endif
->>>>>>> 8695d54b
+
 ifdef CONFIG_DEBUG_INFO_DWARF4
 DEBUG_CFLAGS	+= -gdwarf-4
 endif
