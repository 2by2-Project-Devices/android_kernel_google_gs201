--- conflicted
+++ resolved
@@ -18,11 +18,8 @@
  * Foundation, Inc., 51 Franklin St, Fifth Floor, Boston, MA  02110-1301  USA
  */
 
-<<<<<<< HEAD
-=======
 #include <linux/mfd/tmio.h>
 #include <linux/mmc/host.h>
->>>>>>> f3031ff3
 #include <linux/pinctrl/machine.h>
 #include <linux/platform_device.h>
 #include <linux/regulator/fixed.h>
@@ -59,8 +56,6 @@
 	DEFINE_RES_IRQ(irq_pin(0)), /* IRQ 0 */
 };
 
-<<<<<<< HEAD
-=======
 /* SDHI */
 static struct sh_mobile_sdhi_info sdhi0_info = {
 	.tmio_caps	= MMC_CAP_SD_HIGHSPEED,
@@ -68,24 +63,18 @@
 	.tmio_flags	= TMIO_MMC_HAS_IDLE_WAIT,
 };
 
->>>>>>> f3031ff3
 static const struct pinctrl_map bockw_pinctrl_map[] = {
 	/* SCIF0 */
 	PIN_MAP_MUX_GROUP_DEFAULT("sh-sci.0", "pfc-r8a7778",
 				  "scif0_data_a", "scif0"),
 	PIN_MAP_MUX_GROUP_DEFAULT("sh-sci.0", "pfc-r8a7778",
 				  "scif0_ctrl", "scif0"),
-<<<<<<< HEAD
-};
-
-=======
 	/* SDHI0 */
 	PIN_MAP_MUX_GROUP_DEFAULT("sh_mobile_sdhi.0", "pfc-r8a7778",
 				  "sdhi0", "sdhi0"),
 };
 
 #define FPGA	0x18200000
->>>>>>> f3031ff3
 #define IRQ0MR	0x30
 #define PFC	0xfffc0000
 #define PUPR4	0x110
@@ -101,14 +90,9 @@
 				  ARRAY_SIZE(bockw_pinctrl_map));
 	r8a7778_pinmux_init();
 
-<<<<<<< HEAD
-	fpga = ioremap_nocache(0x18200000, SZ_1M);
-	if (fpga) {
-=======
 	/* for SMSC */
 	base = ioremap_nocache(FPGA, SZ_1M);
 	if (base) {
->>>>>>> f3031ff3
 		/*
 		 * CAUTION
 		 *
