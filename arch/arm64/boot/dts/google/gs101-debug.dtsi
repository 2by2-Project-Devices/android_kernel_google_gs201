// SPDX-License-Identifier: GPL-2.0-only
/*
 * debug device tree source code for gs101 SoC
 *
 * Copyright (C) 2020 Samsung Electronics Co., Ltd.
 *              http://www.samsung.com
 */

#include <dt-bindings/interrupt-controller/gs101.h>
#include "gs101-dpm.dtsi"
#include "gs101-ppmu.dtsi"
/ {
	dss: dss {
		compatible = "google,debug-snapshot";
		freq_names = "LIT", "MID", "BIG", "INT", "MIF", "ISP",
				"DISP", "INTCAM", "TPU", "TNR", "MFC",
				"BO";
		memory-region = <&header>, <&log_kevents>, <&log_bcm>, <&log_s2d>,
				<&log_arrdumpreset>, <&log_arrdumppanic>,
				<&log_slcdump>, <&log_preslcdump>,
				<&log_itmon>;
		panic-action = <GO_DEFAULT_ID>;
	};

	hardlockup-debugger {
		compatible = "google,hardlockup-debug";
		use_multistage_wdt_irq = <798>;
	};

	hardlockup-watchdog {
		compatible = "google,hardlockup-watchdog";
		sampling_time = <4>;
		opportunity_count = <3>;
		panic = <1>;
	};

	dss-built {
		compatible = "google,debug-snapshot-built";
		memory-region = <&header>;
	};

	dss-qdump {
		compatible = "google,debug-snapshot-qdump";
	};

	dss-sfrdump {
		compatible = "google,debug-snapshot-sfrdump";
		/*
		 * -----------<< Example >>-------------------
		 * dump-info {
		 *	#address-cells = <1>;
		 *	#size-cells = <1>;
		 *
		 *	gic-setenable {
		 *		reg = <0x11f01100 0x100>;
		 *	};
		 *	gic-setpend {
		 *		reg = <0x11f01200 0x100>;
		 *	};
		 *	gic-setactive {
		 *		reg = <0x11f01300 0x100>;
		 *	};
		 *};
		 */
	};

	dss-debug-kinfo {
		compatible = "google,debug-snapshot-debug-kinfo";
		memory-region = <&debug_kinfo_reserved>;
	};

	exynos-debug-test {
		compatible = "google,exynos-debug-test";
		ps_hold_control_offset = <0x3e9c>;
		nr_cpu = <0x8>;
		nr_little_cpu = <0x4>;
		nr_mid_cpu = <0x2>;
		nr_big_cpu = <0x2>;
		little_cpu_start = <0x0>;
		mid_cpu_start = <0x4>;
		big_cpu_start = <0x6>;
	};

	keydebug {
		compatible = "keydebug";
		key_down_delay = <6000>;
		keys_down = <116>;
		dbg_fn_delay = <2000>;
	};

	debug-kinfo {
		compatible = "google,debug-kinfo";
		memory-region = <&debug_kinfo_reserved>;
	};

	boot-metrics {
		compatible = "google,boot-metrics";

		reg = <0x0 0x02038000 0x00001000>;
		reg-names = "ns_sram_base";
		offset = <0x880>;
	};

	gs101-itmon {
		compatible = "google,gs101-itmon";
		interrupts =
			<GIC_SPI IRQ_TREX_D_BUS0_debugInterrupt_BUS0
							IRQ_TYPE_LEVEL_HIGH>,
			<GIC_SPI IRQ_TREX_D0_BUS1_debugInterrupt_BUS1
							IRQ_TYPE_LEVEL_HIGH>,
			<GIC_SPI IRQ_TREX_D_BUS2_debugInterrupt_BUS2
							IRQ_TYPE_LEVEL_HIGH>,
			<GIC_SPI IRQ_TREX_D_CORE_debugInterrupt_CORE
							IRQ_TYPE_LEVEL_HIGH>,
			<GIC_SPI IRQ_TREX_P_CORE_debugInterrupt_CORE
							IRQ_TYPE_LEVEL_HIGH>,
			<GIC_SPI IRQ_TREX_P_BUS0_debugInterrupt_BUS0
							IRQ_TYPE_LEVEL_HIGH>,
			<GIC_SPI IRQ_TREX_P_BUS1_debugInterrupt_BUS1
							IRQ_TYPE_LEVEL_HIGH>,
			<GIC_SPI IRQ_TREX_P_BUS2_debugInterrupt_BUS2
							IRQ_TYPE_LEVEL_HIGH>;
		panic_count = <2>;
		err_fatal = <GO_S2D_ID>;
		err_drex_tmout = <GO_S2D_ID>;
		err_ip = <GO_DEFAULT_ID>;
		err_cpu = <GO_S2D_ID>;
		err_unhandled = <GO_PANIC_ID>;
	};

	coresight@25000000 {
		compatible = "google,exynos-coresight";
		dbg_base = <0x25810000>, <0x25910000>, <0x25a10000>, <0x25b10000>,
			   <0x25c10000>, <0x25d10000>, <0x25e10000>, <0x25f10000>;
		cti_base = <0x25820000>, <0x25920000>, <0x25a20000>, <0x25b20000>,
			   <0x25c20000>, <0x25d20000>, <0x25e20000>, <0x25f20000>;
		pmu_base = <0x25830000>, <0x25930000>, <0x25a30000>, <0x25b30000>,
			   <0x25c30000>, <0x25d30000>, <0x25e30000>, <0x25f30000>;
		gpr_base = <0x25001000>;
		dbgack-mask = <0xff00000>;
		halt = <1>;
		retention = <1>;
	};

	ecc-handler {
		compatible = "google,exynos-ecc-handler";
		interrupts = <GIC_SPI IRQ_CPUCL0_ERRIRQ_0_CPUCL0 IRQ_TYPE_LEVEL_HIGH>, /* DSU */
			     <GIC_SPI IRQ_CPUCL0_ERRIRQ_1_CPUCL0 IRQ_TYPE_LEVEL_HIGH>, /* CORE0 */
			     <GIC_SPI IRQ_CPUCL0_ERRIRQ_2_CPUCL0 IRQ_TYPE_LEVEL_HIGH>, /* CORE1 */
			     <GIC_SPI IRQ_CPUCL0_ERRIRQ_3_CPUCL0 IRQ_TYPE_LEVEL_HIGH>, /* CORE2 */
			     <GIC_SPI IRQ_CPUCL0_ERRIRQ_4_CPUCL0 IRQ_TYPE_LEVEL_HIGH>, /* CORE3 */
			     <GIC_SPI IRQ_CPUCL0_ERRIRQ_5_CPUCL0 IRQ_TYPE_LEVEL_HIGH>, /* CORE4 */
			     <GIC_SPI IRQ_CPUCL0_ERRIRQ_6_CPUCL0 IRQ_TYPE_LEVEL_HIGH>, /* CORE5 */
			     <GIC_SPI IRQ_CPUCL0_ERRIRQ_7_CPUCL0 IRQ_TYPE_LEVEL_HIGH>, /* CORE6 */
			     <GIC_SPI IRQ_CPUCL0_ERRIRQ_8_CPUCL0 IRQ_TYPE_LEVEL_HIGH>; /* CORE7 */

		interrupt-names ="DSU, L3 DATA or TAG or Snoop filter RAM",
				"CORE0, L1,L2 DATA or TAG RAM",
				"CORE1, L1,L2 DATA or TAG RAM",
				"CORE2, L1,L2 DATA or TAG RAM",
				"CORE3, L1,L2 DATA or TAG RAM",
				"CORE4, L1,L2 DATA or TAG RAM",
				"CORE5, L1,L2 DATA or TAG RAM",
				"CORE6, L1,L2 DATA or TAG RAM",
				"CORE7, L1,L2 DATA or TAG RAM";
	};

	exynos-etm {
		compatible = "google,exynos-etm";
		cs_base = <0x25000000>;
		boot-start = <0>;
		funnel-num = <3>;
		etf-num = <2>;
		trex-num = <4>;
		/* funnel-port = <(funnel num) (port num)>; */
		etm0 {
			device_type = "etm";
			offset = <0x840000>;
			funnel-port = <0 0>;
		};
		etm1 {
			device_type = "etm";
			offset = <0x940000>;
			funnel-port = <0 1>;
		};
		etm2 {
			device_type = "etm";
			offset = <0xa40000>;
			funnel-port = <1 0>;
		};
		etm3 {
			device_type = "etm";
			offset = <0xb40000>;
			funnel-port = <1 1>;
		};
		etm4 {
			device_type = "etm";
			offset = <0xc40000>;
			funnel-port = <1 2>;
		};
		etm5 {
			device_type = "etm";
			offset = <0xd40000>;
			funnel-port = <1 3>;
		};
		etm6 {
			device_type = "etm";
			offset = <0xe40000>;
			funnel-port = <0 2>;
		};
		etm7 {
			device_type = "etm";
			offset = <0xf40000>;
			funnel-port = <0 3>;
		};
		etf0@4000 {
			device_type = "etf";
			offset = <0x4000>;
			funnel-port = <2 0>;
		};
		etf1@5000 {
			device_type = "etf";
			offset = <0x5000>;
			funnel-port = <2 1>;
		};
		funnel0@7000 {
			device_type = "funnel";
			offset = <0x7000>;
		};
		funnel1@8000 {
			device_type = "funnel";
			offset = <0x8000>;
		};
		funnel2@9000 {
			device_type = "funnel";
			offset = <0x9000>;
		};
		etr@A000 {
			device_type = "etr";
			sfr_base = <0x2500c000 0x100>;
			qch-offset = <0x2c>;
			offset = <0xA000>;
			buf-size = <0x100000>;
		};
		bdu@10000 {
			device_type = "bdu";
			offset = <0x10000>;
			funnel-port = <1 5>;
		};
		bdu_etf@11000 {
			device_type = "bdu_etf";
			offset = <0x11000>;
		};
		trex0 {
			device_type = "trex";
			mux_ctrl = <0x66>;
			dbg_trace_addr = <0x1ea83010>;
			dbg_trace_val = <5>;
		};
		trex1 {
			device_type = "trex";
			mux_ctrl = <0x77>;
			dbg_trace_addr = <0x1f603010>;
			dbg_trace_val = <26>;
		};
		trex2 {
			device_type = "trex";
			mux_ctrl = <0x88>;
			dbg_trace_addr = <0x204e3010>;
			dbg_trace_val = <8>;
		};
		trex3 {
			device_type = "trex";
			mux_ctrl = <0x55>;
			dbg_trace_addr = <0x1e503010>;
			dbg_trace_val = <8>;
		};
	};

	etm0: etm@25840000 {
		compatible = "arm,primecell";
		arm,primecell-periphid = <0x000bb95d>;

		reg = <0 0x25840000 0x1000>;
		cpu = <&cpu0>;

		coresight-name = "coresight-etm0";

		clocks = <&clock ATCLK>;
		clock-names = "apb_pclk";

		arm,coresight-loses-context-with-cpu;

		out-ports {
			port {
				etm0_out_port: endpoint {
					remote-endpoint = <&funnel0_in_port0>;
				};
			};
		};
	};

	etm1: etm@25940000 {
		compatible = "arm,primecell";
		arm,primecell-periphid = <0x000bb95d>;

		reg = <0 0x25940000 0x1000>;
		cpu = <&cpu1>;

		coresight-name = "coresight-etm1";

		clocks = <&clock ATCLK>;
		clock-names = "apb_pclk";

		arm,coresight-loses-context-with-cpu;

		out-ports {
			port {
				etm1_out_port: endpoint {
					remote-endpoint = <&funnel0_in_port1>;
				};
			};
		};
	};

<<<<<<< HEAD

=======
>>>>>>> e570504e
	etm2: etm@25a40000 {
		compatible = "arm,primecell";
		arm,primecell-periphid = <0x000bb95d>;

		reg = <0 0x25a40000 0x1000>;
		cpu = <&cpu2>;

		coresight-name = "coresight-etm2";

		clocks = <&clock ATCLK>;
		clock-names = "apb_pclk";

		arm,coresight-loses-context-with-cpu;

		out-ports {
			port {
				etm2_out_port: endpoint {
					remote-endpoint = <&funnel1_in_port0>;
				};
			};
		};
	};

	etm3: etm@25b40000 {
		compatible = "arm,primecell";
		arm,primecell-periphid = <0x000bb95d>;

		reg = <0 0x25b40000 0x1000>;
		cpu = <&cpu3>;

		coresight-name = "coresight-etm3";

		clocks = <&clock ATCLK>;
		clock-names = "apb_pclk";

		arm,coresight-loses-context-with-cpu;

		out-ports {
			port {
				etm3_out_port: endpoint {
					remote-endpoint = <&funnel1_in_port1>;
				};
			};
		};
	};

	etm4: etm@25c40000 {
		compatible = "arm,primecell";
		arm,primecell-periphid = <0x000bb95d>;

		reg = <0 0x25c40000 0x1000>;
		cpu = <&cpu4>;

		coresight-name = "coresight-etm4";

		clocks = <&clock ATCLK>;
		clock-names = "apb_pclk";

		arm,coresight-loses-context-with-cpu;

		out-ports {
			port {
				etm4_out_port: endpoint {
					remote-endpoint = <&funnel1_in_port2>;
				};
			};
		};
	};

	etm5: etm@25d40000 {
		compatible = "arm,primecell";
		arm,primecell-periphid = <0x000bb95d>;

		reg = <0 0x25d40000 0x1000>;
		cpu = <&cpu5>;

		coresight-name = "coresight-etm5";

		clocks = <&clock ATCLK>;
		clock-names = "apb_pclk";

		arm,coresight-loses-context-with-cpu;

		out-ports {
			port {
				etm5_out_port: endpoint {
					remote-endpoint = <&funnel1_in_port3>;
				};
			};
		};
	};

	etm6: etm@25e40000 {
		compatible = "arm,primecell";
		arm,primecell-periphid = <0x000bb95d>;

		reg = <0 0x25e40000 0x1000>;
		cpu = <&cpu6>;

		coresight-name = "coresight-etm6";

		clocks = <&clock ATCLK>;
		clock-names = "apb_pclk";

		arm,coresight-loses-context-with-cpu;

		out-ports {
			port {
				etm6_out_port: endpoint {
					remote-endpoint = <&funnel0_in_port2>;
				};
			};
		};
	};

	etm7: etm@25f40000 {
		compatible = "arm,primecell";
		arm,primecell-periphid = <0x000bb95d>;

		reg = <0 0x25f40000 0x1000>;
		cpu = <&cpu7>;

		coresight-name = "coresight-etm7";

		clocks = <&clock ATCLK>;
		clock-names = "apb_pclk";

		arm,coresight-loses-context-with-cpu;

		out-ports {
			port {
				etm7_out_port: endpoint {
					remote-endpoint = <&funnel0_in_port3>;
				};
			};
		};
	};

	funnel0: funnel@25007000 {
		compatible = "arm,primecell";
		arm,primecell-periphid = <0x000bb908>;

		reg = <0 0x25007000 0x1000>;
		reg-names = "funnel-base";

		coresight-name = "coresight-funnel0";

		clocks = <&clock ATCLK>;
		clock-names = "apb_pclk";

		out-ports {
			port {
				funnel0_out_port: endpoint {
					remote-endpoint = <&etf0_in_port>;
				};
			};
		};

		in-ports {
			#address-cells = <1>;
			#size-cells = <0>;

			port@0 {
				reg = <0>;
				funnel0_in_port0: endpoint {
					remote-endpoint = <&etm0_out_port>;
				};
			};

			port@1 {
				reg = <1>;
				funnel0_in_port1: endpoint {
					remote-endpoint = <&etm1_out_port>;
				};
			};

			port@2 {
				reg = <2>;
				funnel0_in_port2: endpoint {
					remote-endpoint = <&etm6_out_port>;
				};
			};

			port@3 {
				reg = <3>;
				funnel0_in_port3: endpoint {
					remote-endpoint = <&etm7_out_port>;
				};
			};
		};
	};

	funnel1: funnel@25008000 {
		compatible = "arm,primecell";
		arm,primecell-periphid = <0x000bb908>;

		reg = <0 0x25008000 0x1000>;
		reg-names = "funnel-base";

		coresight-name = "coresight-funnel1";

		clocks = <&clock ATCLK>;
		clock-names = "apb_pclk";

		out-ports {
			port {
				funnel1_out_port: endpoint {
					remote-endpoint = <&etf1_in_port>;
				};
			};
		};

		in-ports {
			#address-cells = <1>;
			#size-cells = <0>;

			port@0 {
				reg = <0>;
				funnel1_in_port0: endpoint {
					remote-endpoint = <&etm2_out_port>;
				};
			};

			port@1 {
				reg = <1>;
				funnel1_in_port1: endpoint {
					remote-endpoint = <&etm3_out_port>;
				};
			};

			port@2 {
				reg = <2>;
				funnel1_in_port2: endpoint {
					remote-endpoint = <&etm4_out_port>;
				};
			};

			port@3 {
				reg = <3>;
				funnel1_in_port3: endpoint {
					remote-endpoint = <&etm5_out_port>;
				};
			};
		};
	};

	funnel2: funnel@25009000 {
		compatible = "arm,primecell";
		arm,primecell-periphid = <0x000bb908>;

		reg = <0 0x25009000 0x1000>;
		reg-names = "funnel-base";

		coresight-name = "coresight-funnel2";

		clocks = <&clock ATCLK>;
		clock-names = "apb_pclk";

		out-ports {
			port {
				funnel2_out_port: endpoint {
					remote-endpoint = <&etr_in_port>;
				};
			};
		};

		in-ports {
			#address-cells = <1>;
			#size-cells = <0>;

			port@0 {
				reg = <0>;
				funnel2_in_port0: endpoint {
					remote-endpoint = <&etf0_out_port>;
				};
			};

			port@1 {
				reg = <1>;
				funnel2_in_port1: endpoint {
					remote-endpoint = <&etf1_out_port>;
				};
			};
		};
	};

	etf0: etf@25004000 {
		compatible = "arm,coresight-tmc", "arm,primecell";
		reg = <0 0x25004000 0x1000>;

		coresight-name = "coresight-etf0";

		clocks = <&clock ATCLK>;
		clock-names = "apb_pclk";

		in-ports {
			port {
				etf0_in_port: endpoint {
					remote-endpoint = <&funnel0_out_port>;
				};
			};
		};

		out-ports {
			port {
				etf0_out_port: endpoint {
					remote-endpoint = <&funnel2_in_port0>;
				};
			};
		};
	};

	etf1: etf@25005000 {
		compatible = "arm,coresight-tmc", "arm,primecell";
		reg = <0 0x25005000 0x1000>;

		coresight-name = "coresight-etf1";

		clocks = <&clock ATCLK>;
		clock-names = "apb_pclk";

		in-ports {
			port {
				etf1_in_port: endpoint {
					remote-endpoint = <&funnel1_out_port>;
				};
			};
		};

		out-ports {
			port {
				etf1_out_port: endpoint {
					remote-endpoint = <&funnel2_in_port1>;
				};
			};
		};
	};

	etr: etr@2500a000 {
		compatible = "arm,coresight-tmc", "arm,primecell";
		reg = <0 0x2500a000 0x1000>;

		coresight-name = "coresight-etr";

		clocks = <&clock ATCLK>;
		clock-names = "apb_pclk";

		in-ports {
			port {
				etr_in_port: endpoint {
					remote-endpoint = <&funnel2_out_port>;
				};
			};
		};
	};

	etr-miu@11090000 {
		compatible = "google,gs101-etr-miu";
		reg = <0x0 0x11090000 0x100>;
		tmc_buf_addr = <0x00000010 0x00000000>;
		tmc_buf_size = <0x80000000>;
	};

	exynos-adv_tracer {
		compatible = "google,exynos-adv-tracer";
		reg = <0x0 0x176c0000 0x1000>;
		reg-names = "mailbox";
		interrupts = <GIC_SPI IRQ_MAILBOX_DBGCORE2AP_ALIVE IRQ_TYPE_LEVEL_HIGH>;
		pmu-dbgcore-config = <0x3080>;
		pmu-dbgcore-status = <0x3084>;
		intr-bitoffset = <0>;
		status = "ok";
	};

	exynos_adv_tracer_s2d {
		compatible = "google,exynos-adv-tracer-s2d";
		plugin-len = <3>;
		plugin-name = "S2D";
		pmu-burnin-ctrl = <0x3cd0>;
		sel-scanmode-bit = <25>;
		dbgsel-sw-bit = <4>;
		blk-list = "AOC", "AOCCORE", "BO", "BOCORE", "BUS0", "BUS1",
			   "BUS2", "CMU", "CORE", "CPUCL0", "CLUSTER0", "CSIS",
			   "DISP", "DNS", "DPU", "EH", "G2D", "G3AA",
			   "G3D", "GPU", "GDC", "GSA", "HSI0", "HSI1",
			   "HSI2", "IPP", "ITP", "MCSC", "MFC", "MIF1",
			   "MIF2", "MIF3", "PDP", "PERIC0", "PERIC1", "TNR",
			   "TPU", "TPUCORE", "SLC0", "SLC1", "SLC2", "SLC3";
		status = "ok";
	};

	sjtag_ap {
		compatible = "google,sjtag";
		ms-per-tick = <5590>;
		ipc-timeout-ms = <450>;
		pubkey = /bits/ 8 <0xef 0x48 0x97 0xa2 0x57 0x8b 0xd1 0x2d 0x3a 0x18 0x7b 0x68
				   0x9f 0xd2 0xe6 0xf8 0x3c 0xf6 0xca 0xa5 0x52 0x9d 0x94 0x75
				   0x69 0xdf 0x98 0xd7 0x6f 0x3e 0xa1 0x0b 0x44 0x4e 0x51 0x1d
				   0xac 0x5a 0x9e 0x0b 0x66 0x9e 0x40 0xfd 0x49 0x50 0x07 0xc0
				   0xc7 0x65 0x76 0x59 0xa6 0xce 0xf6 0x4a 0xb4 0x73 0x9f 0x18
				   0x50 0x01 0xaa 0x7d 0x5e 0x01 0x00 0x00 0x2b 0xeb 0x0b 0xf4
				   0x81 0xf9 0x20 0xb6 0x4c 0xe9 0xc7 0x0e 0x08 0xd7 0x4e 0xd4
				   0xf0 0x4f 0xcd 0xba 0x4b 0x69 0xca 0x15 0x26 0x6e 0x83 0xeb
				   0x13 0x5c 0xd4 0x4d 0x3a 0xa2 0x81 0x9b 0x4c 0x69 0xdf 0x7e
				   0x49 0xc8 0x77 0x0f 0x1c 0x22 0x5d 0x3a 0x33 0xb3 0x2a 0xc7
				   0x2f 0x90 0xf6 0x01 0x56 0x39 0x74 0xf4 0xec 0x82 0xd7 0x14
				   0x02 0x01 0x00 0x00>;
		dbg-domain = <0x80282ff9>;
		access-lvl = <0xc0000cc0 0x0cffffc3>;
		dbg-itvl = <0>;
		gsa-device = <&gsa>;
	};

	sjtag_gsa {
		compatible = "google,sjtag";
		ms-per-tick = <5590>;
		ipc-timeout-ms = <450>;
		pubkey = /bits/ 8 <0x76 0xdb 0x26 0x6b 0x6b 0xe2 0x4e 0x09 0xc8 0xdf 0x0b 0x74
				   0x05 0xa0 0xb5 0x61 0x60 0x29 0x43 0xfa 0x36 0xc5 0x1b 0xc0
				   0xb6 0x25 0x3a 0x2b 0x2d 0x87 0x55 0x89 0x2c 0x05 0x73 0x6f
				   0x20 0x54 0x48 0xff 0x9a 0xcd 0xc5 0x5f 0x0f 0xae 0xd2 0x4c
				   0x2b 0x0b 0x84 0x95 0x16 0x12 0xbf 0x3a 0xe8 0x12 0x9d 0xaa
				   0x3a 0x6b 0xa6 0xec 0x8d 0x00 0x00 0x00 0x29 0xab 0x75 0x37
				   0x51 0x5a 0x4e 0x04 0x7e 0x3e 0x44 0xe9 0x10 0x62 0x45 0x0d
				   0x9a 0xbe 0x50 0xa8 0x85 0x5f 0xc1 0x7d 0x38 0x8a 0xa1 0x99
				   0xee 0xd0 0x35 0xc0 0x07 0x25 0xb0 0x80 0x1b 0x7c 0x18 0xfb
				   0x38 0x59 0xca 0xb1 0x28 0xad 0xe3 0x39 0x95 0xc8 0x6c 0x29
				   0x4e 0x60 0x35 0x19 0x2d 0x3e 0x89 0x49 0x04 0xd6 0xd2 0xa8
				   0x0a 0x01 0x00 0x0>;
		dbg-domain = <0x0000006f>;
		access-lvl = <0x00000000 0x00003cff>;
		dbg-itvl = <0>;
		gsa-device = <&gsa>;
	};
};<|MERGE_RESOLUTION|>--- conflicted
+++ resolved
@@ -323,10 +323,6 @@
 		};
 	};
 
-<<<<<<< HEAD
-
-=======
->>>>>>> e570504e
 	etm2: etm@25a40000 {
 		compatible = "arm,primecell";
 		arm,primecell-periphid = <0x000bb95d>;
