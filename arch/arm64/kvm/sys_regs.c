// SPDX-License-Identifier: GPL-2.0-only
/*
 * Copyright (C) 2012,2013 - ARM Ltd
 * Author: Marc Zyngier <marc.zyngier@arm.com>
 *
 * Derived from arch/arm/kvm/coproc.c:
 * Copyright (C) 2012 - Virtual Open Systems and Columbia University
 * Authors: Rusty Russell <rusty@rustcorp.com.au>
 *          Christoffer Dall <c.dall@virtualopensystems.com>
 */

#include <linux/bsearch.h>
#include <linux/kvm_host.h>
#include <linux/mm.h>
#include <linux/printk.h>
#include <linux/uaccess.h>

#include <asm/cacheflush.h>
#include <asm/cputype.h>
#include <asm/debug-monitors.h>
#include <asm/esr.h>
#include <asm/kvm_arm.h>
#include <asm/kvm_emulate.h>
#include <asm/kvm_hyp.h>
#include <asm/kvm_mmu.h>
#include <asm/perf_event.h>
#include <asm/sysreg.h>

#include <trace/events/kvm.h>

#include "sys_regs.h"

#include "trace.h"

/*
 * All of this file is extremely similar to the ARM coproc.c, but the
 * types are different. My gut feeling is that it should be pretty
 * easy to merge, but that would be an ABI breakage -- again. VFP
 * would also need to be abstracted.
 *
 * For AArch32, we only take care of what is being trapped. Anything
 * that has to do with init and userspace access has to go via the
 * 64bit interface.
 */

#define reg_to_encoding(x)						\
	sys_reg((u32)(x)->Op0, (u32)(x)->Op1,				\
		(u32)(x)->CRn, (u32)(x)->CRm, (u32)(x)->Op2)

static bool read_from_write_only(struct kvm_vcpu *vcpu,
				 struct sys_reg_params *params,
				 const struct sys_reg_desc *r)
{
	WARN_ONCE(1, "Unexpected sys_reg read to write-only register\n");
	print_sys_reg_instr(params);
	kvm_inject_undefined(vcpu);
	return false;
}

static bool write_to_read_only(struct kvm_vcpu *vcpu,
			       struct sys_reg_params *params,
			       const struct sys_reg_desc *r)
{
	WARN_ONCE(1, "Unexpected sys_reg write to read-only register\n");
	print_sys_reg_instr(params);
	kvm_inject_undefined(vcpu);
	return false;
}

<<<<<<< HEAD
static bool __vcpu_read_sys_reg_from_cpu(int reg, u64 *val)
{
	/*
	 * System registers listed in the switch are not saved on every
	 * exit from the guest but are only saved on vcpu_put.
	 *
	 * Note that MPIDR_EL1 for the guest is set by KVM via VMPIDR_EL2 but
	 * should never be listed below, because the guest cannot modify its
	 * own MPIDR_EL1 and MPIDR_EL1 is accessed for VCPU A from VCPU B's
	 * thread when emulating cross-VCPU communication.
	 */
	switch (reg) {
	case CSSELR_EL1:	*val = read_sysreg_s(SYS_CSSELR_EL1);	break;
	case SCTLR_EL1:		*val = read_sysreg_s(SYS_SCTLR_EL12);	break;
	case CPACR_EL1:		*val = read_sysreg_s(SYS_CPACR_EL12);	break;
	case TTBR0_EL1:		*val = read_sysreg_s(SYS_TTBR0_EL12);	break;
	case TTBR1_EL1:		*val = read_sysreg_s(SYS_TTBR1_EL12);	break;
	case TCR_EL1:		*val = read_sysreg_s(SYS_TCR_EL12);	break;
	case ESR_EL1:		*val = read_sysreg_s(SYS_ESR_EL12);	break;
	case AFSR0_EL1:		*val = read_sysreg_s(SYS_AFSR0_EL12);	break;
	case AFSR1_EL1:		*val = read_sysreg_s(SYS_AFSR1_EL12);	break;
	case FAR_EL1:		*val = read_sysreg_s(SYS_FAR_EL12);	break;
	case MAIR_EL1:		*val = read_sysreg_s(SYS_MAIR_EL12);	break;
	case VBAR_EL1:		*val = read_sysreg_s(SYS_VBAR_EL12);	break;
	case CONTEXTIDR_EL1:	*val = read_sysreg_s(SYS_CONTEXTIDR_EL12);break;
	case TPIDR_EL0:		*val = read_sysreg_s(SYS_TPIDR_EL0);	break;
	case TPIDRRO_EL0:	*val = read_sysreg_s(SYS_TPIDRRO_EL0);	break;
	case TPIDR_EL1:		*val = read_sysreg_s(SYS_TPIDR_EL1);	break;
	case AMAIR_EL1:		*val = read_sysreg_s(SYS_AMAIR_EL12);	break;
	case CNTKCTL_EL1:	*val = read_sysreg_s(SYS_CNTKCTL_EL12);	break;
	case ELR_EL1:		*val = read_sysreg_s(SYS_ELR_EL12);	break;
	case PAR_EL1:		*val = read_sysreg_par();		break;
	case DACR32_EL2:	*val = read_sysreg_s(SYS_DACR32_EL2);	break;
	case IFSR32_EL2:	*val = read_sysreg_s(SYS_IFSR32_EL2);	break;
	case DBGVCR32_EL2:	*val = read_sysreg_s(SYS_DBGVCR32_EL2);	break;
	default:		return false;
	}

	return true;
}

static bool __vcpu_write_sys_reg_to_cpu(u64 val, int reg)
{
	/*
	 * System registers listed in the switch are not restored on every
	 * entry to the guest but are only restored on vcpu_load.
	 *
	 * Note that MPIDR_EL1 for the guest is set by KVM via VMPIDR_EL2 but
	 * should never be listed below, because the MPIDR should only be set
	 * once, before running the VCPU, and never changed later.
	 */
	switch (reg) {
	case CSSELR_EL1:	write_sysreg_s(val, SYS_CSSELR_EL1);	break;
	case SCTLR_EL1:		write_sysreg_s(val, SYS_SCTLR_EL12);	break;
	case CPACR_EL1:		write_sysreg_s(val, SYS_CPACR_EL12);	break;
	case TTBR0_EL1:		write_sysreg_s(val, SYS_TTBR0_EL12);	break;
	case TTBR1_EL1:		write_sysreg_s(val, SYS_TTBR1_EL12);	break;
	case TCR_EL1:		write_sysreg_s(val, SYS_TCR_EL12);	break;
	case ESR_EL1:		write_sysreg_s(val, SYS_ESR_EL12);	break;
	case AFSR0_EL1:		write_sysreg_s(val, SYS_AFSR0_EL12);	break;
	case AFSR1_EL1:		write_sysreg_s(val, SYS_AFSR1_EL12);	break;
	case FAR_EL1:		write_sysreg_s(val, SYS_FAR_EL12);	break;
	case MAIR_EL1:		write_sysreg_s(val, SYS_MAIR_EL12);	break;
	case VBAR_EL1:		write_sysreg_s(val, SYS_VBAR_EL12);	break;
	case CONTEXTIDR_EL1:	write_sysreg_s(val, SYS_CONTEXTIDR_EL12);break;
	case TPIDR_EL0:		write_sysreg_s(val, SYS_TPIDR_EL0);	break;
	case TPIDRRO_EL0:	write_sysreg_s(val, SYS_TPIDRRO_EL0);	break;
	case TPIDR_EL1:		write_sysreg_s(val, SYS_TPIDR_EL1);	break;
	case AMAIR_EL1:		write_sysreg_s(val, SYS_AMAIR_EL12);	break;
	case CNTKCTL_EL1:	write_sysreg_s(val, SYS_CNTKCTL_EL12);	break;
	case ELR_EL1:		write_sysreg_s(val, SYS_ELR_EL12);	break;
	case PAR_EL1:		write_sysreg_s(val, SYS_PAR_EL1);	break;
	case DACR32_EL2:	write_sysreg_s(val, SYS_DACR32_EL2);	break;
	case IFSR32_EL2:	write_sysreg_s(val, SYS_IFSR32_EL2);	break;
	case DBGVCR32_EL2:	write_sysreg_s(val, SYS_DBGVCR32_EL2);	break;
	default:		return false;
	}

	return true;
}

=======
>>>>>>> c70595ea
u64 vcpu_read_sys_reg(const struct kvm_vcpu *vcpu, int reg)
{
	u64 val = 0x8badf00d8badf00d;

	if (vcpu->arch.sysregs_loaded_on_cpu &&
	    __vcpu_read_sys_reg_from_cpu(reg, &val))
		return val;

	return __vcpu_sys_reg(vcpu, reg);
}

void vcpu_write_sys_reg(struct kvm_vcpu *vcpu, u64 val, int reg)
{
	if (vcpu->arch.sysregs_loaded_on_cpu &&
	    __vcpu_write_sys_reg_to_cpu(val, reg))
		return;

	 __vcpu_sys_reg(vcpu, reg) = val;
}

/* 3 bits per cache level, as per CLIDR, but non-existent caches always 0 */
static u32 cache_levels;

/* CSSELR values; used to index KVM_REG_ARM_DEMUX_ID_CCSIDR */
#define CSSELR_MAX 14

/* Which cache CCSIDR represents depends on CSSELR value. */
static u32 get_ccsidr(u32 csselr)
{
	u32 ccsidr;

	/* Make sure noone else changes CSSELR during this! */
	local_irq_disable();
	write_sysreg(csselr, csselr_el1);
	isb();
	ccsidr = read_sysreg(ccsidr_el1);
	local_irq_enable();

	return ccsidr;
}

/*
 * See note at ARMv7 ARM B1.14.4 (TL;DR: S/W ops are not easily virtualized).
 */
static bool access_dcsw(struct kvm_vcpu *vcpu,
			struct sys_reg_params *p,
			const struct sys_reg_desc *r)
{
	if (!p->is_write)
		return read_from_write_only(vcpu, p, r);

	/*
	 * Only track S/W ops if we don't have FWB. It still indicates
	 * that the guest is a bit broken (S/W operations should only
	 * be done by firmware, knowing that there is only a single
	 * CPU left in the system, and certainly not from non-secure
	 * software).
	 */
	if (!cpus_have_const_cap(ARM64_HAS_STAGE2_FWB))
		kvm_set_way_flush(vcpu);

	return true;
}

static void get_access_mask(const struct sys_reg_desc *r, u64 *mask, u64 *shift)
{
	switch (r->aarch32_map) {
	case AA32_LO:
		*mask = GENMASK_ULL(31, 0);
		*shift = 0;
		break;
	case AA32_HI:
		*mask = GENMASK_ULL(63, 32);
		*shift = 32;
		break;
	default:
		*mask = GENMASK_ULL(63, 0);
		*shift = 0;
		break;
	}
}

/*
 * Generic accessor for VM registers. Only called as long as HCR_TVM
 * is set. If the guest enables the MMU, we stop trapping the VM
 * sys_regs and leave it in complete control of the caches.
 */
static bool access_vm_reg(struct kvm_vcpu *vcpu,
			  struct sys_reg_params *p,
			  const struct sys_reg_desc *r)
{
	bool was_enabled = vcpu_has_cache_enabled(vcpu);
	u64 val, mask, shift;

	BUG_ON(!p->is_write);

	get_access_mask(r, &mask, &shift);

	if (~mask) {
		val = vcpu_read_sys_reg(vcpu, r->reg);
		val &= ~mask;
	} else {
		val = 0;
	}

	val |= (p->regval & (mask >> shift)) << shift;
	vcpu_write_sys_reg(vcpu, val, r->reg);

	kvm_toggle_cache(vcpu, was_enabled);
	return true;
}

static bool access_actlr(struct kvm_vcpu *vcpu,
			 struct sys_reg_params *p,
			 const struct sys_reg_desc *r)
{
	u64 mask, shift;

	if (p->is_write)
		return ignore_write(vcpu, p);

	get_access_mask(r, &mask, &shift);
	p->regval = (vcpu_read_sys_reg(vcpu, r->reg) & mask) >> shift;

	return true;
}

/*
 * Trap handler for the GICv3 SGI generation system register.
 * Forward the request to the VGIC emulation.
 * The cp15_64 code makes sure this automatically works
 * for both AArch64 and AArch32 accesses.
 */
static bool access_gic_sgi(struct kvm_vcpu *vcpu,
			   struct sys_reg_params *p,
			   const struct sys_reg_desc *r)
{
	bool g1;

	if (!p->is_write)
		return read_from_write_only(vcpu, p, r);

	/*
	 * In a system where GICD_CTLR.DS=1, a ICC_SGI0R_EL1 access generates
	 * Group0 SGIs only, while ICC_SGI1R_EL1 can generate either group,
	 * depending on the SGI configuration. ICC_ASGI1R_EL1 is effectively
	 * equivalent to ICC_SGI0R_EL1, as there is no "alternative" secure
	 * group.
	 */
	if (p->Op0 == 0) {		/* AArch32 */
		switch (p->Op1) {
		default:		/* Keep GCC quiet */
		case 0:			/* ICC_SGI1R */
			g1 = true;
			break;
		case 1:			/* ICC_ASGI1R */
		case 2:			/* ICC_SGI0R */
			g1 = false;
			break;
		}
	} else {			/* AArch64 */
		switch (p->Op2) {
		default:		/* Keep GCC quiet */
		case 5:			/* ICC_SGI1R_EL1 */
			g1 = true;
			break;
		case 6:			/* ICC_ASGI1R_EL1 */
		case 7:			/* ICC_SGI0R_EL1 */
			g1 = false;
			break;
		}
	}

	vgic_v3_dispatch_sgi(vcpu, p->regval, g1);

	return true;
}

static bool access_gic_sre(struct kvm_vcpu *vcpu,
			   struct sys_reg_params *p,
			   const struct sys_reg_desc *r)
{
	if (p->is_write)
		return ignore_write(vcpu, p);

	p->regval = vcpu->arch.vgic_cpu.vgic_v3.vgic_sre;
	return true;
}

static bool trap_raz_wi(struct kvm_vcpu *vcpu,
			struct sys_reg_params *p,
			const struct sys_reg_desc *r)
{
	if (p->is_write)
		return ignore_write(vcpu, p);
	else
		return read_zero(vcpu, p);
}

/*
 * ARMv8.1 mandates at least a trivial LORegion implementation, where all the
 * RW registers are RES0 (which we can implement as RAZ/WI). On an ARMv8.0
 * system, these registers should UNDEF. LORID_EL1 being a RO register, we
 * treat it separately.
 */
static bool trap_loregion(struct kvm_vcpu *vcpu,
			  struct sys_reg_params *p,
			  const struct sys_reg_desc *r)
{
	u64 val = read_sanitised_ftr_reg(SYS_ID_AA64MMFR1_EL1);
	u32 sr = reg_to_encoding(r);

	if (!(val & (0xfUL << ID_AA64MMFR1_LOR_SHIFT))) {
		kvm_inject_undefined(vcpu);
		return false;
	}

	if (p->is_write && sr == SYS_LORID_EL1)
		return write_to_read_only(vcpu, p, r);

	return trap_raz_wi(vcpu, p, r);
}

static bool trap_oslsr_el1(struct kvm_vcpu *vcpu,
			   struct sys_reg_params *p,
			   const struct sys_reg_desc *r)
{
	if (p->is_write) {
		return ignore_write(vcpu, p);
	} else {
		p->regval = (1 << 3);
		return true;
	}
}

static bool trap_dbgauthstatus_el1(struct kvm_vcpu *vcpu,
				   struct sys_reg_params *p,
				   const struct sys_reg_desc *r)
{
	if (p->is_write) {
		return ignore_write(vcpu, p);
	} else {
		p->regval = read_sysreg(dbgauthstatus_el1);
		return true;
	}
}

/*
 * We want to avoid world-switching all the DBG registers all the
 * time:
 * 
 * - If we've touched any debug register, it is likely that we're
 *   going to touch more of them. It then makes sense to disable the
 *   traps and start doing the save/restore dance
 * - If debug is active (DBG_MDSCR_KDE or DBG_MDSCR_MDE set), it is
 *   then mandatory to save/restore the registers, as the guest
 *   depends on them.
 * 
 * For this, we use a DIRTY bit, indicating the guest has modified the
 * debug registers, used as follow:
 *
 * On guest entry:
 * - If the dirty bit is set (because we're coming back from trapping),
 *   disable the traps, save host registers, restore guest registers.
 * - If debug is actively in use (DBG_MDSCR_KDE or DBG_MDSCR_MDE set),
 *   set the dirty bit, disable the traps, save host registers,
 *   restore guest registers.
 * - Otherwise, enable the traps
 *
 * On guest exit:
 * - If the dirty bit is set, save guest registers, restore host
 *   registers and clear the dirty bit. This ensure that the host can
 *   now use the debug registers.
 */
static bool trap_debug_regs(struct kvm_vcpu *vcpu,
			    struct sys_reg_params *p,
			    const struct sys_reg_desc *r)
{
	if (p->is_write) {
		vcpu_write_sys_reg(vcpu, p->regval, r->reg);
		vcpu->arch.flags |= KVM_ARM64_DEBUG_DIRTY;
	} else {
		p->regval = vcpu_read_sys_reg(vcpu, r->reg);
	}

	trace_trap_reg(__func__, r->reg, p->is_write, p->regval);

	return true;
}

/*
 * reg_to_dbg/dbg_to_reg
 *
 * A 32 bit write to a debug register leave top bits alone
 * A 32 bit read from a debug register only returns the bottom bits
 *
 * All writes will set the KVM_ARM64_DEBUG_DIRTY flag to ensure the
 * hyp.S code switches between host and guest values in future.
 */
static void reg_to_dbg(struct kvm_vcpu *vcpu,
		       struct sys_reg_params *p,
		       const struct sys_reg_desc *rd,
		       u64 *dbg_reg)
{
	u64 mask, shift, val;

	get_access_mask(rd, &mask, &shift);

	val = *dbg_reg;
	val &= ~mask;
	val |= (p->regval & (mask >> shift)) << shift;
	*dbg_reg = val;

	vcpu->arch.flags |= KVM_ARM64_DEBUG_DIRTY;
}

static void dbg_to_reg(struct kvm_vcpu *vcpu,
		       struct sys_reg_params *p,
		       const struct sys_reg_desc *rd,
		       u64 *dbg_reg)
{
	u64 mask, shift;

	get_access_mask(rd, &mask, &shift);
	p->regval = (*dbg_reg & mask) >> shift;
}

static bool trap_bvr(struct kvm_vcpu *vcpu,
		     struct sys_reg_params *p,
		     const struct sys_reg_desc *rd)
{
	u64 *dbg_reg = &vcpu->arch.vcpu_debug_state.dbg_bvr[rd->reg];

	if (p->is_write)
		reg_to_dbg(vcpu, p, rd, dbg_reg);
	else
		dbg_to_reg(vcpu, p, rd, dbg_reg);

	trace_trap_reg(__func__, rd->reg, p->is_write, *dbg_reg);

	return true;
}

static int set_bvr(struct kvm_vcpu *vcpu, const struct sys_reg_desc *rd,
		const struct kvm_one_reg *reg, void __user *uaddr)
{
	__u64 *r = &vcpu->arch.vcpu_debug_state.dbg_bvr[rd->reg];

	if (copy_from_user(r, uaddr, KVM_REG_SIZE(reg->id)) != 0)
		return -EFAULT;
	return 0;
}

static int get_bvr(struct kvm_vcpu *vcpu, const struct sys_reg_desc *rd,
	const struct kvm_one_reg *reg, void __user *uaddr)
{
	__u64 *r = &vcpu->arch.vcpu_debug_state.dbg_bvr[rd->reg];

	if (copy_to_user(uaddr, r, KVM_REG_SIZE(reg->id)) != 0)
		return -EFAULT;
	return 0;
}

static void reset_bvr(struct kvm_vcpu *vcpu,
		      const struct sys_reg_desc *rd)
{
	vcpu->arch.vcpu_debug_state.dbg_bvr[rd->reg] = rd->val;
}

static bool trap_bcr(struct kvm_vcpu *vcpu,
		     struct sys_reg_params *p,
		     const struct sys_reg_desc *rd)
{
	u64 *dbg_reg = &vcpu->arch.vcpu_debug_state.dbg_bcr[rd->reg];

	if (p->is_write)
		reg_to_dbg(vcpu, p, rd, dbg_reg);
	else
		dbg_to_reg(vcpu, p, rd, dbg_reg);

	trace_trap_reg(__func__, rd->reg, p->is_write, *dbg_reg);

	return true;
}

static int set_bcr(struct kvm_vcpu *vcpu, const struct sys_reg_desc *rd,
		const struct kvm_one_reg *reg, void __user *uaddr)
{
	__u64 *r = &vcpu->arch.vcpu_debug_state.dbg_bcr[rd->reg];

	if (copy_from_user(r, uaddr, KVM_REG_SIZE(reg->id)) != 0)
		return -EFAULT;

	return 0;
}

static int get_bcr(struct kvm_vcpu *vcpu, const struct sys_reg_desc *rd,
	const struct kvm_one_reg *reg, void __user *uaddr)
{
	__u64 *r = &vcpu->arch.vcpu_debug_state.dbg_bcr[rd->reg];

	if (copy_to_user(uaddr, r, KVM_REG_SIZE(reg->id)) != 0)
		return -EFAULT;
	return 0;
}

static void reset_bcr(struct kvm_vcpu *vcpu,
		      const struct sys_reg_desc *rd)
{
	vcpu->arch.vcpu_debug_state.dbg_bcr[rd->reg] = rd->val;
}

static bool trap_wvr(struct kvm_vcpu *vcpu,
		     struct sys_reg_params *p,
		     const struct sys_reg_desc *rd)
{
	u64 *dbg_reg = &vcpu->arch.vcpu_debug_state.dbg_wvr[rd->reg];

	if (p->is_write)
		reg_to_dbg(vcpu, p, rd, dbg_reg);
	else
		dbg_to_reg(vcpu, p, rd, dbg_reg);

	trace_trap_reg(__func__, rd->reg, p->is_write,
		vcpu->arch.vcpu_debug_state.dbg_wvr[rd->reg]);

	return true;
}

static int set_wvr(struct kvm_vcpu *vcpu, const struct sys_reg_desc *rd,
		const struct kvm_one_reg *reg, void __user *uaddr)
{
	__u64 *r = &vcpu->arch.vcpu_debug_state.dbg_wvr[rd->reg];

	if (copy_from_user(r, uaddr, KVM_REG_SIZE(reg->id)) != 0)
		return -EFAULT;
	return 0;
}

static int get_wvr(struct kvm_vcpu *vcpu, const struct sys_reg_desc *rd,
	const struct kvm_one_reg *reg, void __user *uaddr)
{
	__u64 *r = &vcpu->arch.vcpu_debug_state.dbg_wvr[rd->reg];

	if (copy_to_user(uaddr, r, KVM_REG_SIZE(reg->id)) != 0)
		return -EFAULT;
	return 0;
}

static void reset_wvr(struct kvm_vcpu *vcpu,
		      const struct sys_reg_desc *rd)
{
	vcpu->arch.vcpu_debug_state.dbg_wvr[rd->reg] = rd->val;
}

static bool trap_wcr(struct kvm_vcpu *vcpu,
		     struct sys_reg_params *p,
		     const struct sys_reg_desc *rd)
{
	u64 *dbg_reg = &vcpu->arch.vcpu_debug_state.dbg_wcr[rd->reg];

	if (p->is_write)
		reg_to_dbg(vcpu, p, rd, dbg_reg);
	else
		dbg_to_reg(vcpu, p, rd, dbg_reg);

	trace_trap_reg(__func__, rd->reg, p->is_write, *dbg_reg);

	return true;
}

static int set_wcr(struct kvm_vcpu *vcpu, const struct sys_reg_desc *rd,
		const struct kvm_one_reg *reg, void __user *uaddr)
{
	__u64 *r = &vcpu->arch.vcpu_debug_state.dbg_wcr[rd->reg];

	if (copy_from_user(r, uaddr, KVM_REG_SIZE(reg->id)) != 0)
		return -EFAULT;
	return 0;
}

static int get_wcr(struct kvm_vcpu *vcpu, const struct sys_reg_desc *rd,
	const struct kvm_one_reg *reg, void __user *uaddr)
{
	__u64 *r = &vcpu->arch.vcpu_debug_state.dbg_wcr[rd->reg];

	if (copy_to_user(uaddr, r, KVM_REG_SIZE(reg->id)) != 0)
		return -EFAULT;
	return 0;
}

static void reset_wcr(struct kvm_vcpu *vcpu,
		      const struct sys_reg_desc *rd)
{
	vcpu->arch.vcpu_debug_state.dbg_wcr[rd->reg] = rd->val;
}

static void reset_amair_el1(struct kvm_vcpu *vcpu, const struct sys_reg_desc *r)
{
	u64 amair = read_sysreg(amair_el1);
	vcpu_write_sys_reg(vcpu, amair, AMAIR_EL1);
}

static void reset_actlr(struct kvm_vcpu *vcpu, const struct sys_reg_desc *r)
{
	u64 actlr = read_sysreg(actlr_el1);
	vcpu_write_sys_reg(vcpu, actlr, ACTLR_EL1);
}

static void reset_mpidr(struct kvm_vcpu *vcpu, const struct sys_reg_desc *r)
{
	u64 mpidr;

	/*
	 * Map the vcpu_id into the first three affinity level fields of
	 * the MPIDR. We limit the number of VCPUs in level 0 due to a
	 * limitation to 16 CPUs in that level in the ICC_SGIxR registers
	 * of the GICv3 to be able to address each CPU directly when
	 * sending IPIs.
	 */
	mpidr = (vcpu->vcpu_id & 0x0f) << MPIDR_LEVEL_SHIFT(0);
	mpidr |= ((vcpu->vcpu_id >> 4) & 0xff) << MPIDR_LEVEL_SHIFT(1);
	mpidr |= ((vcpu->vcpu_id >> 12) & 0xff) << MPIDR_LEVEL_SHIFT(2);
	vcpu_write_sys_reg(vcpu, (1ULL << 31) | mpidr, MPIDR_EL1);
}

static unsigned int pmu_visibility(const struct kvm_vcpu *vcpu,
				   const struct sys_reg_desc *r)
{
	if (kvm_vcpu_has_pmu(vcpu))
		return 0;

	return REG_HIDDEN;
}

static void reset_pmcr(struct kvm_vcpu *vcpu, const struct sys_reg_desc *r)
{
	u64 pmcr, val;

	/* No PMU available, PMCR_EL0 may UNDEF... */
	if (!kvm_arm_support_pmu_v3())
		return;

	pmcr = read_sysreg(pmcr_el0);
	/*
	 * Writable bits of PMCR_EL0 (ARMV8_PMU_PMCR_MASK) are reset to UNKNOWN
	 * except PMCR.E resetting to zero.
	 */
	val = ((pmcr & ~ARMV8_PMU_PMCR_MASK)
	       | (ARMV8_PMU_PMCR_MASK & 0xdecafbad)) & (~ARMV8_PMU_PMCR_E);
	if (!kvm_system_supports_32bit_el0())
		val |= ARMV8_PMU_PMCR_LC;
	__vcpu_sys_reg(vcpu, r->reg) = val;
}

static bool check_pmu_access_disabled(struct kvm_vcpu *vcpu, u64 flags)
{
	u64 reg = __vcpu_sys_reg(vcpu, PMUSERENR_EL0);
	bool enabled = (reg & flags) || vcpu_mode_priv(vcpu);

	if (!enabled)
		kvm_inject_undefined(vcpu);

	return !enabled;
}

static bool pmu_access_el0_disabled(struct kvm_vcpu *vcpu)
{
	return check_pmu_access_disabled(vcpu, ARMV8_PMU_USERENR_EN);
}

static bool pmu_write_swinc_el0_disabled(struct kvm_vcpu *vcpu)
{
	return check_pmu_access_disabled(vcpu, ARMV8_PMU_USERENR_SW | ARMV8_PMU_USERENR_EN);
}

static bool pmu_access_cycle_counter_el0_disabled(struct kvm_vcpu *vcpu)
{
	return check_pmu_access_disabled(vcpu, ARMV8_PMU_USERENR_CR | ARMV8_PMU_USERENR_EN);
}

static bool pmu_access_event_counter_el0_disabled(struct kvm_vcpu *vcpu)
{
	return check_pmu_access_disabled(vcpu, ARMV8_PMU_USERENR_ER | ARMV8_PMU_USERENR_EN);
}

static bool access_pmcr(struct kvm_vcpu *vcpu, struct sys_reg_params *p,
			const struct sys_reg_desc *r)
{
	u64 val;

	if (pmu_access_el0_disabled(vcpu))
		return false;

	if (p->is_write) {
		/* Only update writeable bits of PMCR */
		val = __vcpu_sys_reg(vcpu, PMCR_EL0);
		val &= ~ARMV8_PMU_PMCR_MASK;
		val |= p->regval & ARMV8_PMU_PMCR_MASK;
		if (!kvm_system_supports_32bit_el0())
			val |= ARMV8_PMU_PMCR_LC;
		__vcpu_sys_reg(vcpu, PMCR_EL0) = val;
		kvm_pmu_handle_pmcr(vcpu, val);
		kvm_vcpu_pmu_restore_guest(vcpu);
	} else {
		/* PMCR.P & PMCR.C are RAZ */
		val = __vcpu_sys_reg(vcpu, PMCR_EL0)
		      & ~(ARMV8_PMU_PMCR_P | ARMV8_PMU_PMCR_C);
		p->regval = val;
	}

	return true;
}

static bool access_pmselr(struct kvm_vcpu *vcpu, struct sys_reg_params *p,
			  const struct sys_reg_desc *r)
{
	if (pmu_access_event_counter_el0_disabled(vcpu))
		return false;

	if (p->is_write)
		__vcpu_sys_reg(vcpu, PMSELR_EL0) = p->regval;
	else
		/* return PMSELR.SEL field */
		p->regval = __vcpu_sys_reg(vcpu, PMSELR_EL0)
			    & ARMV8_PMU_COUNTER_MASK;

	return true;
}

static bool access_pmceid(struct kvm_vcpu *vcpu, struct sys_reg_params *p,
			  const struct sys_reg_desc *r)
{
	u64 pmceid;

	BUG_ON(p->is_write);

	if (pmu_access_el0_disabled(vcpu))
		return false;

	pmceid = kvm_pmu_get_pmceid(vcpu, (p->Op2 & 1));

	p->regval = pmceid;

	return true;
}

static bool pmu_counter_idx_valid(struct kvm_vcpu *vcpu, u64 idx)
{
	u64 pmcr, val;

	pmcr = __vcpu_sys_reg(vcpu, PMCR_EL0);
	val = (pmcr >> ARMV8_PMU_PMCR_N_SHIFT) & ARMV8_PMU_PMCR_N_MASK;
	if (idx >= val && idx != ARMV8_PMU_CYCLE_IDX) {
		kvm_inject_undefined(vcpu);
		return false;
	}

	return true;
}

static bool access_pmu_evcntr(struct kvm_vcpu *vcpu,
			      struct sys_reg_params *p,
			      const struct sys_reg_desc *r)
{
	u64 idx = ~0UL;

	if (r->CRn == 9 && r->CRm == 13) {
		if (r->Op2 == 2) {
			/* PMXEVCNTR_EL0 */
			if (pmu_access_event_counter_el0_disabled(vcpu))
				return false;

			idx = __vcpu_sys_reg(vcpu, PMSELR_EL0)
			      & ARMV8_PMU_COUNTER_MASK;
		} else if (r->Op2 == 0) {
			/* PMCCNTR_EL0 */
			if (pmu_access_cycle_counter_el0_disabled(vcpu))
				return false;

			idx = ARMV8_PMU_CYCLE_IDX;
		}
	} else if (r->CRn == 0 && r->CRm == 9) {
		/* PMCCNTR */
		if (pmu_access_event_counter_el0_disabled(vcpu))
			return false;

		idx = ARMV8_PMU_CYCLE_IDX;
	} else if (r->CRn == 14 && (r->CRm & 12) == 8) {
		/* PMEVCNTRn_EL0 */
		if (pmu_access_event_counter_el0_disabled(vcpu))
			return false;

		idx = ((r->CRm & 3) << 3) | (r->Op2 & 7);
	}

	/* Catch any decoding mistake */
	WARN_ON(idx == ~0UL);

	if (!pmu_counter_idx_valid(vcpu, idx))
		return false;

	if (p->is_write) {
		if (pmu_access_el0_disabled(vcpu))
			return false;

		kvm_pmu_set_counter_value(vcpu, idx, p->regval);
	} else {
		p->regval = kvm_pmu_get_counter_value(vcpu, idx);
	}

	return true;
}

static bool access_pmu_evtyper(struct kvm_vcpu *vcpu, struct sys_reg_params *p,
			       const struct sys_reg_desc *r)
{
	u64 idx, reg;

	if (pmu_access_el0_disabled(vcpu))
		return false;

	if (r->CRn == 9 && r->CRm == 13 && r->Op2 == 1) {
		/* PMXEVTYPER_EL0 */
		idx = __vcpu_sys_reg(vcpu, PMSELR_EL0) & ARMV8_PMU_COUNTER_MASK;
		reg = PMEVTYPER0_EL0 + idx;
	} else if (r->CRn == 14 && (r->CRm & 12) == 12) {
		idx = ((r->CRm & 3) << 3) | (r->Op2 & 7);
		if (idx == ARMV8_PMU_CYCLE_IDX)
			reg = PMCCFILTR_EL0;
		else
			/* PMEVTYPERn_EL0 */
			reg = PMEVTYPER0_EL0 + idx;
	} else {
		BUG();
	}

	if (!pmu_counter_idx_valid(vcpu, idx))
		return false;

	if (p->is_write) {
		kvm_pmu_set_counter_event_type(vcpu, p->regval, idx);
		__vcpu_sys_reg(vcpu, reg) = p->regval & ARMV8_PMU_EVTYPE_MASK;
		kvm_vcpu_pmu_restore_guest(vcpu);
	} else {
		p->regval = __vcpu_sys_reg(vcpu, reg) & ARMV8_PMU_EVTYPE_MASK;
	}

	return true;
}

static bool access_pmcnten(struct kvm_vcpu *vcpu, struct sys_reg_params *p,
			   const struct sys_reg_desc *r)
{
	u64 val, mask;

	if (pmu_access_el0_disabled(vcpu))
		return false;

	mask = kvm_pmu_valid_counter_mask(vcpu);
	if (p->is_write) {
		val = p->regval & mask;
		if (r->Op2 & 0x1) {
			/* accessing PMCNTENSET_EL0 */
			__vcpu_sys_reg(vcpu, PMCNTENSET_EL0) |= val;
			kvm_pmu_enable_counter_mask(vcpu, val);
			kvm_vcpu_pmu_restore_guest(vcpu);
		} else {
			/* accessing PMCNTENCLR_EL0 */
			__vcpu_sys_reg(vcpu, PMCNTENSET_EL0) &= ~val;
			kvm_pmu_disable_counter_mask(vcpu, val);
		}
	} else {
		p->regval = __vcpu_sys_reg(vcpu, PMCNTENSET_EL0) & mask;
	}

	return true;
}

static bool access_pminten(struct kvm_vcpu *vcpu, struct sys_reg_params *p,
			   const struct sys_reg_desc *r)
{
	u64 mask = kvm_pmu_valid_counter_mask(vcpu);

	if (check_pmu_access_disabled(vcpu, 0))
		return false;

	if (p->is_write) {
		u64 val = p->regval & mask;

		if (r->Op2 & 0x1)
			/* accessing PMINTENSET_EL1 */
			__vcpu_sys_reg(vcpu, PMINTENSET_EL1) |= val;
		else
			/* accessing PMINTENCLR_EL1 */
			__vcpu_sys_reg(vcpu, PMINTENSET_EL1) &= ~val;
	} else {
		p->regval = __vcpu_sys_reg(vcpu, PMINTENSET_EL1) & mask;
	}

	return true;
}

static bool access_pmovs(struct kvm_vcpu *vcpu, struct sys_reg_params *p,
			 const struct sys_reg_desc *r)
{
	u64 mask = kvm_pmu_valid_counter_mask(vcpu);

	if (pmu_access_el0_disabled(vcpu))
		return false;

	if (p->is_write) {
		if (r->CRm & 0x2)
			/* accessing PMOVSSET_EL0 */
			__vcpu_sys_reg(vcpu, PMOVSSET_EL0) |= (p->regval & mask);
		else
			/* accessing PMOVSCLR_EL0 */
			__vcpu_sys_reg(vcpu, PMOVSSET_EL0) &= ~(p->regval & mask);
	} else {
		p->regval = __vcpu_sys_reg(vcpu, PMOVSSET_EL0) & mask;
	}

	return true;
}

static bool access_pmswinc(struct kvm_vcpu *vcpu, struct sys_reg_params *p,
			   const struct sys_reg_desc *r)
{
	u64 mask;

	if (!p->is_write)
		return read_from_write_only(vcpu, p, r);

	if (pmu_write_swinc_el0_disabled(vcpu))
		return false;

	mask = kvm_pmu_valid_counter_mask(vcpu);
	kvm_pmu_software_increment(vcpu, p->regval & mask);
	return true;
}

static bool access_pmuserenr(struct kvm_vcpu *vcpu, struct sys_reg_params *p,
			     const struct sys_reg_desc *r)
{
	if (p->is_write) {
		if (!vcpu_mode_priv(vcpu)) {
			kvm_inject_undefined(vcpu);
			return false;
		}

		__vcpu_sys_reg(vcpu, PMUSERENR_EL0) =
			       p->regval & ARMV8_PMU_USERENR_MASK;
	} else {
		p->regval = __vcpu_sys_reg(vcpu, PMUSERENR_EL0)
			    & ARMV8_PMU_USERENR_MASK;
	}

	return true;
}

/* Silly macro to expand the DBG{BCR,BVR,WVR,WCR}n_EL1 registers in one go */
#define DBG_BCR_BVR_WCR_WVR_EL1(n)					\
	{ SYS_DESC(SYS_DBGBVRn_EL1(n)),					\
	  trap_bvr, reset_bvr, 0, 0, get_bvr, set_bvr },		\
	{ SYS_DESC(SYS_DBGBCRn_EL1(n)),					\
	  trap_bcr, reset_bcr, 0, 0, get_bcr, set_bcr },		\
	{ SYS_DESC(SYS_DBGWVRn_EL1(n)),					\
	  trap_wvr, reset_wvr, 0, 0,  get_wvr, set_wvr },		\
	{ SYS_DESC(SYS_DBGWCRn_EL1(n)),					\
	  trap_wcr, reset_wcr, 0, 0,  get_wcr, set_wcr }

#define PMU_SYS_REG(r)						\
	SYS_DESC(r), .reset = reset_unknown, .visibility = pmu_visibility

/* Macro to expand the PMEVCNTRn_EL0 register */
#define PMU_PMEVCNTR_EL0(n)						\
	{ PMU_SYS_REG(SYS_PMEVCNTRn_EL0(n)),				\
	  .access = access_pmu_evcntr, .reg = (PMEVCNTR0_EL0 + n), }

/* Macro to expand the PMEVTYPERn_EL0 register */
#define PMU_PMEVTYPER_EL0(n)						\
	{ PMU_SYS_REG(SYS_PMEVTYPERn_EL0(n)),				\
	  .access = access_pmu_evtyper, .reg = (PMEVTYPER0_EL0 + n), }

static bool undef_access(struct kvm_vcpu *vcpu, struct sys_reg_params *p,
			 const struct sys_reg_desc *r)
{
	kvm_inject_undefined(vcpu);

	return false;
}

/* Macro to expand the AMU counter and type registers*/
#define AMU_AMEVCNTR0_EL0(n) { SYS_DESC(SYS_AMEVCNTR0_EL0(n)), undef_access }
#define AMU_AMEVTYPER0_EL0(n) { SYS_DESC(SYS_AMEVTYPER0_EL0(n)), undef_access }
#define AMU_AMEVCNTR1_EL0(n) { SYS_DESC(SYS_AMEVCNTR1_EL0(n)), undef_access }
#define AMU_AMEVTYPER1_EL0(n) { SYS_DESC(SYS_AMEVTYPER1_EL0(n)), undef_access }

static unsigned int ptrauth_visibility(const struct kvm_vcpu *vcpu,
			const struct sys_reg_desc *rd)
{
	return vcpu_has_ptrauth(vcpu) ? 0 : REG_HIDDEN;
}

/*
 * If we land here on a PtrAuth access, that is because we didn't
 * fixup the access on exit by allowing the PtrAuth sysregs. The only
 * way this happens is when the guest does not have PtrAuth support
 * enabled.
 */
#define __PTRAUTH_KEY(k)						\
	{ SYS_DESC(SYS_## k), undef_access, reset_unknown, k,		\
	.visibility = ptrauth_visibility}

#define PTRAUTH_KEY(k)							\
	__PTRAUTH_KEY(k ## KEYLO_EL1),					\
	__PTRAUTH_KEY(k ## KEYHI_EL1)

static bool access_arch_timer(struct kvm_vcpu *vcpu,
			      struct sys_reg_params *p,
			      const struct sys_reg_desc *r)
{
	enum kvm_arch_timers tmr;
	enum kvm_arch_timer_regs treg;
	u64 reg = reg_to_encoding(r);

	switch (reg) {
	case SYS_CNTP_TVAL_EL0:
	case SYS_AARCH32_CNTP_TVAL:
		tmr = TIMER_PTIMER;
		treg = TIMER_REG_TVAL;
		break;
	case SYS_CNTP_CTL_EL0:
	case SYS_AARCH32_CNTP_CTL:
		tmr = TIMER_PTIMER;
		treg = TIMER_REG_CTL;
		break;
	case SYS_CNTP_CVAL_EL0:
	case SYS_AARCH32_CNTP_CVAL:
		tmr = TIMER_PTIMER;
		treg = TIMER_REG_CVAL;
		break;
	default:
		BUG();
	}

	if (p->is_write)
		kvm_arm_timer_write_sysreg(vcpu, tmr, treg, p->regval);
	else
		p->regval = kvm_arm_timer_read_sysreg(vcpu, tmr, treg);

	return true;
}

/* Read a sanitised cpufeature ID register by sys_reg_desc */
static u64 read_id_reg(const struct kvm_vcpu *vcpu,
		struct sys_reg_desc const *r, bool raz)
{
	u32 id = reg_to_encoding(r);
	u64 val = raz ? 0 : read_sanitised_ftr_reg(id);

	if (id == SYS_ID_AA64PFR0_EL1) {
		if (!vcpu_has_sve(vcpu))
			val &= ~(0xfUL << ID_AA64PFR0_SVE_SHIFT);
		val &= ~(0xfUL << ID_AA64PFR0_AMU_SHIFT);
		val &= ~(0xfUL << ID_AA64PFR0_CSV2_SHIFT);
		val |= ((u64)vcpu->kvm->arch.pfr0_csv2 << ID_AA64PFR0_CSV2_SHIFT);
<<<<<<< HEAD
=======
		val &= ~(0xfUL << ID_AA64PFR0_CSV3_SHIFT);
		val |= ((u64)vcpu->kvm->arch.pfr0_csv3 << ID_AA64PFR0_CSV3_SHIFT);
>>>>>>> c70595ea

		if (!kvm_system_supports_32bit_el0()) {
			/*
			 * We could be running on asym aarch32 system.
			 * Override to present a aarch64 only system.
			 */
			val &= ~(0xfUL << ID_AA64PFR0_EL0_SHIFT);
			val |= (ID_AA64PFR0_EL0_64BIT_ONLY << ID_AA64PFR0_EL0_SHIFT);
		}
	} else if (id == SYS_ID_AA64PFR1_EL1) {
		val &= ~(0xfUL << ID_AA64PFR1_MTE_SHIFT);
	} else if (id == SYS_ID_AA64ISAR1_EL1 && !vcpu_has_ptrauth(vcpu)) {
		val &= ~((0xfUL << ID_AA64ISAR1_APA_SHIFT) |
			 (0xfUL << ID_AA64ISAR1_API_SHIFT) |
			 (0xfUL << ID_AA64ISAR1_GPA_SHIFT) |
			 (0xfUL << ID_AA64ISAR1_GPI_SHIFT));
	} else if (id == SYS_ID_AA64DFR0_EL1) {
		u64 cap = 0;

		/* Limit guests to PMUv3 for ARMv8.1 */
		if (kvm_vcpu_has_pmu(vcpu))
			cap = ID_AA64DFR0_PMUVER_8_1;

		val = cpuid_feature_cap_perfmon_field(val,
						ID_AA64DFR0_PMUVER_SHIFT,
						cap);
	} else if (id == SYS_ID_DFR0_EL1) {
		/* Limit guests to PMUv3 for ARMv8.1 */
		val = cpuid_feature_cap_perfmon_field(val,
						ID_DFR0_PERFMON_SHIFT,
						ID_DFR0_PERFMON_8_1);
	}

	return val;
}

static unsigned int id_visibility(const struct kvm_vcpu *vcpu,
				  const struct sys_reg_desc *r)
{
<<<<<<< HEAD
	u32 id = sys_reg((u32)r->Op0, (u32)r->Op1,
			 (u32)r->CRn, (u32)r->CRm, (u32)r->Op2);
=======
	u32 id = reg_to_encoding(r);
>>>>>>> c70595ea

	switch (id) {
	case SYS_ID_AA64ZFR0_EL1:
		if (!vcpu_has_sve(vcpu))
			return REG_RAZ;
		break;
	}

	return 0;
}

/* cpufeature ID register access trap handlers */

static bool __access_id_reg(struct kvm_vcpu *vcpu,
			    struct sys_reg_params *p,
			    const struct sys_reg_desc *r,
			    bool raz)
{
	if (p->is_write)
		return write_to_read_only(vcpu, p, r);

	p->regval = read_id_reg(vcpu, r, raz);
	return true;
}

static bool access_id_reg(struct kvm_vcpu *vcpu,
			  struct sys_reg_params *p,
			  const struct sys_reg_desc *r)
{
	bool raz = sysreg_visible_as_raz(vcpu, r);

	return __access_id_reg(vcpu, p, r, raz);
}

static bool access_raz_id_reg(struct kvm_vcpu *vcpu,
			      struct sys_reg_params *p,
			      const struct sys_reg_desc *r)
{
	return __access_id_reg(vcpu, p, r, true);
}

static int reg_from_user(u64 *val, const void __user *uaddr, u64 id);
static int reg_to_user(void __user *uaddr, const u64 *val, u64 id);
static u64 sys_reg_to_index(const struct sys_reg_desc *reg);

/* Visibility overrides for SVE-specific control registers */
static unsigned int sve_visibility(const struct kvm_vcpu *vcpu,
				   const struct sys_reg_desc *rd)
{
	if (vcpu_has_sve(vcpu))
		return 0;

	return REG_HIDDEN;
}

static int set_id_aa64pfr0_el1(struct kvm_vcpu *vcpu,
			       const struct sys_reg_desc *rd,
			       const struct kvm_one_reg *reg, void __user *uaddr)
{
	const u64 id = sys_reg_to_index(rd);
	u8 csv2, csv3;
	int err;
	u64 val;
<<<<<<< HEAD
	u8 csv2;
=======
>>>>>>> c70595ea

	err = reg_from_user(&val, uaddr, id);
	if (err)
		return err;

	/*
	 * Allow AA64PFR0_EL1.CSV2 to be set from userspace as long as
	 * it doesn't promise more than what is actually provided (the
	 * guest could otherwise be covered in ectoplasmic residue).
	 */
	csv2 = cpuid_feature_extract_unsigned_field(val, ID_AA64PFR0_CSV2_SHIFT);
	if (csv2 > 1 ||
	    (csv2 && arm64_get_spectre_v2_state() != SPECTRE_UNAFFECTED))
<<<<<<< HEAD
		return -EINVAL;

	/* We can only differ with CSV2, and anything else is an error */
	val ^= read_id_reg(vcpu, rd, false);
	val &= ~(0xFUL << ID_AA64PFR0_CSV2_SHIFT);
	if (val)
		return -EINVAL;

	vcpu->kvm->arch.pfr0_csv2 = csv2;
=======
		return -EINVAL;

	/* Same thing for CSV3 */
	csv3 = cpuid_feature_extract_unsigned_field(val, ID_AA64PFR0_CSV3_SHIFT);
	if (csv3 > 1 ||
	    (csv3 && arm64_get_meltdown_state() != SPECTRE_UNAFFECTED))
		return -EINVAL;

	/* We can only differ with CSV[23], and anything else is an error */
	val ^= read_id_reg(vcpu, rd, false);
	val &= ~((0xFUL << ID_AA64PFR0_CSV2_SHIFT) |
		 (0xFUL << ID_AA64PFR0_CSV3_SHIFT));
	if (val)
		return -EINVAL;

	vcpu->kvm->arch.pfr0_csv2 = csv2;
	vcpu->kvm->arch.pfr0_csv3 = csv3 ;
>>>>>>> c70595ea

	return 0;
}

/*
 * cpufeature ID register user accessors
 *
 * For now, these registers are immutable for userspace, so no values
 * are stored, and for set_id_reg() we don't allow the effective value
 * to be changed.
 */
static int __get_id_reg(const struct kvm_vcpu *vcpu,
			const struct sys_reg_desc *rd, void __user *uaddr,
			bool raz)
{
	const u64 id = sys_reg_to_index(rd);
	const u64 val = read_id_reg(vcpu, rd, raz);

	return reg_to_user(uaddr, &val, id);
}

static int __set_id_reg(const struct kvm_vcpu *vcpu,
			const struct sys_reg_desc *rd, void __user *uaddr,
			bool raz)
{
	const u64 id = sys_reg_to_index(rd);
	int err;
	u64 val;

	err = reg_from_user(&val, uaddr, id);
	if (err)
		return err;

	/* This is what we mean by invariant: you can't change it. */
	if (val != read_id_reg(vcpu, rd, raz))
		return -EINVAL;

	return 0;
}

static int get_id_reg(struct kvm_vcpu *vcpu, const struct sys_reg_desc *rd,
		      const struct kvm_one_reg *reg, void __user *uaddr)
{
	bool raz = sysreg_visible_as_raz(vcpu, rd);

	return __get_id_reg(vcpu, rd, uaddr, raz);
}

static int set_id_reg(struct kvm_vcpu *vcpu, const struct sys_reg_desc *rd,
		      const struct kvm_one_reg *reg, void __user *uaddr)
{
	bool raz = sysreg_visible_as_raz(vcpu, rd);

	return __set_id_reg(vcpu, rd, uaddr, raz);
}

static int get_raz_id_reg(struct kvm_vcpu *vcpu, const struct sys_reg_desc *rd,
			  const struct kvm_one_reg *reg, void __user *uaddr)
{
	return __get_id_reg(vcpu, rd, uaddr, true);
}

static int set_raz_id_reg(struct kvm_vcpu *vcpu, const struct sys_reg_desc *rd,
			  const struct kvm_one_reg *reg, void __user *uaddr)
{
	return __set_id_reg(vcpu, rd, uaddr, true);
}

static bool access_ctr(struct kvm_vcpu *vcpu, struct sys_reg_params *p,
		       const struct sys_reg_desc *r)
{
	if (p->is_write)
		return write_to_read_only(vcpu, p, r);

	p->regval = read_sanitised_ftr_reg(SYS_CTR_EL0);
	return true;
}

static bool access_clidr(struct kvm_vcpu *vcpu, struct sys_reg_params *p,
			 const struct sys_reg_desc *r)
{
	if (p->is_write)
		return write_to_read_only(vcpu, p, r);

	p->regval = read_sysreg(clidr_el1);
	return true;
}

static bool access_csselr(struct kvm_vcpu *vcpu, struct sys_reg_params *p,
			  const struct sys_reg_desc *r)
{
	int reg = r->reg;

	if (p->is_write)
		vcpu_write_sys_reg(vcpu, p->regval, reg);
	else
		p->regval = vcpu_read_sys_reg(vcpu, reg);
	return true;
}

static bool access_ccsidr(struct kvm_vcpu *vcpu, struct sys_reg_params *p,
			  const struct sys_reg_desc *r)
{
	u32 csselr;

	if (p->is_write)
		return write_to_read_only(vcpu, p, r);

	csselr = vcpu_read_sys_reg(vcpu, CSSELR_EL1);
	p->regval = get_ccsidr(csselr);

	/*
	 * Guests should not be doing cache operations by set/way at all, and
	 * for this reason, we trap them and attempt to infer the intent, so
	 * that we can flush the entire guest's address space at the appropriate
	 * time.
	 * To prevent this trapping from causing performance problems, let's
	 * expose the geometry of all data and unified caches (which are
	 * guaranteed to be PIPT and thus non-aliasing) as 1 set and 1 way.
	 * [If guests should attempt to infer aliasing properties from the
	 * geometry (which is not permitted by the architecture), they would
	 * only do so for virtually indexed caches.]
	 */
	if (!(csselr & 1)) // data or unified cache
		p->regval &= ~GENMASK(27, 3);
	return true;
}

/* sys_reg_desc initialiser for known cpufeature ID registers */
#define ID_SANITISED(name) {			\
	SYS_DESC(SYS_##name),			\
	.access	= access_id_reg,		\
	.get_user = get_id_reg,			\
	.set_user = set_id_reg,			\
	.visibility = id_visibility,		\
}

/*
 * sys_reg_desc initialiser for architecturally unallocated cpufeature ID
 * register with encoding Op0=3, Op1=0, CRn=0, CRm=crm, Op2=op2
 * (1 <= crm < 8, 0 <= Op2 < 8).
 */
#define ID_UNALLOCATED(crm, op2) {			\
	Op0(3), Op1(0), CRn(0), CRm(crm), Op2(op2),	\
	.access = access_raz_id_reg,			\
	.get_user = get_raz_id_reg,			\
	.set_user = set_raz_id_reg,			\
}

/*
 * sys_reg_desc initialiser for known ID registers that we hide from guests.
 * For now, these are exposed just like unallocated ID regs: they appear
 * RAZ for the guest.
 */
#define ID_HIDDEN(name) {			\
	SYS_DESC(SYS_##name),			\
	.access = access_raz_id_reg,		\
	.get_user = get_raz_id_reg,		\
	.set_user = set_raz_id_reg,		\
}

/*
 * Architected system registers.
 * Important: Must be sorted ascending by Op0, Op1, CRn, CRm, Op2
 *
 * Debug handling: We do trap most, if not all debug related system
 * registers. The implementation is good enough to ensure that a guest
 * can use these with minimal performance degradation. The drawback is
 * that we don't implement any of the external debug, none of the
 * OSlock protocol. This should be revisited if we ever encounter a
 * more demanding guest...
 */
static const struct sys_reg_desc sys_reg_descs[] = {
	{ SYS_DESC(SYS_DC_ISW), access_dcsw },
	{ SYS_DESC(SYS_DC_CSW), access_dcsw },
	{ SYS_DESC(SYS_DC_CISW), access_dcsw },

	DBG_BCR_BVR_WCR_WVR_EL1(0),
	DBG_BCR_BVR_WCR_WVR_EL1(1),
	{ SYS_DESC(SYS_MDCCINT_EL1), trap_debug_regs, reset_val, MDCCINT_EL1, 0 },
	{ SYS_DESC(SYS_MDSCR_EL1), trap_debug_regs, reset_val, MDSCR_EL1, 0 },
	DBG_BCR_BVR_WCR_WVR_EL1(2),
	DBG_BCR_BVR_WCR_WVR_EL1(3),
	DBG_BCR_BVR_WCR_WVR_EL1(4),
	DBG_BCR_BVR_WCR_WVR_EL1(5),
	DBG_BCR_BVR_WCR_WVR_EL1(6),
	DBG_BCR_BVR_WCR_WVR_EL1(7),
	DBG_BCR_BVR_WCR_WVR_EL1(8),
	DBG_BCR_BVR_WCR_WVR_EL1(9),
	DBG_BCR_BVR_WCR_WVR_EL1(10),
	DBG_BCR_BVR_WCR_WVR_EL1(11),
	DBG_BCR_BVR_WCR_WVR_EL1(12),
	DBG_BCR_BVR_WCR_WVR_EL1(13),
	DBG_BCR_BVR_WCR_WVR_EL1(14),
	DBG_BCR_BVR_WCR_WVR_EL1(15),

	{ SYS_DESC(SYS_MDRAR_EL1), trap_raz_wi },
	{ SYS_DESC(SYS_OSLAR_EL1), trap_raz_wi },
	{ SYS_DESC(SYS_OSLSR_EL1), trap_oslsr_el1 },
	{ SYS_DESC(SYS_OSDLR_EL1), trap_raz_wi },
	{ SYS_DESC(SYS_DBGPRCR_EL1), trap_raz_wi },
	{ SYS_DESC(SYS_DBGCLAIMSET_EL1), trap_raz_wi },
	{ SYS_DESC(SYS_DBGCLAIMCLR_EL1), trap_raz_wi },
	{ SYS_DESC(SYS_DBGAUTHSTATUS_EL1), trap_dbgauthstatus_el1 },

	{ SYS_DESC(SYS_MDCCSR_EL0), trap_raz_wi },
	{ SYS_DESC(SYS_DBGDTR_EL0), trap_raz_wi },
	// DBGDTR[TR]X_EL0 share the same encoding
	{ SYS_DESC(SYS_DBGDTRTX_EL0), trap_raz_wi },

	{ SYS_DESC(SYS_DBGVCR32_EL2), NULL, reset_val, DBGVCR32_EL2, 0 },

	{ SYS_DESC(SYS_MPIDR_EL1), NULL, reset_mpidr, MPIDR_EL1 },

	/*
	 * ID regs: all ID_SANITISED() entries here must have corresponding
	 * entries in arm64_ftr_regs[].
	 */

	/* AArch64 mappings of the AArch32 ID registers */
	/* CRm=1 */
	ID_SANITISED(ID_PFR0_EL1),
	ID_SANITISED(ID_PFR1_EL1),
	ID_SANITISED(ID_DFR0_EL1),
	ID_HIDDEN(ID_AFR0_EL1),
	ID_SANITISED(ID_MMFR0_EL1),
	ID_SANITISED(ID_MMFR1_EL1),
	ID_SANITISED(ID_MMFR2_EL1),
	ID_SANITISED(ID_MMFR3_EL1),

	/* CRm=2 */
	ID_SANITISED(ID_ISAR0_EL1),
	ID_SANITISED(ID_ISAR1_EL1),
	ID_SANITISED(ID_ISAR2_EL1),
	ID_SANITISED(ID_ISAR3_EL1),
	ID_SANITISED(ID_ISAR4_EL1),
	ID_SANITISED(ID_ISAR5_EL1),
	ID_SANITISED(ID_MMFR4_EL1),
	ID_SANITISED(ID_ISAR6_EL1),

	/* CRm=3 */
	ID_SANITISED(MVFR0_EL1),
	ID_SANITISED(MVFR1_EL1),
	ID_SANITISED(MVFR2_EL1),
	ID_UNALLOCATED(3,3),
	ID_SANITISED(ID_PFR2_EL1),
	ID_HIDDEN(ID_DFR1_EL1),
	ID_SANITISED(ID_MMFR5_EL1),
	ID_UNALLOCATED(3,7),

	/* AArch64 ID registers */
	/* CRm=4 */
	{ SYS_DESC(SYS_ID_AA64PFR0_EL1), .access = access_id_reg,
	  .get_user = get_id_reg, .set_user = set_id_aa64pfr0_el1, },
	ID_SANITISED(ID_AA64PFR1_EL1),
	ID_UNALLOCATED(4,2),
	ID_UNALLOCATED(4,3),
	ID_SANITISED(ID_AA64ZFR0_EL1),
	ID_UNALLOCATED(4,5),
	ID_UNALLOCATED(4,6),
	ID_UNALLOCATED(4,7),

	/* CRm=5 */
	ID_SANITISED(ID_AA64DFR0_EL1),
	ID_SANITISED(ID_AA64DFR1_EL1),
	ID_UNALLOCATED(5,2),
	ID_UNALLOCATED(5,3),
	ID_HIDDEN(ID_AA64AFR0_EL1),
	ID_HIDDEN(ID_AA64AFR1_EL1),
	ID_UNALLOCATED(5,6),
	ID_UNALLOCATED(5,7),

	/* CRm=6 */
	ID_SANITISED(ID_AA64ISAR0_EL1),
	ID_SANITISED(ID_AA64ISAR1_EL1),
	ID_UNALLOCATED(6,2),
	ID_UNALLOCATED(6,3),
	ID_UNALLOCATED(6,4),
	ID_UNALLOCATED(6,5),
	ID_UNALLOCATED(6,6),
	ID_UNALLOCATED(6,7),

	/* CRm=7 */
	ID_SANITISED(ID_AA64MMFR0_EL1),
	ID_SANITISED(ID_AA64MMFR1_EL1),
	ID_SANITISED(ID_AA64MMFR2_EL1),
	ID_UNALLOCATED(7,3),
	ID_UNALLOCATED(7,4),
	ID_UNALLOCATED(7,5),
	ID_UNALLOCATED(7,6),
	ID_UNALLOCATED(7,7),

	{ SYS_DESC(SYS_SCTLR_EL1), access_vm_reg, reset_val, SCTLR_EL1, 0x00C50078 },
	{ SYS_DESC(SYS_ACTLR_EL1), access_actlr, reset_actlr, ACTLR_EL1 },
	{ SYS_DESC(SYS_CPACR_EL1), NULL, reset_val, CPACR_EL1, 0 },

	{ SYS_DESC(SYS_RGSR_EL1), undef_access },
	{ SYS_DESC(SYS_GCR_EL1), undef_access },

	{ SYS_DESC(SYS_ZCR_EL1), NULL, reset_val, ZCR_EL1, 0, .visibility = sve_visibility },
	{ SYS_DESC(SYS_TTBR0_EL1), access_vm_reg, reset_unknown, TTBR0_EL1 },
	{ SYS_DESC(SYS_TTBR1_EL1), access_vm_reg, reset_unknown, TTBR1_EL1 },
	{ SYS_DESC(SYS_TCR_EL1), access_vm_reg, reset_val, TCR_EL1, 0 },

	PTRAUTH_KEY(APIA),
	PTRAUTH_KEY(APIB),
	PTRAUTH_KEY(APDA),
	PTRAUTH_KEY(APDB),
	PTRAUTH_KEY(APGA),

	{ SYS_DESC(SYS_AFSR0_EL1), access_vm_reg, reset_unknown, AFSR0_EL1 },
	{ SYS_DESC(SYS_AFSR1_EL1), access_vm_reg, reset_unknown, AFSR1_EL1 },
	{ SYS_DESC(SYS_ESR_EL1), access_vm_reg, reset_unknown, ESR_EL1 },

	{ SYS_DESC(SYS_ERRIDR_EL1), trap_raz_wi },
	{ SYS_DESC(SYS_ERRSELR_EL1), trap_raz_wi },
	{ SYS_DESC(SYS_ERXFR_EL1), trap_raz_wi },
	{ SYS_DESC(SYS_ERXCTLR_EL1), trap_raz_wi },
	{ SYS_DESC(SYS_ERXSTATUS_EL1), trap_raz_wi },
	{ SYS_DESC(SYS_ERXADDR_EL1), trap_raz_wi },
	{ SYS_DESC(SYS_ERXMISC0_EL1), trap_raz_wi },
	{ SYS_DESC(SYS_ERXMISC1_EL1), trap_raz_wi },

	{ SYS_DESC(SYS_TFSR_EL1), undef_access },
	{ SYS_DESC(SYS_TFSRE0_EL1), undef_access },

	{ SYS_DESC(SYS_FAR_EL1), access_vm_reg, reset_unknown, FAR_EL1 },
	{ SYS_DESC(SYS_PAR_EL1), NULL, reset_unknown, PAR_EL1 },

	{ PMU_SYS_REG(SYS_PMINTENSET_EL1),
	  .access = access_pminten, .reg = PMINTENSET_EL1 },
	{ PMU_SYS_REG(SYS_PMINTENCLR_EL1),
	  .access = access_pminten, .reg = PMINTENSET_EL1 },

	{ SYS_DESC(SYS_MAIR_EL1), access_vm_reg, reset_unknown, MAIR_EL1 },
	{ SYS_DESC(SYS_AMAIR_EL1), access_vm_reg, reset_amair_el1, AMAIR_EL1 },

	{ SYS_DESC(SYS_LORSA_EL1), trap_loregion },
	{ SYS_DESC(SYS_LOREA_EL1), trap_loregion },
	{ SYS_DESC(SYS_LORN_EL1), trap_loregion },
	{ SYS_DESC(SYS_LORC_EL1), trap_loregion },
	{ SYS_DESC(SYS_LORID_EL1), trap_loregion },

	{ SYS_DESC(SYS_VBAR_EL1), NULL, reset_val, VBAR_EL1, 0 },
	{ SYS_DESC(SYS_DISR_EL1), NULL, reset_val, DISR_EL1, 0 },

	{ SYS_DESC(SYS_ICC_IAR0_EL1), write_to_read_only },
	{ SYS_DESC(SYS_ICC_EOIR0_EL1), read_from_write_only },
	{ SYS_DESC(SYS_ICC_HPPIR0_EL1), write_to_read_only },
	{ SYS_DESC(SYS_ICC_DIR_EL1), read_from_write_only },
	{ SYS_DESC(SYS_ICC_RPR_EL1), write_to_read_only },
	{ SYS_DESC(SYS_ICC_SGI1R_EL1), access_gic_sgi },
	{ SYS_DESC(SYS_ICC_ASGI1R_EL1), access_gic_sgi },
	{ SYS_DESC(SYS_ICC_SGI0R_EL1), access_gic_sgi },
	{ SYS_DESC(SYS_ICC_IAR1_EL1), write_to_read_only },
	{ SYS_DESC(SYS_ICC_EOIR1_EL1), read_from_write_only },
	{ SYS_DESC(SYS_ICC_HPPIR1_EL1), write_to_read_only },
	{ SYS_DESC(SYS_ICC_SRE_EL1), access_gic_sre },

	{ SYS_DESC(SYS_CONTEXTIDR_EL1), access_vm_reg, reset_val, CONTEXTIDR_EL1, 0 },
	{ SYS_DESC(SYS_TPIDR_EL1), NULL, reset_unknown, TPIDR_EL1 },

	{ SYS_DESC(SYS_SCXTNUM_EL1), undef_access },

	{ SYS_DESC(SYS_CNTKCTL_EL1), NULL, reset_val, CNTKCTL_EL1, 0},

	{ SYS_DESC(SYS_CCSIDR_EL1), access_ccsidr },
	{ SYS_DESC(SYS_CLIDR_EL1), access_clidr },
	{ SYS_DESC(SYS_CSSELR_EL1), access_csselr, reset_unknown, CSSELR_EL1 },
	{ SYS_DESC(SYS_CTR_EL0), access_ctr },

	{ PMU_SYS_REG(SYS_PMCR_EL0), .access = access_pmcr,
	  .reset = reset_pmcr, .reg = PMCR_EL0 },
	{ PMU_SYS_REG(SYS_PMCNTENSET_EL0),
	  .access = access_pmcnten, .reg = PMCNTENSET_EL0 },
	{ PMU_SYS_REG(SYS_PMCNTENCLR_EL0),
	  .access = access_pmcnten, .reg = PMCNTENSET_EL0 },
	{ PMU_SYS_REG(SYS_PMOVSCLR_EL0),
	  .access = access_pmovs, .reg = PMOVSSET_EL0 },
	{ PMU_SYS_REG(SYS_PMSWINC_EL0),
	  .access = access_pmswinc, .reg = PMSWINC_EL0 },
	{ PMU_SYS_REG(SYS_PMSELR_EL0),
	  .access = access_pmselr, .reg = PMSELR_EL0 },
	{ PMU_SYS_REG(SYS_PMCEID0_EL0),
	  .access = access_pmceid, .reset = NULL },
	{ PMU_SYS_REG(SYS_PMCEID1_EL0),
	  .access = access_pmceid, .reset = NULL },
	{ PMU_SYS_REG(SYS_PMCCNTR_EL0),
	  .access = access_pmu_evcntr, .reg = PMCCNTR_EL0 },
	{ PMU_SYS_REG(SYS_PMXEVTYPER_EL0),
	  .access = access_pmu_evtyper, .reset = NULL },
	{ PMU_SYS_REG(SYS_PMXEVCNTR_EL0),
	  .access = access_pmu_evcntr, .reset = NULL },
	/*
	 * PMUSERENR_EL0 resets as unknown in 64bit mode while it resets as zero
	 * in 32bit mode. Here we choose to reset it as zero for consistency.
	 */
	{ PMU_SYS_REG(SYS_PMUSERENR_EL0), .access = access_pmuserenr,
	  .reset = reset_val, .reg = PMUSERENR_EL0, .val = 0 },
	{ PMU_SYS_REG(SYS_PMOVSSET_EL0),
	  .access = access_pmovs, .reg = PMOVSSET_EL0 },

	{ SYS_DESC(SYS_TPIDR_EL0), NULL, reset_unknown, TPIDR_EL0 },
	{ SYS_DESC(SYS_TPIDRRO_EL0), NULL, reset_unknown, TPIDRRO_EL0 },

	{ SYS_DESC(SYS_SCXTNUM_EL0), undef_access },

	{ SYS_DESC(SYS_AMCR_EL0), undef_access },
	{ SYS_DESC(SYS_AMCFGR_EL0), undef_access },
	{ SYS_DESC(SYS_AMCGCR_EL0), undef_access },
	{ SYS_DESC(SYS_AMUSERENR_EL0), undef_access },
	{ SYS_DESC(SYS_AMCNTENCLR0_EL0), undef_access },
	{ SYS_DESC(SYS_AMCNTENSET0_EL0), undef_access },
	{ SYS_DESC(SYS_AMCNTENCLR1_EL0), undef_access },
	{ SYS_DESC(SYS_AMCNTENSET1_EL0), undef_access },
	AMU_AMEVCNTR0_EL0(0),
	AMU_AMEVCNTR0_EL0(1),
	AMU_AMEVCNTR0_EL0(2),
	AMU_AMEVCNTR0_EL0(3),
	AMU_AMEVCNTR0_EL0(4),
	AMU_AMEVCNTR0_EL0(5),
	AMU_AMEVCNTR0_EL0(6),
	AMU_AMEVCNTR0_EL0(7),
	AMU_AMEVCNTR0_EL0(8),
	AMU_AMEVCNTR0_EL0(9),
	AMU_AMEVCNTR0_EL0(10),
	AMU_AMEVCNTR0_EL0(11),
	AMU_AMEVCNTR0_EL0(12),
	AMU_AMEVCNTR0_EL0(13),
	AMU_AMEVCNTR0_EL0(14),
	AMU_AMEVCNTR0_EL0(15),
	AMU_AMEVTYPER0_EL0(0),
	AMU_AMEVTYPER0_EL0(1),
	AMU_AMEVTYPER0_EL0(2),
	AMU_AMEVTYPER0_EL0(3),
	AMU_AMEVTYPER0_EL0(4),
	AMU_AMEVTYPER0_EL0(5),
	AMU_AMEVTYPER0_EL0(6),
	AMU_AMEVTYPER0_EL0(7),
	AMU_AMEVTYPER0_EL0(8),
	AMU_AMEVTYPER0_EL0(9),
	AMU_AMEVTYPER0_EL0(10),
	AMU_AMEVTYPER0_EL0(11),
	AMU_AMEVTYPER0_EL0(12),
	AMU_AMEVTYPER0_EL0(13),
	AMU_AMEVTYPER0_EL0(14),
	AMU_AMEVTYPER0_EL0(15),
	AMU_AMEVCNTR1_EL0(0),
	AMU_AMEVCNTR1_EL0(1),
	AMU_AMEVCNTR1_EL0(2),
	AMU_AMEVCNTR1_EL0(3),
	AMU_AMEVCNTR1_EL0(4),
	AMU_AMEVCNTR1_EL0(5),
	AMU_AMEVCNTR1_EL0(6),
	AMU_AMEVCNTR1_EL0(7),
	AMU_AMEVCNTR1_EL0(8),
	AMU_AMEVCNTR1_EL0(9),
	AMU_AMEVCNTR1_EL0(10),
	AMU_AMEVCNTR1_EL0(11),
	AMU_AMEVCNTR1_EL0(12),
	AMU_AMEVCNTR1_EL0(13),
	AMU_AMEVCNTR1_EL0(14),
	AMU_AMEVCNTR1_EL0(15),
	AMU_AMEVTYPER1_EL0(0),
	AMU_AMEVTYPER1_EL0(1),
	AMU_AMEVTYPER1_EL0(2),
	AMU_AMEVTYPER1_EL0(3),
	AMU_AMEVTYPER1_EL0(4),
	AMU_AMEVTYPER1_EL0(5),
	AMU_AMEVTYPER1_EL0(6),
	AMU_AMEVTYPER1_EL0(7),
	AMU_AMEVTYPER1_EL0(8),
	AMU_AMEVTYPER1_EL0(9),
	AMU_AMEVTYPER1_EL0(10),
	AMU_AMEVTYPER1_EL0(11),
	AMU_AMEVTYPER1_EL0(12),
	AMU_AMEVTYPER1_EL0(13),
	AMU_AMEVTYPER1_EL0(14),
	AMU_AMEVTYPER1_EL0(15),

	{ SYS_DESC(SYS_CNTP_TVAL_EL0), access_arch_timer },
	{ SYS_DESC(SYS_CNTP_CTL_EL0), access_arch_timer },
	{ SYS_DESC(SYS_CNTP_CVAL_EL0), access_arch_timer },

	/* PMEVCNTRn_EL0 */
	PMU_PMEVCNTR_EL0(0),
	PMU_PMEVCNTR_EL0(1),
	PMU_PMEVCNTR_EL0(2),
	PMU_PMEVCNTR_EL0(3),
	PMU_PMEVCNTR_EL0(4),
	PMU_PMEVCNTR_EL0(5),
	PMU_PMEVCNTR_EL0(6),
	PMU_PMEVCNTR_EL0(7),
	PMU_PMEVCNTR_EL0(8),
	PMU_PMEVCNTR_EL0(9),
	PMU_PMEVCNTR_EL0(10),
	PMU_PMEVCNTR_EL0(11),
	PMU_PMEVCNTR_EL0(12),
	PMU_PMEVCNTR_EL0(13),
	PMU_PMEVCNTR_EL0(14),
	PMU_PMEVCNTR_EL0(15),
	PMU_PMEVCNTR_EL0(16),
	PMU_PMEVCNTR_EL0(17),
	PMU_PMEVCNTR_EL0(18),
	PMU_PMEVCNTR_EL0(19),
	PMU_PMEVCNTR_EL0(20),
	PMU_PMEVCNTR_EL0(21),
	PMU_PMEVCNTR_EL0(22),
	PMU_PMEVCNTR_EL0(23),
	PMU_PMEVCNTR_EL0(24),
	PMU_PMEVCNTR_EL0(25),
	PMU_PMEVCNTR_EL0(26),
	PMU_PMEVCNTR_EL0(27),
	PMU_PMEVCNTR_EL0(28),
	PMU_PMEVCNTR_EL0(29),
	PMU_PMEVCNTR_EL0(30),
	/* PMEVTYPERn_EL0 */
	PMU_PMEVTYPER_EL0(0),
	PMU_PMEVTYPER_EL0(1),
	PMU_PMEVTYPER_EL0(2),
	PMU_PMEVTYPER_EL0(3),
	PMU_PMEVTYPER_EL0(4),
	PMU_PMEVTYPER_EL0(5),
	PMU_PMEVTYPER_EL0(6),
	PMU_PMEVTYPER_EL0(7),
	PMU_PMEVTYPER_EL0(8),
	PMU_PMEVTYPER_EL0(9),
	PMU_PMEVTYPER_EL0(10),
	PMU_PMEVTYPER_EL0(11),
	PMU_PMEVTYPER_EL0(12),
	PMU_PMEVTYPER_EL0(13),
	PMU_PMEVTYPER_EL0(14),
	PMU_PMEVTYPER_EL0(15),
	PMU_PMEVTYPER_EL0(16),
	PMU_PMEVTYPER_EL0(17),
	PMU_PMEVTYPER_EL0(18),
	PMU_PMEVTYPER_EL0(19),
	PMU_PMEVTYPER_EL0(20),
	PMU_PMEVTYPER_EL0(21),
	PMU_PMEVTYPER_EL0(22),
	PMU_PMEVTYPER_EL0(23),
	PMU_PMEVTYPER_EL0(24),
	PMU_PMEVTYPER_EL0(25),
	PMU_PMEVTYPER_EL0(26),
	PMU_PMEVTYPER_EL0(27),
	PMU_PMEVTYPER_EL0(28),
	PMU_PMEVTYPER_EL0(29),
	PMU_PMEVTYPER_EL0(30),
	/*
	 * PMCCFILTR_EL0 resets as unknown in 64bit mode while it resets as zero
	 * in 32bit mode. Here we choose to reset it as zero for consistency.
	 */
	{ PMU_SYS_REG(SYS_PMCCFILTR_EL0), .access = access_pmu_evtyper,
	  .reset = reset_val, .reg = PMCCFILTR_EL0, .val = 0 },

	{ SYS_DESC(SYS_DACR32_EL2), NULL, reset_unknown, DACR32_EL2 },
	{ SYS_DESC(SYS_IFSR32_EL2), NULL, reset_unknown, IFSR32_EL2 },
	{ SYS_DESC(SYS_FPEXC32_EL2), NULL, reset_val, FPEXC32_EL2, 0x700 },
};

static bool trap_dbgidr(struct kvm_vcpu *vcpu,
			struct sys_reg_params *p,
			const struct sys_reg_desc *r)
{
	if (p->is_write) {
		return ignore_write(vcpu, p);
	} else {
		u64 dfr = read_sanitised_ftr_reg(SYS_ID_AA64DFR0_EL1);
		u64 pfr = read_sanitised_ftr_reg(SYS_ID_AA64PFR0_EL1);
		u32 el3 = !!cpuid_feature_extract_unsigned_field(pfr, ID_AA64PFR0_EL3_SHIFT);

		p->regval = ((((dfr >> ID_AA64DFR0_WRPS_SHIFT) & 0xf) << 28) |
			     (((dfr >> ID_AA64DFR0_BRPS_SHIFT) & 0xf) << 24) |
			     (((dfr >> ID_AA64DFR0_CTX_CMPS_SHIFT) & 0xf) << 20)
			     | (6 << 16) | (el3 << 14) | (el3 << 12));
		return true;
	}
}

/*
 * AArch32 debug register mappings
 *
 * AArch32 DBGBVRn is mapped to DBGBVRn_EL1[31:0]
 * AArch32 DBGBXVRn is mapped to DBGBVRn_EL1[63:32]
 *
 * None of the other registers share their location, so treat them as
 * if they were 64bit.
 */
#define DBG_BCR_BVR_WCR_WVR(n)						      \
	/* DBGBVRn */							      \
	{ AA32(LO), Op1( 0), CRn( 0), CRm((n)), Op2( 4), trap_bvr, NULL, n }, \
	/* DBGBCRn */							      \
	{ Op1( 0), CRn( 0), CRm((n)), Op2( 5), trap_bcr, NULL, n },	      \
	/* DBGWVRn */							      \
	{ Op1( 0), CRn( 0), CRm((n)), Op2( 6), trap_wvr, NULL, n },	      \
	/* DBGWCRn */							      \
	{ Op1( 0), CRn( 0), CRm((n)), Op2( 7), trap_wcr, NULL, n }

#define DBGBXVR(n)							      \
	{ AA32(HI), Op1( 0), CRn( 1), CRm((n)), Op2( 1), trap_bvr, NULL, n }

/*
 * Trapped cp14 registers. We generally ignore most of the external
 * debug, on the principle that they don't really make sense to a
 * guest. Revisit this one day, would this principle change.
 */
static const struct sys_reg_desc cp14_regs[] = {
	/* DBGIDR */
	{ Op1( 0), CRn( 0), CRm( 0), Op2( 0), trap_dbgidr },
	/* DBGDTRRXext */
	{ Op1( 0), CRn( 0), CRm( 0), Op2( 2), trap_raz_wi },

	DBG_BCR_BVR_WCR_WVR(0),
	/* DBGDSCRint */
	{ Op1( 0), CRn( 0), CRm( 1), Op2( 0), trap_raz_wi },
	DBG_BCR_BVR_WCR_WVR(1),
	/* DBGDCCINT */
<<<<<<< HEAD
	{ Op1( 0), CRn( 0), CRm( 2), Op2( 0), trap_debug32, NULL, cp14_DBGDCCINT },
	/* DBGDSCRext */
	{ Op1( 0), CRn( 0), CRm( 2), Op2( 2), trap_debug32, NULL, cp14_DBGDSCRext },
=======
	{ Op1( 0), CRn( 0), CRm( 2), Op2( 0), trap_debug_regs, NULL, MDCCINT_EL1 },
	/* DBGDSCRext */
	{ Op1( 0), CRn( 0), CRm( 2), Op2( 2), trap_debug_regs, NULL, MDSCR_EL1 },
>>>>>>> c70595ea
	DBG_BCR_BVR_WCR_WVR(2),
	/* DBGDTR[RT]Xint */
	{ Op1( 0), CRn( 0), CRm( 3), Op2( 0), trap_raz_wi },
	/* DBGDTR[RT]Xext */
	{ Op1( 0), CRn( 0), CRm( 3), Op2( 2), trap_raz_wi },
	DBG_BCR_BVR_WCR_WVR(3),
	DBG_BCR_BVR_WCR_WVR(4),
	DBG_BCR_BVR_WCR_WVR(5),
	/* DBGWFAR */
	{ Op1( 0), CRn( 0), CRm( 6), Op2( 0), trap_raz_wi },
	/* DBGOSECCR */
	{ Op1( 0), CRn( 0), CRm( 6), Op2( 2), trap_raz_wi },
	DBG_BCR_BVR_WCR_WVR(6),
	/* DBGVCR */
<<<<<<< HEAD
	{ Op1( 0), CRn( 0), CRm( 7), Op2( 0), trap_debug32, NULL, cp14_DBGVCR },
=======
	{ Op1( 0), CRn( 0), CRm( 7), Op2( 0), trap_debug_regs, NULL, DBGVCR32_EL2 },
>>>>>>> c70595ea
	DBG_BCR_BVR_WCR_WVR(7),
	DBG_BCR_BVR_WCR_WVR(8),
	DBG_BCR_BVR_WCR_WVR(9),
	DBG_BCR_BVR_WCR_WVR(10),
	DBG_BCR_BVR_WCR_WVR(11),
	DBG_BCR_BVR_WCR_WVR(12),
	DBG_BCR_BVR_WCR_WVR(13),
	DBG_BCR_BVR_WCR_WVR(14),
	DBG_BCR_BVR_WCR_WVR(15),

	/* DBGDRAR (32bit) */
	{ Op1( 0), CRn( 1), CRm( 0), Op2( 0), trap_raz_wi },

	DBGBXVR(0),
	/* DBGOSLAR */
	{ Op1( 0), CRn( 1), CRm( 0), Op2( 4), trap_raz_wi },
	DBGBXVR(1),
	/* DBGOSLSR */
	{ Op1( 0), CRn( 1), CRm( 1), Op2( 4), trap_oslsr_el1 },
	DBGBXVR(2),
	DBGBXVR(3),
	/* DBGOSDLR */
	{ Op1( 0), CRn( 1), CRm( 3), Op2( 4), trap_raz_wi },
	DBGBXVR(4),
	/* DBGPRCR */
	{ Op1( 0), CRn( 1), CRm( 4), Op2( 4), trap_raz_wi },
	DBGBXVR(5),
	DBGBXVR(6),
	DBGBXVR(7),
	DBGBXVR(8),
	DBGBXVR(9),
	DBGBXVR(10),
	DBGBXVR(11),
	DBGBXVR(12),
	DBGBXVR(13),
	DBGBXVR(14),
	DBGBXVR(15),

	/* DBGDSAR (32bit) */
	{ Op1( 0), CRn( 2), CRm( 0), Op2( 0), trap_raz_wi },

	/* DBGDEVID2 */
	{ Op1( 0), CRn( 7), CRm( 0), Op2( 7), trap_raz_wi },
	/* DBGDEVID1 */
	{ Op1( 0), CRn( 7), CRm( 1), Op2( 7), trap_raz_wi },
	/* DBGDEVID */
	{ Op1( 0), CRn( 7), CRm( 2), Op2( 7), trap_raz_wi },
	/* DBGCLAIMSET */
	{ Op1( 0), CRn( 7), CRm( 8), Op2( 6), trap_raz_wi },
	/* DBGCLAIMCLR */
	{ Op1( 0), CRn( 7), CRm( 9), Op2( 6), trap_raz_wi },
	/* DBGAUTHSTATUS */
	{ Op1( 0), CRn( 7), CRm(14), Op2( 6), trap_dbgauthstatus_el1 },
};

/* Trapped cp14 64bit registers */
static const struct sys_reg_desc cp14_64_regs[] = {
	/* DBGDRAR (64bit) */
	{ Op1( 0), CRm( 1), .access = trap_raz_wi },

	/* DBGDSAR (64bit) */
	{ Op1( 0), CRm( 2), .access = trap_raz_wi },
};

/* Macro to expand the PMEVCNTRn register */
#define PMU_PMEVCNTR(n)							\
	/* PMEVCNTRn */							\
	{ Op1(0), CRn(0b1110),						\
	  CRm((0b1000 | (((n) >> 3) & 0x3))), Op2(((n) & 0x7)),		\
	  access_pmu_evcntr }

/* Macro to expand the PMEVTYPERn register */
#define PMU_PMEVTYPER(n)						\
	/* PMEVTYPERn */						\
	{ Op1(0), CRn(0b1110),						\
	  CRm((0b1100 | (((n) >> 3) & 0x3))), Op2(((n) & 0x7)),		\
	  access_pmu_evtyper }

/*
 * Trapped cp15 registers. TTBR0/TTBR1 get a double encoding,
 * depending on the way they are accessed (as a 32bit or a 64bit
 * register).
 */
static const struct sys_reg_desc cp15_regs[] = {
	{ Op1( 0), CRn( 0), CRm( 0), Op2( 1), access_ctr },
<<<<<<< HEAD
	{ Op1( 0), CRn( 1), CRm( 0), Op2( 0), access_vm_reg, NULL, c1_SCTLR },
	{ Op1( 0), CRn( 1), CRm( 0), Op2( 1), access_actlr },
	{ Op1( 0), CRn( 1), CRm( 0), Op2( 3), access_actlr },
	{ Op1( 0), CRn( 2), CRm( 0), Op2( 0), access_vm_reg, NULL, c2_TTBR0 },
	{ Op1( 0), CRn( 2), CRm( 0), Op2( 1), access_vm_reg, NULL, c2_TTBR1 },
	{ Op1( 0), CRn( 2), CRm( 0), Op2( 2), access_vm_reg, NULL, c2_TTBCR },
	{ Op1( 0), CRn( 2), CRm( 0), Op2( 3), access_vm_reg, NULL, c2_TTBCR2 },
	{ Op1( 0), CRn( 3), CRm( 0), Op2( 0), access_vm_reg, NULL, c3_DACR },
	{ Op1( 0), CRn( 5), CRm( 0), Op2( 0), access_vm_reg, NULL, c5_DFSR },
	{ Op1( 0), CRn( 5), CRm( 0), Op2( 1), access_vm_reg, NULL, c5_IFSR },
	{ Op1( 0), CRn( 5), CRm( 1), Op2( 0), access_vm_reg, NULL, c5_ADFSR },
	{ Op1( 0), CRn( 5), CRm( 1), Op2( 1), access_vm_reg, NULL, c5_AIFSR },
	{ Op1( 0), CRn( 6), CRm( 0), Op2( 0), access_vm_reg, NULL, c6_DFAR },
	{ Op1( 0), CRn( 6), CRm( 0), Op2( 2), access_vm_reg, NULL, c6_IFAR },
=======
	{ Op1( 0), CRn( 1), CRm( 0), Op2( 0), access_vm_reg, NULL, SCTLR_EL1 },
	/* ACTLR */
	{ AA32(LO), Op1( 0), CRn( 1), CRm( 0), Op2( 1), access_actlr, NULL, ACTLR_EL1 },
	/* ACTLR2 */
	{ AA32(HI), Op1( 0), CRn( 1), CRm( 0), Op2( 3), access_actlr, NULL, ACTLR_EL1 },
	{ Op1( 0), CRn( 2), CRm( 0), Op2( 0), access_vm_reg, NULL, TTBR0_EL1 },
	{ Op1( 0), CRn( 2), CRm( 0), Op2( 1), access_vm_reg, NULL, TTBR1_EL1 },
	/* TTBCR */
	{ AA32(LO), Op1( 0), CRn( 2), CRm( 0), Op2( 2), access_vm_reg, NULL, TCR_EL1 },
	/* TTBCR2 */
	{ AA32(HI), Op1( 0), CRn( 2), CRm( 0), Op2( 3), access_vm_reg, NULL, TCR_EL1 },
	{ Op1( 0), CRn( 3), CRm( 0), Op2( 0), access_vm_reg, NULL, DACR32_EL2 },
	/* DFSR */
	{ Op1( 0), CRn( 5), CRm( 0), Op2( 0), access_vm_reg, NULL, ESR_EL1 },
	{ Op1( 0), CRn( 5), CRm( 0), Op2( 1), access_vm_reg, NULL, IFSR32_EL2 },
	/* ADFSR */
	{ Op1( 0), CRn( 5), CRm( 1), Op2( 0), access_vm_reg, NULL, AFSR0_EL1 },
	/* AIFSR */
	{ Op1( 0), CRn( 5), CRm( 1), Op2( 1), access_vm_reg, NULL, AFSR1_EL1 },
	/* DFAR */
	{ AA32(LO), Op1( 0), CRn( 6), CRm( 0), Op2( 0), access_vm_reg, NULL, FAR_EL1 },
	/* IFAR */
	{ AA32(HI), Op1( 0), CRn( 6), CRm( 0), Op2( 2), access_vm_reg, NULL, FAR_EL1 },
>>>>>>> c70595ea

	/*
	 * DC{C,I,CI}SW operations:
	 */
	{ Op1( 0), CRn( 7), CRm( 6), Op2( 2), access_dcsw },
	{ Op1( 0), CRn( 7), CRm(10), Op2( 2), access_dcsw },
	{ Op1( 0), CRn( 7), CRm(14), Op2( 2), access_dcsw },

	/* PMU */
	{ Op1( 0), CRn( 9), CRm(12), Op2( 0), access_pmcr },
	{ Op1( 0), CRn( 9), CRm(12), Op2( 1), access_pmcnten },
	{ Op1( 0), CRn( 9), CRm(12), Op2( 2), access_pmcnten },
	{ Op1( 0), CRn( 9), CRm(12), Op2( 3), access_pmovs },
	{ Op1( 0), CRn( 9), CRm(12), Op2( 4), access_pmswinc },
	{ Op1( 0), CRn( 9), CRm(12), Op2( 5), access_pmselr },
	{ Op1( 0), CRn( 9), CRm(12), Op2( 6), access_pmceid },
	{ Op1( 0), CRn( 9), CRm(12), Op2( 7), access_pmceid },
	{ Op1( 0), CRn( 9), CRm(13), Op2( 0), access_pmu_evcntr },
	{ Op1( 0), CRn( 9), CRm(13), Op2( 1), access_pmu_evtyper },
	{ Op1( 0), CRn( 9), CRm(13), Op2( 2), access_pmu_evcntr },
	{ Op1( 0), CRn( 9), CRm(14), Op2( 0), access_pmuserenr },
	{ Op1( 0), CRn( 9), CRm(14), Op2( 1), access_pminten },
	{ Op1( 0), CRn( 9), CRm(14), Op2( 2), access_pminten },
	{ Op1( 0), CRn( 9), CRm(14), Op2( 3), access_pmovs },

	/* PRRR/MAIR0 */
	{ AA32(LO), Op1( 0), CRn(10), CRm( 2), Op2( 0), access_vm_reg, NULL, MAIR_EL1 },
	/* NMRR/MAIR1 */
	{ AA32(HI), Op1( 0), CRn(10), CRm( 2), Op2( 1), access_vm_reg, NULL, MAIR_EL1 },
	/* AMAIR0 */
	{ AA32(LO), Op1( 0), CRn(10), CRm( 3), Op2( 0), access_vm_reg, NULL, AMAIR_EL1 },
	/* AMAIR1 */
	{ AA32(HI), Op1( 0), CRn(10), CRm( 3), Op2( 1), access_vm_reg, NULL, AMAIR_EL1 },

	/* ICC_SRE */
	{ Op1( 0), CRn(12), CRm(12), Op2( 5), access_gic_sre },

	{ Op1( 0), CRn(13), CRm( 0), Op2( 1), access_vm_reg, NULL, CONTEXTIDR_EL1 },

	/* Arch Tmers */
	{ SYS_DESC(SYS_AARCH32_CNTP_TVAL), access_arch_timer },
	{ SYS_DESC(SYS_AARCH32_CNTP_CTL), access_arch_timer },

	/* PMEVCNTRn */
	PMU_PMEVCNTR(0),
	PMU_PMEVCNTR(1),
	PMU_PMEVCNTR(2),
	PMU_PMEVCNTR(3),
	PMU_PMEVCNTR(4),
	PMU_PMEVCNTR(5),
	PMU_PMEVCNTR(6),
	PMU_PMEVCNTR(7),
	PMU_PMEVCNTR(8),
	PMU_PMEVCNTR(9),
	PMU_PMEVCNTR(10),
	PMU_PMEVCNTR(11),
	PMU_PMEVCNTR(12),
	PMU_PMEVCNTR(13),
	PMU_PMEVCNTR(14),
	PMU_PMEVCNTR(15),
	PMU_PMEVCNTR(16),
	PMU_PMEVCNTR(17),
	PMU_PMEVCNTR(18),
	PMU_PMEVCNTR(19),
	PMU_PMEVCNTR(20),
	PMU_PMEVCNTR(21),
	PMU_PMEVCNTR(22),
	PMU_PMEVCNTR(23),
	PMU_PMEVCNTR(24),
	PMU_PMEVCNTR(25),
	PMU_PMEVCNTR(26),
	PMU_PMEVCNTR(27),
	PMU_PMEVCNTR(28),
	PMU_PMEVCNTR(29),
	PMU_PMEVCNTR(30),
	/* PMEVTYPERn */
	PMU_PMEVTYPER(0),
	PMU_PMEVTYPER(1),
	PMU_PMEVTYPER(2),
	PMU_PMEVTYPER(3),
	PMU_PMEVTYPER(4),
	PMU_PMEVTYPER(5),
	PMU_PMEVTYPER(6),
	PMU_PMEVTYPER(7),
	PMU_PMEVTYPER(8),
	PMU_PMEVTYPER(9),
	PMU_PMEVTYPER(10),
	PMU_PMEVTYPER(11),
	PMU_PMEVTYPER(12),
	PMU_PMEVTYPER(13),
	PMU_PMEVTYPER(14),
	PMU_PMEVTYPER(15),
	PMU_PMEVTYPER(16),
	PMU_PMEVTYPER(17),
	PMU_PMEVTYPER(18),
	PMU_PMEVTYPER(19),
	PMU_PMEVTYPER(20),
	PMU_PMEVTYPER(21),
	PMU_PMEVTYPER(22),
	PMU_PMEVTYPER(23),
	PMU_PMEVTYPER(24),
	PMU_PMEVTYPER(25),
	PMU_PMEVTYPER(26),
	PMU_PMEVTYPER(27),
	PMU_PMEVTYPER(28),
	PMU_PMEVTYPER(29),
	PMU_PMEVTYPER(30),
	/* PMCCFILTR */
	{ Op1(0), CRn(14), CRm(15), Op2(7), access_pmu_evtyper },

	{ Op1(1), CRn( 0), CRm( 0), Op2(0), access_ccsidr },
	{ Op1(1), CRn( 0), CRm( 0), Op2(1), access_clidr },
	{ Op1(2), CRn( 0), CRm( 0), Op2(0), access_csselr, NULL, CSSELR_EL1 },
};

static const struct sys_reg_desc cp15_64_regs[] = {
	{ Op1( 0), CRn( 0), CRm( 2), Op2( 0), access_vm_reg, NULL, TTBR0_EL1 },
	{ Op1( 0), CRn( 0), CRm( 9), Op2( 0), access_pmu_evcntr },
	{ Op1( 0), CRn( 0), CRm(12), Op2( 0), access_gic_sgi }, /* ICC_SGI1R */
	{ Op1( 1), CRn( 0), CRm( 2), Op2( 0), access_vm_reg, NULL, TTBR1_EL1 },
	{ Op1( 1), CRn( 0), CRm(12), Op2( 0), access_gic_sgi }, /* ICC_ASGI1R */
	{ Op1( 2), CRn( 0), CRm(12), Op2( 0), access_gic_sgi }, /* ICC_SGI0R */
	{ SYS_DESC(SYS_AARCH32_CNTP_CVAL),    access_arch_timer },
};

static int check_sysreg_table(const struct sys_reg_desc *table, unsigned int n,
			      bool is_32)
{
	unsigned int i;

	for (i = 0; i < n; i++) {
		if (!is_32 && table[i].reg && !table[i].reset) {
			kvm_err("sys_reg table %p entry %d has lacks reset\n",
				table, i);
			return 1;
		}

		if (i && cmp_sys_reg(&table[i-1], &table[i]) >= 0) {
			kvm_err("sys_reg table %p out of order (%d)\n", table, i - 1);
			return 1;
		}
	}

	return 0;
}

static int match_sys_reg(const void *key, const void *elt)
{
	const unsigned long pval = (unsigned long)key;
	const struct sys_reg_desc *r = elt;

	return pval - reg_to_encoding(r);
}

static const struct sys_reg_desc *find_reg(const struct sys_reg_params *params,
					 const struct sys_reg_desc table[],
					 unsigned int num)
{
	unsigned long pval = reg_to_encoding(params);

	return bsearch((void *)pval, table, num, sizeof(table[0]), match_sys_reg);
}

int kvm_handle_cp14_load_store(struct kvm_vcpu *vcpu)
{
	kvm_inject_undefined(vcpu);
	return 1;
}

static void perform_access(struct kvm_vcpu *vcpu,
			   struct sys_reg_params *params,
			   const struct sys_reg_desc *r)
{
	trace_kvm_sys_access(*vcpu_pc(vcpu), params, r);

	/* Check for regs disabled by runtime config */
	if (sysreg_hidden(vcpu, r)) {
		kvm_inject_undefined(vcpu);
		return;
	}

	/*
	 * Not having an accessor means that we have configured a trap
	 * that we don't know how to handle. This certainly qualifies
	 * as a gross bug that should be fixed right away.
	 */
	BUG_ON(!r->access);

	/* Skip instruction if instructed so */
	if (likely(r->access(vcpu, params, r)))
		kvm_incr_pc(vcpu);
}

/*
 * emulate_cp --  tries to match a sys_reg access in a handling table, and
 *                call the corresponding trap handler.
 *
 * @params: pointer to the descriptor of the access
 * @table: array of trap descriptors
 * @num: size of the trap descriptor array
 *
 * Return 0 if the access has been handled, and -1 if not.
 */
static int emulate_cp(struct kvm_vcpu *vcpu,
		      struct sys_reg_params *params,
		      const struct sys_reg_desc *table,
		      size_t num)
{
	const struct sys_reg_desc *r;

	if (!table)
		return -1;	/* Not handled */

	r = find_reg(params, table, num);

	if (r) {
		perform_access(vcpu, params, r);
		return 0;
	}

	/* Not handled */
	return -1;
}

static void unhandled_cp_access(struct kvm_vcpu *vcpu,
				struct sys_reg_params *params)
{
	u8 esr_ec = kvm_vcpu_trap_get_class(vcpu);
	int cp = -1;

	switch (esr_ec) {
	case ESR_ELx_EC_CP15_32:
	case ESR_ELx_EC_CP15_64:
		cp = 15;
		break;
	case ESR_ELx_EC_CP14_MR:
	case ESR_ELx_EC_CP14_64:
		cp = 14;
		break;
	default:
		WARN_ON(1);
	}

	print_sys_reg_msg(params,
			  "Unsupported guest CP%d access at: %08lx [%08lx]\n",
			  cp, *vcpu_pc(vcpu), *vcpu_cpsr(vcpu));
	kvm_inject_undefined(vcpu);
}

/**
 * kvm_handle_cp_64 -- handles a mrrc/mcrr trap on a guest CP14/CP15 access
 * @vcpu: The VCPU pointer
 * @run:  The kvm_run struct
 */
static int kvm_handle_cp_64(struct kvm_vcpu *vcpu,
			    const struct sys_reg_desc *global,
			    size_t nr_global)
{
	struct sys_reg_params params;
	u32 esr = kvm_vcpu_get_esr(vcpu);
	int Rt = kvm_vcpu_sys_get_rt(vcpu);
	int Rt2 = (esr >> 10) & 0x1f;

	params.CRm = (esr >> 1) & 0xf;
	params.is_write = ((esr & 1) == 0);

	params.Op0 = 0;
	params.Op1 = (esr >> 16) & 0xf;
	params.Op2 = 0;
	params.CRn = 0;

	/*
	 * Make a 64-bit value out of Rt and Rt2. As we use the same trap
	 * backends between AArch32 and AArch64, we get away with it.
	 */
	if (params.is_write) {
		params.regval = vcpu_get_reg(vcpu, Rt) & 0xffffffff;
		params.regval |= vcpu_get_reg(vcpu, Rt2) << 32;
	}

	/*
	 * If the table contains a handler, handle the
	 * potential register operation in the case of a read and return
	 * with success.
	 */
	if (!emulate_cp(vcpu, &params, global, nr_global)) {
		/* Split up the value between registers for the read side */
		if (!params.is_write) {
			vcpu_set_reg(vcpu, Rt, lower_32_bits(params.regval));
			vcpu_set_reg(vcpu, Rt2, upper_32_bits(params.regval));
		}

		return 1;
	}

	unhandled_cp_access(vcpu, &params);
	return 1;
}

/**
 * kvm_handle_cp_32 -- handles a mrc/mcr trap on a guest CP14/CP15 access
 * @vcpu: The VCPU pointer
 * @run:  The kvm_run struct
 */
static int kvm_handle_cp_32(struct kvm_vcpu *vcpu,
			    const struct sys_reg_desc *global,
			    size_t nr_global)
{
	struct sys_reg_params params;
	u32 esr = kvm_vcpu_get_esr(vcpu);
	int Rt  = kvm_vcpu_sys_get_rt(vcpu);

	params.CRm = (esr >> 1) & 0xf;
	params.regval = vcpu_get_reg(vcpu, Rt);
	params.is_write = ((esr & 1) == 0);
	params.CRn = (esr >> 10) & 0xf;
	params.Op0 = 0;
	params.Op1 = (esr >> 14) & 0x7;
	params.Op2 = (esr >> 17) & 0x7;

	if (!emulate_cp(vcpu, &params, global, nr_global)) {
		if (!params.is_write)
			vcpu_set_reg(vcpu, Rt, params.regval);
		return 1;
	}

	unhandled_cp_access(vcpu, &params);
	return 1;
}

int kvm_handle_cp15_64(struct kvm_vcpu *vcpu)
{
	return kvm_handle_cp_64(vcpu, cp15_64_regs, ARRAY_SIZE(cp15_64_regs));
}

int kvm_handle_cp15_32(struct kvm_vcpu *vcpu)
{
	return kvm_handle_cp_32(vcpu, cp15_regs, ARRAY_SIZE(cp15_regs));
}

int kvm_handle_cp14_64(struct kvm_vcpu *vcpu)
{
	return kvm_handle_cp_64(vcpu, cp14_64_regs, ARRAY_SIZE(cp14_64_regs));
}

int kvm_handle_cp14_32(struct kvm_vcpu *vcpu)
{
	return kvm_handle_cp_32(vcpu, cp14_regs, ARRAY_SIZE(cp14_regs));
}

static bool is_imp_def_sys_reg(struct sys_reg_params *params)
{
	// See ARM DDI 0487E.a, section D12.3.2
	return params->Op0 == 3 && (params->CRn & 0b1011) == 0b1011;
}

static int emulate_sys_reg(struct kvm_vcpu *vcpu,
			   struct sys_reg_params *params)
{
	const struct sys_reg_desc *r;

	r = find_reg(params, sys_reg_descs, ARRAY_SIZE(sys_reg_descs));

	if (likely(r)) {
		perform_access(vcpu, params, r);
	} else if (is_imp_def_sys_reg(params)) {
		kvm_inject_undefined(vcpu);
	} else {
		print_sys_reg_msg(params,
				  "Unsupported guest sys_reg access at: %lx [%08lx]\n",
				  *vcpu_pc(vcpu), *vcpu_cpsr(vcpu));
		kvm_inject_undefined(vcpu);
	}
	return 1;
}

/**
 * kvm_reset_sys_regs - sets system registers to reset value
 * @vcpu: The VCPU pointer
 *
 * This function finds the right table above and sets the registers on the
 * virtual CPU struct to their architecturally defined reset values.
 */
void kvm_reset_sys_regs(struct kvm_vcpu *vcpu)
{
	unsigned long i;

	for (i = 0; i < ARRAY_SIZE(sys_reg_descs); i++)
		if (sys_reg_descs[i].reset)
			sys_reg_descs[i].reset(vcpu, &sys_reg_descs[i]);
}

/**
 * kvm_handle_sys_reg -- handles a mrs/msr trap on a guest sys_reg access
 * @vcpu: The VCPU pointer
 */
int kvm_handle_sys_reg(struct kvm_vcpu *vcpu)
{
	struct sys_reg_params params;
	unsigned long esr = kvm_vcpu_get_esr(vcpu);
	int Rt = kvm_vcpu_sys_get_rt(vcpu);
	int ret;

	trace_kvm_handle_sys_reg(esr);

	params.Op0 = (esr >> 20) & 3;
	params.Op1 = (esr >> 14) & 0x7;
	params.CRn = (esr >> 10) & 0xf;
	params.CRm = (esr >> 1) & 0xf;
	params.Op2 = (esr >> 17) & 0x7;
	params.regval = vcpu_get_reg(vcpu, Rt);
	params.is_write = !(esr & 1);

	ret = emulate_sys_reg(vcpu, &params);

	if (!params.is_write)
		vcpu_set_reg(vcpu, Rt, params.regval);
	return ret;
}

/******************************************************************************
 * Userspace API
 *****************************************************************************/

static bool index_to_params(u64 id, struct sys_reg_params *params)
{
	switch (id & KVM_REG_SIZE_MASK) {
	case KVM_REG_SIZE_U64:
		/* Any unused index bits means it's not valid. */
		if (id & ~(KVM_REG_ARCH_MASK | KVM_REG_SIZE_MASK
			      | KVM_REG_ARM_COPROC_MASK
			      | KVM_REG_ARM64_SYSREG_OP0_MASK
			      | KVM_REG_ARM64_SYSREG_OP1_MASK
			      | KVM_REG_ARM64_SYSREG_CRN_MASK
			      | KVM_REG_ARM64_SYSREG_CRM_MASK
			      | KVM_REG_ARM64_SYSREG_OP2_MASK))
			return false;
		params->Op0 = ((id & KVM_REG_ARM64_SYSREG_OP0_MASK)
			       >> KVM_REG_ARM64_SYSREG_OP0_SHIFT);
		params->Op1 = ((id & KVM_REG_ARM64_SYSREG_OP1_MASK)
			       >> KVM_REG_ARM64_SYSREG_OP1_SHIFT);
		params->CRn = ((id & KVM_REG_ARM64_SYSREG_CRN_MASK)
			       >> KVM_REG_ARM64_SYSREG_CRN_SHIFT);
		params->CRm = ((id & KVM_REG_ARM64_SYSREG_CRM_MASK)
			       >> KVM_REG_ARM64_SYSREG_CRM_SHIFT);
		params->Op2 = ((id & KVM_REG_ARM64_SYSREG_OP2_MASK)
			       >> KVM_REG_ARM64_SYSREG_OP2_SHIFT);
		return true;
	default:
		return false;
	}
}

const struct sys_reg_desc *find_reg_by_id(u64 id,
					  struct sys_reg_params *params,
					  const struct sys_reg_desc table[],
					  unsigned int num)
{
	if (!index_to_params(id, params))
		return NULL;

	return find_reg(params, table, num);
}

/* Decode an index value, and find the sys_reg_desc entry. */
static const struct sys_reg_desc *index_to_sys_reg_desc(struct kvm_vcpu *vcpu,
						    u64 id)
{
	const struct sys_reg_desc *r;
	struct sys_reg_params params;

	/* We only do sys_reg for now. */
	if ((id & KVM_REG_ARM_COPROC_MASK) != KVM_REG_ARM64_SYSREG)
		return NULL;

	if (!index_to_params(id, &params))
		return NULL;

	r = find_reg(&params, sys_reg_descs, ARRAY_SIZE(sys_reg_descs));

	/* Not saved in the sys_reg array and not otherwise accessible? */
	if (r && !(r->reg || r->get_user))
		r = NULL;

	return r;
}

/*
 * These are the invariant sys_reg registers: we let the guest see the
 * host versions of these, so they're part of the guest state.
 *
 * A future CPU may provide a mechanism to present different values to
 * the guest, or a future kvm may trap them.
 */

#define FUNCTION_INVARIANT(reg)						\
	static void get_##reg(struct kvm_vcpu *v,			\
			      const struct sys_reg_desc *r)		\
	{								\
		((struct sys_reg_desc *)r)->val = read_sysreg(reg);	\
	}

FUNCTION_INVARIANT(midr_el1)
FUNCTION_INVARIANT(revidr_el1)
FUNCTION_INVARIANT(clidr_el1)
FUNCTION_INVARIANT(aidr_el1)

static void get_ctr_el0(struct kvm_vcpu *v, const struct sys_reg_desc *r)
{
	((struct sys_reg_desc *)r)->val = read_sanitised_ftr_reg(SYS_CTR_EL0);
}

/* ->val is filled in by kvm_sys_reg_table_init() */
static struct sys_reg_desc invariant_sys_regs[] = {
	{ SYS_DESC(SYS_MIDR_EL1), NULL, get_midr_el1 },
	{ SYS_DESC(SYS_REVIDR_EL1), NULL, get_revidr_el1 },
	{ SYS_DESC(SYS_CLIDR_EL1), NULL, get_clidr_el1 },
	{ SYS_DESC(SYS_AIDR_EL1), NULL, get_aidr_el1 },
	{ SYS_DESC(SYS_CTR_EL0), NULL, get_ctr_el0 },
};

static int reg_from_user(u64 *val, const void __user *uaddr, u64 id)
{
	if (copy_from_user(val, uaddr, KVM_REG_SIZE(id)) != 0)
		return -EFAULT;
	return 0;
}

static int reg_to_user(void __user *uaddr, const u64 *val, u64 id)
{
	if (copy_to_user(uaddr, val, KVM_REG_SIZE(id)) != 0)
		return -EFAULT;
	return 0;
}

static int get_invariant_sys_reg(u64 id, void __user *uaddr)
{
	struct sys_reg_params params;
	const struct sys_reg_desc *r;

	r = find_reg_by_id(id, &params, invariant_sys_regs,
			   ARRAY_SIZE(invariant_sys_regs));
	if (!r)
		return -ENOENT;

	return reg_to_user(uaddr, &r->val, id);
}

static int set_invariant_sys_reg(u64 id, void __user *uaddr)
{
	struct sys_reg_params params;
	const struct sys_reg_desc *r;
	int err;
	u64 val = 0; /* Make sure high bits are 0 for 32-bit regs */

	r = find_reg_by_id(id, &params, invariant_sys_regs,
			   ARRAY_SIZE(invariant_sys_regs));
	if (!r)
		return -ENOENT;

	err = reg_from_user(&val, uaddr, id);
	if (err)
		return err;

	/* This is what we mean by invariant: you can't change it. */
	if (r->val != val)
		return -EINVAL;

	return 0;
}

static bool is_valid_cache(u32 val)
{
	u32 level, ctype;

	if (val >= CSSELR_MAX)
		return false;

	/* Bottom bit is Instruction or Data bit.  Next 3 bits are level. */
	level = (val >> 1);
	ctype = (cache_levels >> (level * 3)) & 7;

	switch (ctype) {
	case 0: /* No cache */
		return false;
	case 1: /* Instruction cache only */
		return (val & 1);
	case 2: /* Data cache only */
	case 4: /* Unified cache */
		return !(val & 1);
	case 3: /* Separate instruction and data caches */
		return true;
	default: /* Reserved: we can't know instruction or data. */
		return false;
	}
}

static int demux_c15_get(u64 id, void __user *uaddr)
{
	u32 val;
	u32 __user *uval = uaddr;

	/* Fail if we have unknown bits set. */
	if (id & ~(KVM_REG_ARCH_MASK|KVM_REG_SIZE_MASK|KVM_REG_ARM_COPROC_MASK
		   | ((1 << KVM_REG_ARM_COPROC_SHIFT)-1)))
		return -ENOENT;

	switch (id & KVM_REG_ARM_DEMUX_ID_MASK) {
	case KVM_REG_ARM_DEMUX_ID_CCSIDR:
		if (KVM_REG_SIZE(id) != 4)
			return -ENOENT;
		val = (id & KVM_REG_ARM_DEMUX_VAL_MASK)
			>> KVM_REG_ARM_DEMUX_VAL_SHIFT;
		if (!is_valid_cache(val))
			return -ENOENT;

		return put_user(get_ccsidr(val), uval);
	default:
		return -ENOENT;
	}
}

static int demux_c15_set(u64 id, void __user *uaddr)
{
	u32 val, newval;
	u32 __user *uval = uaddr;

	/* Fail if we have unknown bits set. */
	if (id & ~(KVM_REG_ARCH_MASK|KVM_REG_SIZE_MASK|KVM_REG_ARM_COPROC_MASK
		   | ((1 << KVM_REG_ARM_COPROC_SHIFT)-1)))
		return -ENOENT;

	switch (id & KVM_REG_ARM_DEMUX_ID_MASK) {
	case KVM_REG_ARM_DEMUX_ID_CCSIDR:
		if (KVM_REG_SIZE(id) != 4)
			return -ENOENT;
		val = (id & KVM_REG_ARM_DEMUX_VAL_MASK)
			>> KVM_REG_ARM_DEMUX_VAL_SHIFT;
		if (!is_valid_cache(val))
			return -ENOENT;

		if (get_user(newval, uval))
			return -EFAULT;

		/* This is also invariant: you can't change it. */
		if (newval != get_ccsidr(val))
			return -EINVAL;
		return 0;
	default:
		return -ENOENT;
	}
}

int kvm_arm_sys_reg_get_reg(struct kvm_vcpu *vcpu, const struct kvm_one_reg *reg)
{
	const struct sys_reg_desc *r;
	void __user *uaddr = (void __user *)(unsigned long)reg->addr;

	if ((reg->id & KVM_REG_ARM_COPROC_MASK) == KVM_REG_ARM_DEMUX)
		return demux_c15_get(reg->id, uaddr);

	if (KVM_REG_SIZE(reg->id) != sizeof(__u64))
		return -ENOENT;

	r = index_to_sys_reg_desc(vcpu, reg->id);
	if (!r)
		return get_invariant_sys_reg(reg->id, uaddr);

	/* Check for regs disabled by runtime config */
	if (sysreg_hidden(vcpu, r))
		return -ENOENT;

	if (r->get_user)
		return (r->get_user)(vcpu, r, reg, uaddr);

	return reg_to_user(uaddr, &__vcpu_sys_reg(vcpu, r->reg), reg->id);
}

int kvm_arm_sys_reg_set_reg(struct kvm_vcpu *vcpu, const struct kvm_one_reg *reg)
{
	const struct sys_reg_desc *r;
	void __user *uaddr = (void __user *)(unsigned long)reg->addr;

	if ((reg->id & KVM_REG_ARM_COPROC_MASK) == KVM_REG_ARM_DEMUX)
		return demux_c15_set(reg->id, uaddr);

	if (KVM_REG_SIZE(reg->id) != sizeof(__u64))
		return -ENOENT;

	r = index_to_sys_reg_desc(vcpu, reg->id);
	if (!r)
		return set_invariant_sys_reg(reg->id, uaddr);

	/* Check for regs disabled by runtime config */
	if (sysreg_hidden(vcpu, r))
		return -ENOENT;

	if (r->set_user)
		return (r->set_user)(vcpu, r, reg, uaddr);

	return reg_from_user(&__vcpu_sys_reg(vcpu, r->reg), uaddr, reg->id);
}

static unsigned int num_demux_regs(void)
{
	unsigned int i, count = 0;

	for (i = 0; i < CSSELR_MAX; i++)
		if (is_valid_cache(i))
			count++;

	return count;
}

static int write_demux_regids(u64 __user *uindices)
{
	u64 val = KVM_REG_ARM64 | KVM_REG_SIZE_U32 | KVM_REG_ARM_DEMUX;
	unsigned int i;

	val |= KVM_REG_ARM_DEMUX_ID_CCSIDR;
	for (i = 0; i < CSSELR_MAX; i++) {
		if (!is_valid_cache(i))
			continue;
		if (put_user(val | i, uindices))
			return -EFAULT;
		uindices++;
	}
	return 0;
}

static u64 sys_reg_to_index(const struct sys_reg_desc *reg)
{
	return (KVM_REG_ARM64 | KVM_REG_SIZE_U64 |
		KVM_REG_ARM64_SYSREG |
		(reg->Op0 << KVM_REG_ARM64_SYSREG_OP0_SHIFT) |
		(reg->Op1 << KVM_REG_ARM64_SYSREG_OP1_SHIFT) |
		(reg->CRn << KVM_REG_ARM64_SYSREG_CRN_SHIFT) |
		(reg->CRm << KVM_REG_ARM64_SYSREG_CRM_SHIFT) |
		(reg->Op2 << KVM_REG_ARM64_SYSREG_OP2_SHIFT));
}

static bool copy_reg_to_user(const struct sys_reg_desc *reg, u64 __user **uind)
{
	if (!*uind)
		return true;

	if (put_user(sys_reg_to_index(reg), *uind))
		return false;

	(*uind)++;
	return true;
}

static int walk_one_sys_reg(const struct kvm_vcpu *vcpu,
			    const struct sys_reg_desc *rd,
			    u64 __user **uind,
			    unsigned int *total)
{
	/*
	 * Ignore registers we trap but don't save,
	 * and for which no custom user accessor is provided.
	 */
	if (!(rd->reg || rd->get_user))
		return 0;

	if (sysreg_hidden(vcpu, rd))
		return 0;

	if (!copy_reg_to_user(rd, uind))
		return -EFAULT;

	(*total)++;
	return 0;
}

/* Assumed ordered tables, see kvm_sys_reg_table_init. */
static int walk_sys_regs(struct kvm_vcpu *vcpu, u64 __user *uind)
{
	const struct sys_reg_desc *i2, *end2;
	unsigned int total = 0;
	int err;

	i2 = sys_reg_descs;
	end2 = sys_reg_descs + ARRAY_SIZE(sys_reg_descs);

	while (i2 != end2) {
		err = walk_one_sys_reg(vcpu, i2++, &uind, &total);
		if (err)
			return err;
	}
	return total;
}

unsigned long kvm_arm_num_sys_reg_descs(struct kvm_vcpu *vcpu)
{
	return ARRAY_SIZE(invariant_sys_regs)
		+ num_demux_regs()
		+ walk_sys_regs(vcpu, (u64 __user *)NULL);
}

int kvm_arm_copy_sys_reg_indices(struct kvm_vcpu *vcpu, u64 __user *uindices)
{
	unsigned int i;
	int err;

	/* Then give them all the invariant registers' indices. */
	for (i = 0; i < ARRAY_SIZE(invariant_sys_regs); i++) {
		if (put_user(sys_reg_to_index(&invariant_sys_regs[i]), uindices))
			return -EFAULT;
		uindices++;
	}

	err = walk_sys_regs(vcpu, uindices);
	if (err < 0)
		return err;
	uindices += err;

	return write_demux_regids(uindices);
}

void kvm_sys_reg_table_init(void)
{
	unsigned int i;
	struct sys_reg_desc clidr;

	/* Make sure tables are unique and in order. */
	BUG_ON(check_sysreg_table(sys_reg_descs, ARRAY_SIZE(sys_reg_descs), false));
	BUG_ON(check_sysreg_table(cp14_regs, ARRAY_SIZE(cp14_regs), true));
	BUG_ON(check_sysreg_table(cp14_64_regs, ARRAY_SIZE(cp14_64_regs), true));
	BUG_ON(check_sysreg_table(cp15_regs, ARRAY_SIZE(cp15_regs), true));
	BUG_ON(check_sysreg_table(cp15_64_regs, ARRAY_SIZE(cp15_64_regs), true));
	BUG_ON(check_sysreg_table(invariant_sys_regs, ARRAY_SIZE(invariant_sys_regs), false));

	/* We abuse the reset function to overwrite the table itself. */
	for (i = 0; i < ARRAY_SIZE(invariant_sys_regs); i++)
		invariant_sys_regs[i].reset(NULL, &invariant_sys_regs[i]);

	/*
	 * CLIDR format is awkward, so clean it up.  See ARM B4.1.20:
	 *
	 *   If software reads the Cache Type fields from Ctype1
	 *   upwards, once it has seen a value of 0b000, no caches
	 *   exist at further-out levels of the hierarchy. So, for
	 *   example, if Ctype3 is the first Cache Type field with a
	 *   value of 0b000, the values of Ctype4 to Ctype7 must be
	 *   ignored.
	 */
	get_clidr_el1(NULL, &clidr); /* Ugly... */
	cache_levels = clidr.val;
	for (i = 0; i < 7; i++)
		if (((cache_levels >> (i*3)) & 7) == 0)
			break;
	/* Clear all higher bits. */
	cache_levels &= (1 << (i*3))-1;
}<|MERGE_RESOLUTION|>--- conflicted
+++ resolved
@@ -67,90 +67,6 @@
 	return false;
 }
 
-<<<<<<< HEAD
-static bool __vcpu_read_sys_reg_from_cpu(int reg, u64 *val)
-{
-	/*
-	 * System registers listed in the switch are not saved on every
-	 * exit from the guest but are only saved on vcpu_put.
-	 *
-	 * Note that MPIDR_EL1 for the guest is set by KVM via VMPIDR_EL2 but
-	 * should never be listed below, because the guest cannot modify its
-	 * own MPIDR_EL1 and MPIDR_EL1 is accessed for VCPU A from VCPU B's
-	 * thread when emulating cross-VCPU communication.
-	 */
-	switch (reg) {
-	case CSSELR_EL1:	*val = read_sysreg_s(SYS_CSSELR_EL1);	break;
-	case SCTLR_EL1:		*val = read_sysreg_s(SYS_SCTLR_EL12);	break;
-	case CPACR_EL1:		*val = read_sysreg_s(SYS_CPACR_EL12);	break;
-	case TTBR0_EL1:		*val = read_sysreg_s(SYS_TTBR0_EL12);	break;
-	case TTBR1_EL1:		*val = read_sysreg_s(SYS_TTBR1_EL12);	break;
-	case TCR_EL1:		*val = read_sysreg_s(SYS_TCR_EL12);	break;
-	case ESR_EL1:		*val = read_sysreg_s(SYS_ESR_EL12);	break;
-	case AFSR0_EL1:		*val = read_sysreg_s(SYS_AFSR0_EL12);	break;
-	case AFSR1_EL1:		*val = read_sysreg_s(SYS_AFSR1_EL12);	break;
-	case FAR_EL1:		*val = read_sysreg_s(SYS_FAR_EL12);	break;
-	case MAIR_EL1:		*val = read_sysreg_s(SYS_MAIR_EL12);	break;
-	case VBAR_EL1:		*val = read_sysreg_s(SYS_VBAR_EL12);	break;
-	case CONTEXTIDR_EL1:	*val = read_sysreg_s(SYS_CONTEXTIDR_EL12);break;
-	case TPIDR_EL0:		*val = read_sysreg_s(SYS_TPIDR_EL0);	break;
-	case TPIDRRO_EL0:	*val = read_sysreg_s(SYS_TPIDRRO_EL0);	break;
-	case TPIDR_EL1:		*val = read_sysreg_s(SYS_TPIDR_EL1);	break;
-	case AMAIR_EL1:		*val = read_sysreg_s(SYS_AMAIR_EL12);	break;
-	case CNTKCTL_EL1:	*val = read_sysreg_s(SYS_CNTKCTL_EL12);	break;
-	case ELR_EL1:		*val = read_sysreg_s(SYS_ELR_EL12);	break;
-	case PAR_EL1:		*val = read_sysreg_par();		break;
-	case DACR32_EL2:	*val = read_sysreg_s(SYS_DACR32_EL2);	break;
-	case IFSR32_EL2:	*val = read_sysreg_s(SYS_IFSR32_EL2);	break;
-	case DBGVCR32_EL2:	*val = read_sysreg_s(SYS_DBGVCR32_EL2);	break;
-	default:		return false;
-	}
-
-	return true;
-}
-
-static bool __vcpu_write_sys_reg_to_cpu(u64 val, int reg)
-{
-	/*
-	 * System registers listed in the switch are not restored on every
-	 * entry to the guest but are only restored on vcpu_load.
-	 *
-	 * Note that MPIDR_EL1 for the guest is set by KVM via VMPIDR_EL2 but
-	 * should never be listed below, because the MPIDR should only be set
-	 * once, before running the VCPU, and never changed later.
-	 */
-	switch (reg) {
-	case CSSELR_EL1:	write_sysreg_s(val, SYS_CSSELR_EL1);	break;
-	case SCTLR_EL1:		write_sysreg_s(val, SYS_SCTLR_EL12);	break;
-	case CPACR_EL1:		write_sysreg_s(val, SYS_CPACR_EL12);	break;
-	case TTBR0_EL1:		write_sysreg_s(val, SYS_TTBR0_EL12);	break;
-	case TTBR1_EL1:		write_sysreg_s(val, SYS_TTBR1_EL12);	break;
-	case TCR_EL1:		write_sysreg_s(val, SYS_TCR_EL12);	break;
-	case ESR_EL1:		write_sysreg_s(val, SYS_ESR_EL12);	break;
-	case AFSR0_EL1:		write_sysreg_s(val, SYS_AFSR0_EL12);	break;
-	case AFSR1_EL1:		write_sysreg_s(val, SYS_AFSR1_EL12);	break;
-	case FAR_EL1:		write_sysreg_s(val, SYS_FAR_EL12);	break;
-	case MAIR_EL1:		write_sysreg_s(val, SYS_MAIR_EL12);	break;
-	case VBAR_EL1:		write_sysreg_s(val, SYS_VBAR_EL12);	break;
-	case CONTEXTIDR_EL1:	write_sysreg_s(val, SYS_CONTEXTIDR_EL12);break;
-	case TPIDR_EL0:		write_sysreg_s(val, SYS_TPIDR_EL0);	break;
-	case TPIDRRO_EL0:	write_sysreg_s(val, SYS_TPIDRRO_EL0);	break;
-	case TPIDR_EL1:		write_sysreg_s(val, SYS_TPIDR_EL1);	break;
-	case AMAIR_EL1:		write_sysreg_s(val, SYS_AMAIR_EL12);	break;
-	case CNTKCTL_EL1:	write_sysreg_s(val, SYS_CNTKCTL_EL12);	break;
-	case ELR_EL1:		write_sysreg_s(val, SYS_ELR_EL12);	break;
-	case PAR_EL1:		write_sysreg_s(val, SYS_PAR_EL1);	break;
-	case DACR32_EL2:	write_sysreg_s(val, SYS_DACR32_EL2);	break;
-	case IFSR32_EL2:	write_sysreg_s(val, SYS_IFSR32_EL2);	break;
-	case DBGVCR32_EL2:	write_sysreg_s(val, SYS_DBGVCR32_EL2);	break;
-	default:		return false;
-	}
-
-	return true;
-}
-
-=======
->>>>>>> c70595ea
 u64 vcpu_read_sys_reg(const struct kvm_vcpu *vcpu, int reg)
 {
 	u64 val = 0x8badf00d8badf00d;
@@ -1118,11 +1034,8 @@
 		val &= ~(0xfUL << ID_AA64PFR0_AMU_SHIFT);
 		val &= ~(0xfUL << ID_AA64PFR0_CSV2_SHIFT);
 		val |= ((u64)vcpu->kvm->arch.pfr0_csv2 << ID_AA64PFR0_CSV2_SHIFT);
-<<<<<<< HEAD
-=======
 		val &= ~(0xfUL << ID_AA64PFR0_CSV3_SHIFT);
 		val |= ((u64)vcpu->kvm->arch.pfr0_csv3 << ID_AA64PFR0_CSV3_SHIFT);
->>>>>>> c70595ea
 
 		if (!kvm_system_supports_32bit_el0()) {
 			/*
@@ -1162,12 +1075,7 @@
 static unsigned int id_visibility(const struct kvm_vcpu *vcpu,
 				  const struct sys_reg_desc *r)
 {
-<<<<<<< HEAD
-	u32 id = sys_reg((u32)r->Op0, (u32)r->Op1,
-			 (u32)r->CRn, (u32)r->CRm, (u32)r->Op2);
-=======
 	u32 id = reg_to_encoding(r);
->>>>>>> c70595ea
 
 	switch (id) {
 	case SYS_ID_AA64ZFR0_EL1:
@@ -1231,10 +1139,6 @@
 	u8 csv2, csv3;
 	int err;
 	u64 val;
-<<<<<<< HEAD
-	u8 csv2;
-=======
->>>>>>> c70595ea
 
 	err = reg_from_user(&val, uaddr, id);
 	if (err)
@@ -1248,17 +1152,6 @@
 	csv2 = cpuid_feature_extract_unsigned_field(val, ID_AA64PFR0_CSV2_SHIFT);
 	if (csv2 > 1 ||
 	    (csv2 && arm64_get_spectre_v2_state() != SPECTRE_UNAFFECTED))
-<<<<<<< HEAD
-		return -EINVAL;
-
-	/* We can only differ with CSV2, and anything else is an error */
-	val ^= read_id_reg(vcpu, rd, false);
-	val &= ~(0xFUL << ID_AA64PFR0_CSV2_SHIFT);
-	if (val)
-		return -EINVAL;
-
-	vcpu->kvm->arch.pfr0_csv2 = csv2;
-=======
 		return -EINVAL;
 
 	/* Same thing for CSV3 */
@@ -1276,7 +1169,6 @@
 
 	vcpu->kvm->arch.pfr0_csv2 = csv2;
 	vcpu->kvm->arch.pfr0_csv3 = csv3 ;
->>>>>>> c70595ea
 
 	return 0;
 }
@@ -1894,15 +1786,9 @@
 	{ Op1( 0), CRn( 0), CRm( 1), Op2( 0), trap_raz_wi },
 	DBG_BCR_BVR_WCR_WVR(1),
 	/* DBGDCCINT */
-<<<<<<< HEAD
-	{ Op1( 0), CRn( 0), CRm( 2), Op2( 0), trap_debug32, NULL, cp14_DBGDCCINT },
-	/* DBGDSCRext */
-	{ Op1( 0), CRn( 0), CRm( 2), Op2( 2), trap_debug32, NULL, cp14_DBGDSCRext },
-=======
 	{ Op1( 0), CRn( 0), CRm( 2), Op2( 0), trap_debug_regs, NULL, MDCCINT_EL1 },
 	/* DBGDSCRext */
 	{ Op1( 0), CRn( 0), CRm( 2), Op2( 2), trap_debug_regs, NULL, MDSCR_EL1 },
->>>>>>> c70595ea
 	DBG_BCR_BVR_WCR_WVR(2),
 	/* DBGDTR[RT]Xint */
 	{ Op1( 0), CRn( 0), CRm( 3), Op2( 0), trap_raz_wi },
@@ -1917,11 +1803,7 @@
 	{ Op1( 0), CRn( 0), CRm( 6), Op2( 2), trap_raz_wi },
 	DBG_BCR_BVR_WCR_WVR(6),
 	/* DBGVCR */
-<<<<<<< HEAD
-	{ Op1( 0), CRn( 0), CRm( 7), Op2( 0), trap_debug32, NULL, cp14_DBGVCR },
-=======
 	{ Op1( 0), CRn( 0), CRm( 7), Op2( 0), trap_debug_regs, NULL, DBGVCR32_EL2 },
->>>>>>> c70595ea
 	DBG_BCR_BVR_WCR_WVR(7),
 	DBG_BCR_BVR_WCR_WVR(8),
 	DBG_BCR_BVR_WCR_WVR(9),
@@ -2007,22 +1889,6 @@
  */
 static const struct sys_reg_desc cp15_regs[] = {
 	{ Op1( 0), CRn( 0), CRm( 0), Op2( 1), access_ctr },
-<<<<<<< HEAD
-	{ Op1( 0), CRn( 1), CRm( 0), Op2( 0), access_vm_reg, NULL, c1_SCTLR },
-	{ Op1( 0), CRn( 1), CRm( 0), Op2( 1), access_actlr },
-	{ Op1( 0), CRn( 1), CRm( 0), Op2( 3), access_actlr },
-	{ Op1( 0), CRn( 2), CRm( 0), Op2( 0), access_vm_reg, NULL, c2_TTBR0 },
-	{ Op1( 0), CRn( 2), CRm( 0), Op2( 1), access_vm_reg, NULL, c2_TTBR1 },
-	{ Op1( 0), CRn( 2), CRm( 0), Op2( 2), access_vm_reg, NULL, c2_TTBCR },
-	{ Op1( 0), CRn( 2), CRm( 0), Op2( 3), access_vm_reg, NULL, c2_TTBCR2 },
-	{ Op1( 0), CRn( 3), CRm( 0), Op2( 0), access_vm_reg, NULL, c3_DACR },
-	{ Op1( 0), CRn( 5), CRm( 0), Op2( 0), access_vm_reg, NULL, c5_DFSR },
-	{ Op1( 0), CRn( 5), CRm( 0), Op2( 1), access_vm_reg, NULL, c5_IFSR },
-	{ Op1( 0), CRn( 5), CRm( 1), Op2( 0), access_vm_reg, NULL, c5_ADFSR },
-	{ Op1( 0), CRn( 5), CRm( 1), Op2( 1), access_vm_reg, NULL, c5_AIFSR },
-	{ Op1( 0), CRn( 6), CRm( 0), Op2( 0), access_vm_reg, NULL, c6_DFAR },
-	{ Op1( 0), CRn( 6), CRm( 0), Op2( 2), access_vm_reg, NULL, c6_IFAR },
-=======
 	{ Op1( 0), CRn( 1), CRm( 0), Op2( 0), access_vm_reg, NULL, SCTLR_EL1 },
 	/* ACTLR */
 	{ AA32(LO), Op1( 0), CRn( 1), CRm( 0), Op2( 1), access_actlr, NULL, ACTLR_EL1 },
@@ -2046,7 +1912,6 @@
 	{ AA32(LO), Op1( 0), CRn( 6), CRm( 0), Op2( 0), access_vm_reg, NULL, FAR_EL1 },
 	/* IFAR */
 	{ AA32(HI), Op1( 0), CRn( 6), CRm( 0), Op2( 2), access_vm_reg, NULL, FAR_EL1 },
->>>>>>> c70595ea
 
 	/*
 	 * DC{C,I,CI}SW operations:
