/* SPDX-License-Identifier: GPL-2.0 */
#ifdef CONFIG_PPC64
#define PROVIDE32(x)	PROVIDE(__unused__##x)
#else
#define PROVIDE32(x)	PROVIDE(x)
#endif

#define BSS_FIRST_SECTIONS *(.bss.prominit)
#define EMITS_PT_NOTE
#define RO_EXCEPTION_TABLE_ALIGN	0

#include <asm/page.h>
#include <asm-generic/vmlinux.lds.h>
#include <asm/cache.h>
#include <asm/thread_info.h>

#define STRICT_ALIGN_SIZE	(1 << CONFIG_DATA_SHIFT)

ENTRY(_stext)

PHDRS {
	text PT_LOAD FLAGS(7); /* RWX */
	note PT_NOTE FLAGS(0);
}

#ifdef CONFIG_PPC64
OUTPUT_ARCH(powerpc:common64)
jiffies = jiffies_64;
#else
OUTPUT_ARCH(powerpc:common)
jiffies = jiffies_64 + 4;
#endif
SECTIONS
{
	. = KERNELBASE;

/*
 * Text, read only data and other permanent read-only sections
 */

	_text = .;
	_stext = .;

	/*
	 * Head text.
	 * This needs to be in its own output section to avoid ld placing
	 * branch trampoline stubs randomly throughout the fixed sections,
	 * which it will do (even if the branch comes from another section)
	 * in order to optimize stub generation.
	 */
	.head.text : AT(ADDR(.head.text) - LOAD_OFFSET) {
#ifdef CONFIG_PPC64
		KEEP(*(.head.text.first_256B));
#ifdef CONFIG_PPC_BOOK3E
#else
		KEEP(*(.head.text.real_vectors));
		*(.head.text.real_trampolines);
		KEEP(*(.head.text.virt_vectors));
		*(.head.text.virt_trampolines);
# if defined(CONFIG_PPC_PSERIES) || defined(CONFIG_PPC_POWERNV)
		KEEP(*(.head.data.fwnmi_page));
# endif
#endif
#else /* !CONFIG_PPC64 */
		HEAD_TEXT
#endif
	} :text

	__head_end = .;

#ifdef CONFIG_PPC64
	/*
	 * ALIGN(0) overrides the default output section alignment because
	 * this needs to start right after .head.text in order for fixed
	 * section placement to work.
	 */
	.text ALIGN(0) : AT(ADDR(.text) - LOAD_OFFSET) {
#ifdef CONFIG_LD_HEAD_STUB_CATCH
		KEEP(*(.linker_stub_catch));
		. = . ;
#endif

#else
	.text : AT(ADDR(.text) - LOAD_OFFSET) {
		ALIGN_FUNCTION();
#endif
		/* careful! __ftr_alt_* sections need to be close to .text */
		*(.text.hot .text.hot.* TEXT_MAIN .text.fixup .text.unlikely .text.unlikely.* .fixup __ftr_alt_* .ref.text);
#ifdef CONFIG_PPC64
		*(.tramp.ftrace.text);
#endif
		NOINSTR_TEXT
		SCHED_TEXT
		CPUIDLE_TEXT
		LOCK_TEXT
		KPROBES_TEXT
		IRQENTRY_TEXT
		SOFTIRQENTRY_TEXT
		/*
		 * -Os builds call FP save/restore functions. The powerpc64
		 * linker generates those on demand in the .sfpr section.
		 * .sfpr gets placed at the beginning of a group of input
		 * sections, which can break start-of-text offset if it is
		 * included with the main text sections, so put it by itself.
		 */
		*(.sfpr);
		MEM_KEEP(init.text)
		MEM_KEEP(exit.text)

#ifdef CONFIG_PPC32
		*(.got1)
		__got2_start = .;
		*(.got2)
		__got2_end = .;
#endif /* CONFIG_PPC32 */

	} :text

	. = ALIGN(PAGE_SIZE);
	_etext = .;
	PROVIDE32 (etext = .);

	/* Read-only data */
	RO_DATA(PAGE_SIZE)

#ifdef CONFIG_PPC64
	. = ALIGN(8);
	__stf_entry_barrier_fixup : AT(ADDR(__stf_entry_barrier_fixup) - LOAD_OFFSET) {
		__start___stf_entry_barrier_fixup = .;
		*(__stf_entry_barrier_fixup)
		__stop___stf_entry_barrier_fixup = .;
	}

	. = ALIGN(8);
	__uaccess_flush_fixup : AT(ADDR(__uaccess_flush_fixup) - LOAD_OFFSET) {
		__start___uaccess_flush_fixup = .;
		*(__uaccess_flush_fixup)
		__stop___uaccess_flush_fixup = .;
	}

	. = ALIGN(8);
	__entry_flush_fixup : AT(ADDR(__entry_flush_fixup) - LOAD_OFFSET) {
		__start___entry_flush_fixup = .;
		*(__entry_flush_fixup)
		__stop___entry_flush_fixup = .;
	}

	. = ALIGN(8);
<<<<<<< HEAD
=======
	__scv_entry_flush_fixup : AT(ADDR(__scv_entry_flush_fixup) - LOAD_OFFSET) {
		__start___scv_entry_flush_fixup = .;
		*(__scv_entry_flush_fixup)
		__stop___scv_entry_flush_fixup = .;
	}

	. = ALIGN(8);
>>>>>>> c70595ea
	__stf_exit_barrier_fixup : AT(ADDR(__stf_exit_barrier_fixup) - LOAD_OFFSET) {
		__start___stf_exit_barrier_fixup = .;
		*(__stf_exit_barrier_fixup)
		__stop___stf_exit_barrier_fixup = .;
	}

	. = ALIGN(8);
	__rfi_flush_fixup : AT(ADDR(__rfi_flush_fixup) - LOAD_OFFSET) {
		__start___rfi_flush_fixup = .;
		*(__rfi_flush_fixup)
		__stop___rfi_flush_fixup = .;
	}
#endif /* CONFIG_PPC64 */

#ifdef CONFIG_PPC_BARRIER_NOSPEC
	. = ALIGN(8);
	__spec_barrier_fixup : AT(ADDR(__spec_barrier_fixup) - LOAD_OFFSET) {
		__start___barrier_nospec_fixup = .;
		*(__barrier_nospec_fixup)
		__stop___barrier_nospec_fixup = .;
	}
#endif /* CONFIG_PPC_BARRIER_NOSPEC */

#ifdef CONFIG_PPC_FSL_BOOK3E
	. = ALIGN(8);
	__spec_btb_flush_fixup : AT(ADDR(__spec_btb_flush_fixup) - LOAD_OFFSET) {
		__start__btb_flush_fixup = .;
		*(__btb_flush_fixup)
		__stop__btb_flush_fixup = .;
	}
#endif

/*
 * Init sections discarded at runtime
 */
	. = ALIGN(STRICT_ALIGN_SIZE);
	__init_begin = .;
	. = ALIGN(PAGE_SIZE);
	.init.text : AT(ADDR(.init.text) - LOAD_OFFSET) {
		_sinittext = .;
		INIT_TEXT

		/*
		 *.init.text might be RO so we must ensure this section ends on
		 * a page boundary.
		 */
		. = ALIGN(PAGE_SIZE);
		_einittext = .;
#ifdef CONFIG_PPC64
		*(.tramp.ftrace.init);
#endif
	} :text

	/* .exit.text is discarded at runtime, not link time,
	 * to deal with references from __bug_table
	 */
	.exit.text : AT(ADDR(.exit.text) - LOAD_OFFSET) {
		EXIT_TEXT
	}

	. = ALIGN(PAGE_SIZE);

	INIT_DATA_SECTION(16)

	. = ALIGN(8);
	__ftr_fixup : AT(ADDR(__ftr_fixup) - LOAD_OFFSET) {
		__start___ftr_fixup = .;
		KEEP(*(__ftr_fixup))
		__stop___ftr_fixup = .;
	}
	. = ALIGN(8);
	__mmu_ftr_fixup : AT(ADDR(__mmu_ftr_fixup) - LOAD_OFFSET) {
		__start___mmu_ftr_fixup = .;
		KEEP(*(__mmu_ftr_fixup))
		__stop___mmu_ftr_fixup = .;
	}
	. = ALIGN(8);
	__lwsync_fixup : AT(ADDR(__lwsync_fixup) - LOAD_OFFSET) {
		__start___lwsync_fixup = .;
		KEEP(*(__lwsync_fixup))
		__stop___lwsync_fixup = .;
	}
#ifdef CONFIG_PPC64
	. = ALIGN(8);
	__fw_ftr_fixup : AT(ADDR(__fw_ftr_fixup) - LOAD_OFFSET) {
		__start___fw_ftr_fixup = .;
		KEEP(*(__fw_ftr_fixup))
		__stop___fw_ftr_fixup = .;
	}
#endif

	PERCPU_SECTION(L1_CACHE_BYTES)

	. = ALIGN(8);
	.machine.desc : AT(ADDR(.machine.desc) - LOAD_OFFSET) {
		__machine_desc_start = . ;
		KEEP(*(.machine.desc))
		__machine_desc_end = . ;
	}
#ifdef CONFIG_RELOCATABLE
	. = ALIGN(8);
	.dynsym : AT(ADDR(.dynsym) - LOAD_OFFSET)
	{
#ifdef CONFIG_PPC32
		__dynamic_symtab = .;
#endif
		*(.dynsym)
	}
	.dynstr : AT(ADDR(.dynstr) - LOAD_OFFSET) { *(.dynstr) }
	.dynamic : AT(ADDR(.dynamic) - LOAD_OFFSET)
	{
		__dynamic_start = .;
		*(.dynamic)
	}
	.hash : AT(ADDR(.hash) - LOAD_OFFSET) { *(.hash) }
	.gnu.hash : AT(ADDR(.gnu.hash) - LOAD_OFFSET) { *(.gnu.hash) }
	.interp : AT(ADDR(.interp) - LOAD_OFFSET) { *(.interp) }
	.rela.dyn : AT(ADDR(.rela.dyn) - LOAD_OFFSET)
	{
		__rela_dyn_start = .;
		*(.rela*)
	}
#endif
	/* .exit.data is discarded at runtime, not link time,
	 * to deal with references from .exit.text
	 */
	.exit.data : AT(ADDR(.exit.data) - LOAD_OFFSET) {
		EXIT_DATA
	}

	/* freed after init ends here */
	. = ALIGN(PAGE_SIZE);
	__init_end = .;

/*
 * And now the various read/write data
 */

	. = ALIGN(PAGE_SIZE);
	_sdata = .;

#ifdef CONFIG_PPC32
	.data : AT(ADDR(.data) - LOAD_OFFSET) {
		DATA_DATA
#ifdef CONFIG_UBSAN
		*(.data..Lubsan_data*)
		*(.data..Lubsan_type*)
#endif
		*(.data.rel*)
		*(SDATA_MAIN)
		*(.sdata2)
		*(.got.plt) *(.got)
		*(.plt)
		*(.branch_lt)
	}
#else
	.data : AT(ADDR(.data) - LOAD_OFFSET) {
		DATA_DATA
		*(.data.rel*)
		*(.toc1)
		*(.branch_lt)
	}

	.opd : AT(ADDR(.opd) - LOAD_OFFSET) {
		__start_opd = .;
		KEEP(*(.opd))
		__end_opd = .;
	}

	. = ALIGN(256);
	.got : AT(ADDR(.got) - LOAD_OFFSET) {
		__toc_start = .;
#ifndef CONFIG_RELOCATABLE
		__prom_init_toc_start = .;
		arch/powerpc/kernel/prom_init.o*(.toc .got)
		__prom_init_toc_end = .;
#endif
		*(.got)
		*(.toc)
	}
#endif

	/* The initial task and kernel stack */
	INIT_TASK_DATA_SECTION(THREAD_ALIGN)

	.data..page_aligned : AT(ADDR(.data..page_aligned) - LOAD_OFFSET) {
		PAGE_ALIGNED_DATA(PAGE_SIZE)
	}

	.data..cacheline_aligned : AT(ADDR(.data..cacheline_aligned) - LOAD_OFFSET) {
		CACHELINE_ALIGNED_DATA(L1_CACHE_BYTES)
	}

	.data..read_mostly : AT(ADDR(.data..read_mostly) - LOAD_OFFSET) {
		READ_MOSTLY_DATA(L1_CACHE_BYTES)
	}

	. = ALIGN(PAGE_SIZE);
	.data_nosave : AT(ADDR(.data_nosave) - LOAD_OFFSET) {
		NOSAVE_DATA
	}

	BUG_TABLE

	. = ALIGN(PAGE_SIZE);
	_edata  =  .;
	PROVIDE32 (edata = .);

/*
 * And finally the bss
 */

	BSS_SECTION(0, 0, 0)

	. = ALIGN(PAGE_SIZE);
	_end = . ;
	PROVIDE32 (end = .);

	STABS_DEBUG
	DWARF_DEBUG
	ELF_DETAILS

	DISCARDS
	/DISCARD/ : {
		*(*.EMB.apuinfo)
		*(.glink .iplt .plt .rela* .comment)
		*(.gnu.version*)
		*(.gnu.attributes)
		*(.eh_frame)
	}
}<|MERGE_RESOLUTION|>--- conflicted
+++ resolved
@@ -146,8 +146,6 @@
 	}
 
 	. = ALIGN(8);
-<<<<<<< HEAD
-=======
 	__scv_entry_flush_fixup : AT(ADDR(__scv_entry_flush_fixup) - LOAD_OFFSET) {
 		__start___scv_entry_flush_fixup = .;
 		*(__scv_entry_flush_fixup)
@@ -155,7 +153,6 @@
 	}
 
 	. = ALIGN(8);
->>>>>>> c70595ea
 	__stf_exit_barrier_fixup : AT(ADDR(__stf_exit_barrier_fixup) - LOAD_OFFSET) {
 		__start___stf_exit_barrier_fixup = .;
 		*(__stf_exit_barrier_fixup)
