--- conflicted
+++ resolved
@@ -84,6 +84,21 @@
 	char name[10];
 };
 
+/**
+ * of_irq_count - Count the number of IRQs a node uses
+ * @dev: pointer to device tree node
+ */
+int of_irq_count(struct device_node *dev)
+{
+	struct of_phandle_args irq;
+	int nr = 0;
+
+	while (of_irq_parse_one(dev, nr, &irq) == 0)
+		nr++;
+
+	return nr;
+}
+
 static void exynos4_mct_write(unsigned int value, unsigned long offset)
 {
 	unsigned long stat_addr;
@@ -495,11 +510,7 @@
 	return 0;
 }
 
-<<<<<<< HEAD
-static int exynos4_timer_resources(struct device_node *np, void __iomem *base)
-=======
-static int __init exynos4_timer_resources(struct device_node *np)
->>>>>>> cc8b1052
+static int exynos4_timer_resources(struct device_node *np)
 {
 	struct clk *mct_clk, *tick_clk;
 
@@ -520,7 +531,7 @@
 	return 0;
 }
 
-static int __init exynos4_timer_interrupts(struct device_node *np,
+static int exynos4_timer_interrupts(struct device_node *np,
 					   unsigned int int_type)
 {
 	int nr_irqs, i, err, cpu;
@@ -606,33 +617,11 @@
 
 static int mct_init_dt(struct device_node *np, unsigned int int_type)
 {
-<<<<<<< HEAD
-	u32 nr_irqs = 0, i;
-	struct of_phandle_args irq;
-	int ret;
-
-	mct_int_type = int_type;
-
-	/* This driver uses only one global timer interrupt */
-	mct_irqs[MCT_G0_IRQ] = irq_of_parse_and_map(np, MCT_G0_IRQ);
-
-	/*
-	 * Find out the number of local irqs specified. The local
-	 * timer irqs are specified after the four global timer
-	 * irqs are specified.
-	 */
-	while (of_irq_parse_one(np, nr_irqs, &irq) == 0)
-		nr_irqs++;
-
-	for (i = MCT_L0_IRQ; i < nr_irqs; i++)
-		mct_irqs[i] = irq_of_parse_and_map(np, i);
-=======
 	int ret;
 
 	ret = exynos4_timer_resources(np);
 	if (ret)
 		return ret;
->>>>>>> cc8b1052
 
 	ret = exynos4_timer_interrupts(np, int_type);
 	if (ret)
