/*
 * Copyright 2018 Red Hat Inc.
 *
 * Permission is hereby granted, free of charge, to any person obtaining a
 * copy of this software and associated documentation files (the "Software"),
 * to deal in the Software without restriction, including without limitation
 * the rights to use, copy, modify, merge, publish, distribute, sublicense,
 * and/or sell copies of the Software, and to permit persons to whom the
 * Software is furnished to do so, subject to the following conditions:
 *
 * The above copyright notice and this permission notice shall be included in
 * all copies or substantial portions of the Software.
 *
 * THE SOFTWARE IS PROVIDED "AS IS", WITHOUT WARRANTY OF ANY KIND, EXPRESS OR
 * IMPLIED, INCLUDING BUT NOT LIMITED TO THE WARRANTIES OF MERCHANTABILITY,
 * FITNESS FOR A PARTICULAR PURPOSE AND NONINFRINGEMENT.  IN NO EVENT SHALL
 * THE COPYRIGHT HOLDER(S) OR AUTHOR(S) BE LIABLE FOR ANY CLAIM, DAMAGES OR
 * OTHER LIABILITY, WHETHER IN AN ACTION OF CONTRACT, TORT OR OTHERWISE,
 * ARISING FROM, OUT OF OR IN CONNECTION WITH THE SOFTWARE OR THE USE OR
 * OTHER DEALINGS IN THE SOFTWARE.
 */
#include "nouveau_dmem.h"
#include "nouveau_drv.h"
#include "nouveau_chan.h"
#include "nouveau_dma.h"
#include "nouveau_mem.h"
#include "nouveau_bo.h"
#include "nouveau_svm.h"

#include <nvif/class.h>
#include <nvif/object.h>
#include <nvif/if000c.h>
#include <nvif/if500b.h>
#include <nvif/if900b.h>
#include <nvif/if000c.h>

#include <linux/sched/mm.h>
#include <linux/hmm.h>

/*
 * FIXME: this is ugly right now we are using TTM to allocate vram and we pin
 * it in vram while in use. We likely want to overhaul memory management for
 * nouveau to be more page like (not necessarily with system page size but a
 * bigger page size) at lowest level and have some shim layer on top that would
 * provide the same functionality as TTM.
 */
#define DMEM_CHUNK_SIZE (2UL << 20)
#define DMEM_CHUNK_NPAGES (DMEM_CHUNK_SIZE >> PAGE_SHIFT)

enum nouveau_aper {
	NOUVEAU_APER_VIRT,
	NOUVEAU_APER_VRAM,
	NOUVEAU_APER_HOST,
};

typedef int (*nouveau_migrate_copy_t)(struct nouveau_drm *drm, u64 npages,
				      enum nouveau_aper, u64 dst_addr,
				      enum nouveau_aper, u64 src_addr);
typedef int (*nouveau_clear_page_t)(struct nouveau_drm *drm, u32 length,
				      enum nouveau_aper, u64 dst_addr);

struct nouveau_dmem_chunk {
	struct list_head list;
	struct nouveau_bo *bo;
	struct nouveau_drm *drm;
	unsigned long callocated;
	struct dev_pagemap pagemap;
};

struct nouveau_dmem_migrate {
	nouveau_migrate_copy_t copy_func;
	nouveau_clear_page_t clear_func;
	struct nouveau_channel *chan;
};

struct nouveau_dmem {
	struct nouveau_drm *drm;
	struct nouveau_dmem_migrate migrate;
	struct list_head chunks;
	struct mutex mutex;
	struct page *free_pages;
	spinlock_t lock;
};

static struct nouveau_dmem_chunk *nouveau_page_to_chunk(struct page *page)
{
	return container_of(page->pgmap, struct nouveau_dmem_chunk, pagemap);
}

static struct nouveau_drm *page_to_drm(struct page *page)
{
	struct nouveau_dmem_chunk *chunk = nouveau_page_to_chunk(page);

	return chunk->drm;
}

unsigned long nouveau_dmem_page_addr(struct page *page)
{
	struct nouveau_dmem_chunk *chunk = nouveau_page_to_chunk(page);
	unsigned long off = (page_to_pfn(page) << PAGE_SHIFT) -
				chunk->pagemap.res.start;

	return chunk->bo->bo.offset + off;
}

static void nouveau_dmem_page_free(struct page *page)
{
	struct nouveau_dmem_chunk *chunk = nouveau_page_to_chunk(page);
	struct nouveau_dmem *dmem = chunk->drm->dmem;

	spin_lock(&dmem->lock);
	page->zone_device_data = dmem->free_pages;
	dmem->free_pages = page;

	WARN_ON(!chunk->callocated);
	chunk->callocated--;
	/*
	 * FIXME when chunk->callocated reach 0 we should add the chunk to
	 * a reclaim list so that it can be freed in case of memory pressure.
	 */
	spin_unlock(&dmem->lock);
}

static void nouveau_dmem_fence_done(struct nouveau_fence **fence)
{
	if (fence) {
		nouveau_fence_wait(*fence, true, false);
		nouveau_fence_unref(fence);
	} else {
		/*
		 * FIXME wait for channel to be IDLE before calling finalizing
		 * the hmem object.
		 */
	}
}

static vm_fault_t nouveau_dmem_fault_copy_one(struct nouveau_drm *drm,
		struct vm_fault *vmf, struct migrate_vma *args,
		dma_addr_t *dma_addr)
{
	struct device *dev = drm->dev->dev;
	struct page *dpage, *spage;

	spage = migrate_pfn_to_page(args->src[0]);
	if (!spage || !(args->src[0] & MIGRATE_PFN_MIGRATE))
		return 0;

	dpage = alloc_page_vma(GFP_HIGHUSER, vmf->vma, vmf->address);
	if (!dpage)
		return VM_FAULT_SIGBUS;
	lock_page(dpage);

	*dma_addr = dma_map_page(dev, dpage, 0, PAGE_SIZE, DMA_BIDIRECTIONAL);
	if (dma_mapping_error(dev, *dma_addr))
		goto error_free_page;

	if (drm->dmem->migrate.copy_func(drm, 1, NOUVEAU_APER_HOST, *dma_addr,
			NOUVEAU_APER_VRAM, nouveau_dmem_page_addr(spage)))
		goto error_dma_unmap;

	args->dst[0] = migrate_pfn(page_to_pfn(dpage)) | MIGRATE_PFN_LOCKED;
	return 0;

error_dma_unmap:
	dma_unmap_page(dev, *dma_addr, PAGE_SIZE, DMA_BIDIRECTIONAL);
error_free_page:
	__free_page(dpage);
	return VM_FAULT_SIGBUS;
}

static vm_fault_t nouveau_dmem_migrate_to_ram(struct vm_fault *vmf)
{
	struct nouveau_drm *drm = page_to_drm(vmf->page);
	struct nouveau_dmem *dmem = drm->dmem;
	struct nouveau_fence *fence;
	unsigned long src = 0, dst = 0;
	dma_addr_t dma_addr = 0;
	vm_fault_t ret;
	struct migrate_vma args = {
		.vma		= vmf->vma,
		.start		= vmf->address,
		.end		= vmf->address + PAGE_SIZE,
		.src		= &src,
		.dst		= &dst,
		.src_owner	= drm->dev,
	};

	/*
	 * FIXME what we really want is to find some heuristic to migrate more
	 * than just one page on CPU fault. When such fault happens it is very
	 * likely that more surrounding page will CPU fault too.
	 */
	if (migrate_vma_setup(&args) < 0)
		return VM_FAULT_SIGBUS;
	if (!args.cpages)
		return 0;

	ret = nouveau_dmem_fault_copy_one(drm, vmf, &args, &dma_addr);
	if (ret || dst == 0)
		goto done;

	nouveau_fence_new(dmem->migrate.chan, false, &fence);
	migrate_vma_pages(&args);
	nouveau_dmem_fence_done(&fence);
	dma_unmap_page(drm->dev->dev, dma_addr, PAGE_SIZE, DMA_BIDIRECTIONAL);
done:
	migrate_vma_finalize(&args);
	return ret;
}

static const struct dev_pagemap_ops nouveau_dmem_pagemap_ops = {
	.page_free		= nouveau_dmem_page_free,
	.migrate_to_ram		= nouveau_dmem_migrate_to_ram,
};

static int
nouveau_dmem_chunk_alloc(struct nouveau_drm *drm, struct page **ppage)
{
	struct nouveau_dmem_chunk *chunk;
	struct resource *res;
	struct page *page;
	void *ptr;
	unsigned long i, pfn_first;
	int ret;

	chunk = kzalloc(sizeof(*chunk), GFP_KERNEL);
	if (chunk == NULL) {
		ret = -ENOMEM;
		goto out;
	}

	/* Allocate unused physical address space for device private pages. */
	res = request_free_mem_region(&iomem_resource, DMEM_CHUNK_SIZE,
				      "nouveau_dmem");
	if (IS_ERR(res)) {
		ret = PTR_ERR(res);
		goto out_free;
	}

	chunk->drm = drm;
	chunk->pagemap.type = MEMORY_DEVICE_PRIVATE;
	chunk->pagemap.res = *res;
	chunk->pagemap.ops = &nouveau_dmem_pagemap_ops;
	chunk->pagemap.owner = drm->dev;

	ret = nouveau_bo_new(&drm->client, DMEM_CHUNK_SIZE, 0,
			     TTM_PL_FLAG_VRAM, 0, 0, NULL, NULL,
			     &chunk->bo);
	if (ret)
		goto out_release;

	ret = nouveau_bo_pin(chunk->bo, TTM_PL_FLAG_VRAM, false);
	if (ret)
		goto out_bo_free;

	ptr = memremap_pages(&chunk->pagemap, numa_node_id());
	if (IS_ERR(ptr)) {
		ret = PTR_ERR(ptr);
		goto out_bo_unpin;
	}

	mutex_lock(&drm->dmem->mutex);
	list_add(&chunk->list, &drm->dmem->chunks);
	mutex_unlock(&drm->dmem->mutex);

	pfn_first = chunk->pagemap.res.start >> PAGE_SHIFT;
	page = pfn_to_page(pfn_first);
	spin_lock(&drm->dmem->lock);
	for (i = 0; i < DMEM_CHUNK_NPAGES - 1; ++i, ++page) {
		page->zone_device_data = drm->dmem->free_pages;
		drm->dmem->free_pages = page;
	}
	*ppage = page;
	chunk->callocated++;
	spin_unlock(&drm->dmem->lock);

	NV_INFO(drm, "DMEM: registered %ldMB of device memory\n",
		DMEM_CHUNK_SIZE >> 20);

	return 0;

out_bo_unpin:
	nouveau_bo_unpin(chunk->bo);
out_bo_free:
	nouveau_bo_ref(NULL, &chunk->bo);
out_release:
	release_mem_region(chunk->pagemap.res.start,
			   resource_size(&chunk->pagemap.res));
out_free:
	kfree(chunk);
out:
	return ret;
}

static struct page *
nouveau_dmem_page_alloc_locked(struct nouveau_drm *drm)
{
	struct nouveau_dmem_chunk *chunk;
	struct page *page = NULL;
	int ret;

	spin_lock(&drm->dmem->lock);
	if (drm->dmem->free_pages) {
		page = drm->dmem->free_pages;
		drm->dmem->free_pages = page->zone_device_data;
		chunk = nouveau_page_to_chunk(page);
		chunk->callocated++;
		spin_unlock(&drm->dmem->lock);
	} else {
		spin_unlock(&drm->dmem->lock);
		ret = nouveau_dmem_chunk_alloc(drm, &page);
		if (ret)
			return NULL;
	}

	get_page(page);
	lock_page(page);
	return page;
}

static void
nouveau_dmem_page_free_locked(struct nouveau_drm *drm, struct page *page)
{
	unlock_page(page);
	put_page(page);
}

void
nouveau_dmem_resume(struct nouveau_drm *drm)
{
	struct nouveau_dmem_chunk *chunk;
	int ret;

	if (drm->dmem == NULL)
		return;

	mutex_lock(&drm->dmem->mutex);
	list_for_each_entry(chunk, &drm->dmem->chunks, list) {
		ret = nouveau_bo_pin(chunk->bo, TTM_PL_FLAG_VRAM, false);
		/* FIXME handle pin failure */
		WARN_ON(ret);
	}
	mutex_unlock(&drm->dmem->mutex);
}

void
nouveau_dmem_suspend(struct nouveau_drm *drm)
{
	struct nouveau_dmem_chunk *chunk;

	if (drm->dmem == NULL)
		return;

	mutex_lock(&drm->dmem->mutex);
	list_for_each_entry(chunk, &drm->dmem->chunks, list)
		nouveau_bo_unpin(chunk->bo);
	mutex_unlock(&drm->dmem->mutex);
}

void
nouveau_dmem_fini(struct nouveau_drm *drm)
{
	struct nouveau_dmem_chunk *chunk, *tmp;

	if (drm->dmem == NULL)
		return;

	mutex_lock(&drm->dmem->mutex);

	list_for_each_entry_safe(chunk, tmp, &drm->dmem->chunks, list) {
		nouveau_bo_unpin(chunk->bo);
		nouveau_bo_ref(NULL, &chunk->bo);
		list_del(&chunk->list);
		memunmap_pages(&chunk->pagemap);
		release_mem_region(chunk->pagemap.res.start,
				   resource_size(&chunk->pagemap.res));
		kfree(chunk);
	}

	mutex_unlock(&drm->dmem->mutex);
}

static int
nvc0b5_migrate_copy(struct nouveau_drm *drm, u64 npages,
		    enum nouveau_aper dst_aper, u64 dst_addr,
		    enum nouveau_aper src_aper, u64 src_addr)
{
	struct nouveau_channel *chan = drm->dmem->migrate.chan;
	u32 launch_dma = (1 << 9) /* MULTI_LINE_ENABLE. */ |
			 (1 << 8) /* DST_MEMORY_LAYOUT_PITCH. */ |
			 (1 << 7) /* SRC_MEMORY_LAYOUT_PITCH. */ |
			 (1 << 2) /* FLUSH_ENABLE_TRUE. */ |
			 (2 << 0) /* DATA_TRANSFER_TYPE_NON_PIPELINED. */;
	int ret;

	ret = RING_SPACE(chan, 13);
	if (ret)
		return ret;

	if (src_aper != NOUVEAU_APER_VIRT) {
		switch (src_aper) {
		case NOUVEAU_APER_VRAM:
			BEGIN_IMC0(chan, NvSubCopy, 0x0260, 0);
			break;
		case NOUVEAU_APER_HOST:
			BEGIN_IMC0(chan, NvSubCopy, 0x0260, 1);
			break;
		default:
			return -EINVAL;
		}
		launch_dma |= 0x00001000; /* SRC_TYPE_PHYSICAL. */
	}

	if (dst_aper != NOUVEAU_APER_VIRT) {
		switch (dst_aper) {
		case NOUVEAU_APER_VRAM:
			BEGIN_IMC0(chan, NvSubCopy, 0x0264, 0);
			break;
		case NOUVEAU_APER_HOST:
			BEGIN_IMC0(chan, NvSubCopy, 0x0264, 1);
			break;
		default:
			return -EINVAL;
		}
		launch_dma |= 0x00002000; /* DST_TYPE_PHYSICAL. */
	}

	BEGIN_NVC0(chan, NvSubCopy, 0x0400, 8);
	OUT_RING  (chan, upper_32_bits(src_addr));
	OUT_RING  (chan, lower_32_bits(src_addr));
	OUT_RING  (chan, upper_32_bits(dst_addr));
	OUT_RING  (chan, lower_32_bits(dst_addr));
	OUT_RING  (chan, PAGE_SIZE);
	OUT_RING  (chan, PAGE_SIZE);
	OUT_RING  (chan, PAGE_SIZE);
	OUT_RING  (chan, npages);
	BEGIN_NVC0(chan, NvSubCopy, 0x0300, 1);
	OUT_RING  (chan, launch_dma);
	return 0;
}

static int
nvc0b5_migrate_clear(struct nouveau_drm *drm, u32 length,
		     enum nouveau_aper dst_aper, u64 dst_addr)
{
	struct nouveau_channel *chan = drm->dmem->migrate.chan;
	u32 launch_dma = (1 << 10) /* REMAP_ENABLE_TRUE */ |
			 (1 << 8) /* DST_MEMORY_LAYOUT_PITCH. */ |
			 (1 << 7) /* SRC_MEMORY_LAYOUT_PITCH. */ |
			 (1 << 2) /* FLUSH_ENABLE_TRUE. */ |
			 (2 << 0) /* DATA_TRANSFER_TYPE_NON_PIPELINED. */;
	u32 remap = (4 <<  0) /* DST_X_CONST_A */ |
		    (5 <<  4) /* DST_Y_CONST_B */ |
		    (3 << 16) /* COMPONENT_SIZE_FOUR */ |
		    (1 << 24) /* NUM_DST_COMPONENTS_TWO */;
	int ret;

	ret = RING_SPACE(chan, 12);
	if (ret)
		return ret;

	switch (dst_aper) {
	case NOUVEAU_APER_VRAM:
		BEGIN_IMC0(chan, NvSubCopy, 0x0264, 0);
			break;
	case NOUVEAU_APER_HOST:
		BEGIN_IMC0(chan, NvSubCopy, 0x0264, 1);
		break;
	default:
		return -EINVAL;
	}
	launch_dma |= 0x00002000; /* DST_TYPE_PHYSICAL. */

	BEGIN_NVC0(chan, NvSubCopy, 0x0700, 3);
	OUT_RING(chan, 0);
	OUT_RING(chan, 0);
	OUT_RING(chan, remap);
	BEGIN_NVC0(chan, NvSubCopy, 0x0408, 2);
	OUT_RING(chan, upper_32_bits(dst_addr));
	OUT_RING(chan, lower_32_bits(dst_addr));
	BEGIN_NVC0(chan, NvSubCopy, 0x0418, 1);
	OUT_RING(chan, length >> 3);
	BEGIN_NVC0(chan, NvSubCopy, 0x0300, 1);
	OUT_RING(chan, launch_dma);
	return 0;
}

static int
nouveau_dmem_migrate_init(struct nouveau_drm *drm)
{
	switch (drm->ttm.copy.oclass) {
	case PASCAL_DMA_COPY_A:
	case PASCAL_DMA_COPY_B:
	case  VOLTA_DMA_COPY_A:
	case TURING_DMA_COPY_A:
		drm->dmem->migrate.copy_func = nvc0b5_migrate_copy;
		drm->dmem->migrate.clear_func = nvc0b5_migrate_clear;
		drm->dmem->migrate.chan = drm->ttm.chan;
		return 0;
	default:
		break;
	}
	return -ENODEV;
}

void
nouveau_dmem_init(struct nouveau_drm *drm)
{
	int ret;

	/* This only make sense on PASCAL or newer */
	if (drm->client.device.info.family < NV_DEVICE_INFO_V0_PASCAL)
		return;

	if (!(drm->dmem = kzalloc(sizeof(*drm->dmem), GFP_KERNEL)))
		return;

	drm->dmem->drm = drm;
	mutex_init(&drm->dmem->mutex);
	INIT_LIST_HEAD(&drm->dmem->chunks);
	mutex_init(&drm->dmem->mutex);
	spin_lock_init(&drm->dmem->lock);

	/* Initialize migration dma helpers before registering memory */
	ret = nouveau_dmem_migrate_init(drm);
	if (ret) {
		kfree(drm->dmem);
		drm->dmem = NULL;
	}
}

static unsigned long nouveau_dmem_migrate_copy_one(struct nouveau_drm *drm,
		unsigned long src, dma_addr_t *dma_addr, u64 *pfn)
{
	struct device *dev = drm->dev->dev;
	struct page *dpage, *spage;
	unsigned long paddr;

	spage = migrate_pfn_to_page(src);
	if (!(src & MIGRATE_PFN_MIGRATE))
		goto out;

	dpage = nouveau_dmem_page_alloc_locked(drm);
	if (!dpage)
		goto out;

	paddr = nouveau_dmem_page_addr(dpage);
	if (spage) {
		*dma_addr = dma_map_page(dev, spage, 0, page_size(spage),
					 DMA_BIDIRECTIONAL);
		if (dma_mapping_error(dev, *dma_addr))
			goto out_free_page;
<<<<<<< HEAD
		if (drm->dmem->migrate.copy_func(drm, page_size(spage),
=======
		if (drm->dmem->migrate.copy_func(drm, 1,
>>>>>>> 84569f32
			NOUVEAU_APER_VRAM, paddr, NOUVEAU_APER_HOST, *dma_addr))
			goto out_dma_unmap;
	} else {
		*dma_addr = DMA_MAPPING_ERROR;
		if (drm->dmem->migrate.clear_func(drm, page_size(dpage),
			NOUVEAU_APER_VRAM, paddr))
			goto out_free_page;
	}

	*pfn = NVIF_VMM_PFNMAP_V0_V | NVIF_VMM_PFNMAP_V0_VRAM |
		((paddr >> PAGE_SHIFT) << NVIF_VMM_PFNMAP_V0_ADDR_SHIFT);
	if (src & MIGRATE_PFN_WRITE)
		*pfn |= NVIF_VMM_PFNMAP_V0_W;
	return migrate_pfn(page_to_pfn(dpage)) | MIGRATE_PFN_LOCKED;

out_dma_unmap:
	dma_unmap_page(dev, *dma_addr, PAGE_SIZE, DMA_BIDIRECTIONAL);
out_free_page:
	nouveau_dmem_page_free_locked(drm, dpage);
out:
	*pfn = NVIF_VMM_PFNMAP_V0_NONE;
	return 0;
}

static void nouveau_dmem_migrate_chunk(struct nouveau_drm *drm,
		struct nouveau_svmm *svmm, struct migrate_vma *args,
		dma_addr_t *dma_addrs, u64 *pfns)
{
	struct nouveau_fence *fence;
	unsigned long addr = args->start, nr_dma = 0, i;

	for (i = 0; addr < args->end; i++) {
		args->dst[i] = nouveau_dmem_migrate_copy_one(drm, args->src[i],
				dma_addrs + nr_dma, pfns + i);
		if (!dma_mapping_error(drm->dev->dev, dma_addrs[nr_dma]))
			nr_dma++;
		addr += PAGE_SIZE;
	}

	nouveau_fence_new(drm->dmem->migrate.chan, false, &fence);
	migrate_vma_pages(args);
	nouveau_dmem_fence_done(&fence);
	nouveau_pfns_map(svmm, args->vma->vm_mm, args->start, pfns, i);

	while (nr_dma--) {
		dma_unmap_page(drm->dev->dev, dma_addrs[nr_dma], PAGE_SIZE,
				DMA_BIDIRECTIONAL);
	}
	migrate_vma_finalize(args);
}

int
nouveau_dmem_migrate_vma(struct nouveau_drm *drm,
			 struct nouveau_svmm *svmm,
			 struct vm_area_struct *vma,
			 unsigned long start,
			 unsigned long end)
{
	unsigned long npages = (end - start) >> PAGE_SHIFT;
	unsigned long max = min(SG_MAX_SINGLE_ALLOC, npages);
	dma_addr_t *dma_addrs;
	struct migrate_vma args = {
		.vma		= vma,
		.start		= start,
	};
	unsigned long i;
	u64 *pfns;
	int ret = -ENOMEM;

	if (drm->dmem == NULL)
		return -ENODEV;

	args.src = kcalloc(max, sizeof(*args.src), GFP_KERNEL);
	if (!args.src)
		goto out;
	args.dst = kcalloc(max, sizeof(*args.dst), GFP_KERNEL);
	if (!args.dst)
		goto out_free_src;

	dma_addrs = kmalloc_array(max, sizeof(*dma_addrs), GFP_KERNEL);
	if (!dma_addrs)
		goto out_free_dst;

	pfns = nouveau_pfns_alloc(max);
	if (!pfns)
		goto out_free_dma;

	for (i = 0; i < npages; i += max) {
		args.end = start + (max << PAGE_SHIFT);
		ret = migrate_vma_setup(&args);
		if (ret)
			goto out_free_pfns;

		if (args.cpages)
			nouveau_dmem_migrate_chunk(drm, svmm, &args, dma_addrs,
						   pfns);
		args.start = args.end;
	}

	ret = 0;
out_free_pfns:
	nouveau_pfns_free(pfns);
out_free_dma:
	kfree(dma_addrs);
out_free_dst:
	kfree(args.dst);
out_free_src:
	kfree(args.src);
out:
	return ret;
}<|MERGE_RESOLUTION|>--- conflicted
+++ resolved
@@ -550,11 +550,7 @@
 					 DMA_BIDIRECTIONAL);
 		if (dma_mapping_error(dev, *dma_addr))
 			goto out_free_page;
-<<<<<<< HEAD
-		if (drm->dmem->migrate.copy_func(drm, page_size(spage),
-=======
 		if (drm->dmem->migrate.copy_func(drm, 1,
->>>>>>> 84569f32
 			NOUVEAU_APER_VRAM, paddr, NOUVEAU_APER_HOST, *dma_addr))
 			goto out_dma_unmap;
 	} else {
