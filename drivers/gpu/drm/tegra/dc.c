/*
 * Copyright (C) 2012 Avionic Design GmbH
 * Copyright (C) 2012 NVIDIA CORPORATION.  All rights reserved.
 *
 * This program is free software; you can redistribute it and/or modify
 * it under the terms of the GNU General Public License version 2 as
 * published by the Free Software Foundation.
 */

#include <linux/clk.h>
#include <linux/debugfs.h>
#include <linux/iommu.h>
#include <linux/reset.h>

#include <soc/tegra/pmc.h>

#include "dc.h"
#include "drm.h"
#include "gem.h"

#include <drm/drm_plane_helper.h>

struct tegra_dc_soc_info {
	bool supports_interlacing;
	bool supports_cursor;
	bool supports_block_linear;
	unsigned int pitch_align;
	bool has_powergate;
};

struct tegra_plane {
	struct drm_plane base;
	unsigned int index;
};

static inline struct tegra_plane *to_tegra_plane(struct drm_plane *plane)
{
	return container_of(plane, struct tegra_plane, base);
}

static void tegra_dc_window_commit(struct tegra_dc *dc, unsigned int index)
{
	u32 value = WIN_A_ACT_REQ << index;

	tegra_dc_writel(dc, value << 8, DC_CMD_STATE_CONTROL);
	tegra_dc_writel(dc, value, DC_CMD_STATE_CONTROL);
}

static void tegra_dc_cursor_commit(struct tegra_dc *dc)
{
	tegra_dc_writel(dc, CURSOR_ACT_REQ << 8, DC_CMD_STATE_CONTROL);
	tegra_dc_writel(dc, CURSOR_ACT_REQ, DC_CMD_STATE_CONTROL);
}

static void tegra_dc_commit(struct tegra_dc *dc)
{
	tegra_dc_writel(dc, GENERAL_ACT_REQ << 8, DC_CMD_STATE_CONTROL);
	tegra_dc_writel(dc, GENERAL_ACT_REQ, DC_CMD_STATE_CONTROL);
}

static unsigned int tegra_dc_format(uint32_t format, uint32_t *swap)
{
	/* assume no swapping of fetched data */
	if (swap)
		*swap = BYTE_SWAP_NOSWAP;

	switch (format) {
	case DRM_FORMAT_XBGR8888:
		return WIN_COLOR_DEPTH_R8G8B8A8;

	case DRM_FORMAT_XRGB8888:
		return WIN_COLOR_DEPTH_B8G8R8A8;

	case DRM_FORMAT_RGB565:
		return WIN_COLOR_DEPTH_B5G6R5;

	case DRM_FORMAT_UYVY:
		return WIN_COLOR_DEPTH_YCbCr422;

	case DRM_FORMAT_YUYV:
		if (swap)
			*swap = BYTE_SWAP_SWAP2;

		return WIN_COLOR_DEPTH_YCbCr422;

	case DRM_FORMAT_YUV420:
		return WIN_COLOR_DEPTH_YCbCr420P;

	case DRM_FORMAT_YUV422:
		return WIN_COLOR_DEPTH_YCbCr422P;

	default:
		break;
	}

	WARN(1, "unsupported pixel format %u, using default\n", format);
	return WIN_COLOR_DEPTH_B8G8R8A8;
}

static bool tegra_dc_format_is_yuv(unsigned int format, bool *planar)
{
	switch (format) {
	case WIN_COLOR_DEPTH_YCbCr422:
	case WIN_COLOR_DEPTH_YUV422:
		if (planar)
			*planar = false;

		return true;

	case WIN_COLOR_DEPTH_YCbCr420P:
	case WIN_COLOR_DEPTH_YUV420P:
	case WIN_COLOR_DEPTH_YCbCr422P:
	case WIN_COLOR_DEPTH_YUV422P:
	case WIN_COLOR_DEPTH_YCbCr422R:
	case WIN_COLOR_DEPTH_YUV422R:
	case WIN_COLOR_DEPTH_YCbCr422RA:
	case WIN_COLOR_DEPTH_YUV422RA:
		if (planar)
			*planar = true;

		return true;
	}

	return false;
}

static inline u32 compute_dda_inc(unsigned int in, unsigned int out, bool v,
				  unsigned int bpp)
{
	fixed20_12 outf = dfixed_init(out);
	fixed20_12 inf = dfixed_init(in);
	u32 dda_inc;
	int max;

	if (v)
		max = 15;
	else {
		switch (bpp) {
		case 2:
			max = 8;
			break;

		default:
			WARN_ON_ONCE(1);
			/* fallthrough */
		case 4:
			max = 4;
			break;
		}
	}

	outf.full = max_t(u32, outf.full - dfixed_const(1), dfixed_const(1));
	inf.full -= dfixed_const(1);

	dda_inc = dfixed_div(inf, outf);
	dda_inc = min_t(u32, dda_inc, dfixed_const(max));

	return dda_inc;
}

static inline u32 compute_initial_dda(unsigned int in)
{
	fixed20_12 inf = dfixed_init(in);
	return dfixed_frac(inf);
}

static int tegra_dc_setup_window(struct tegra_dc *dc, unsigned int index,
				 const struct tegra_dc_window *window)
{
	unsigned h_offset, v_offset, h_size, v_size, h_dda, v_dda, bpp;
	unsigned long value;
	bool yuv, planar;

	/*
	 * For YUV planar modes, the number of bytes per pixel takes into
	 * account only the luma component and therefore is 1.
	 */
	yuv = tegra_dc_format_is_yuv(window->format, &planar);
	if (!yuv)
		bpp = window->bits_per_pixel / 8;
	else
		bpp = planar ? 1 : 2;

	value = WINDOW_A_SELECT << index;
	tegra_dc_writel(dc, value, DC_CMD_DISPLAY_WINDOW_HEADER);

	tegra_dc_writel(dc, window->format, DC_WIN_COLOR_DEPTH);
	tegra_dc_writel(dc, window->swap, DC_WIN_BYTE_SWAP);

	value = V_POSITION(window->dst.y) | H_POSITION(window->dst.x);
	tegra_dc_writel(dc, value, DC_WIN_POSITION);

	value = V_SIZE(window->dst.h) | H_SIZE(window->dst.w);
	tegra_dc_writel(dc, value, DC_WIN_SIZE);

	h_offset = window->src.x * bpp;
	v_offset = window->src.y;
	h_size = window->src.w * bpp;
	v_size = window->src.h;

	value = V_PRESCALED_SIZE(v_size) | H_PRESCALED_SIZE(h_size);
	tegra_dc_writel(dc, value, DC_WIN_PRESCALED_SIZE);

	/*
	 * For DDA computations the number of bytes per pixel for YUV planar
	 * modes needs to take into account all Y, U and V components.
	 */
	if (yuv && planar)
		bpp = 2;

	h_dda = compute_dda_inc(window->src.w, window->dst.w, false, bpp);
	v_dda = compute_dda_inc(window->src.h, window->dst.h, true, bpp);

	value = V_DDA_INC(v_dda) | H_DDA_INC(h_dda);
	tegra_dc_writel(dc, value, DC_WIN_DDA_INC);

	h_dda = compute_initial_dda(window->src.x);
	v_dda = compute_initial_dda(window->src.y);

	tegra_dc_writel(dc, h_dda, DC_WIN_H_INITIAL_DDA);
	tegra_dc_writel(dc, v_dda, DC_WIN_V_INITIAL_DDA);

	tegra_dc_writel(dc, 0, DC_WIN_UV_BUF_STRIDE);
	tegra_dc_writel(dc, 0, DC_WIN_BUF_STRIDE);

	tegra_dc_writel(dc, window->base[0], DC_WINBUF_START_ADDR);

	if (yuv && planar) {
		tegra_dc_writel(dc, window->base[1], DC_WINBUF_START_ADDR_U);
		tegra_dc_writel(dc, window->base[2], DC_WINBUF_START_ADDR_V);
		value = window->stride[1] << 16 | window->stride[0];
		tegra_dc_writel(dc, value, DC_WIN_LINE_STRIDE);
	} else {
		tegra_dc_writel(dc, window->stride[0], DC_WIN_LINE_STRIDE);
	}

	if (window->bottom_up)
		v_offset += window->src.h - 1;

	tegra_dc_writel(dc, h_offset, DC_WINBUF_ADDR_H_OFFSET);
	tegra_dc_writel(dc, v_offset, DC_WINBUF_ADDR_V_OFFSET);

	if (dc->soc->supports_block_linear) {
		unsigned long height = window->tiling.value;

		switch (window->tiling.mode) {
		case TEGRA_BO_TILING_MODE_PITCH:
			value = DC_WINBUF_SURFACE_KIND_PITCH;
			break;

		case TEGRA_BO_TILING_MODE_TILED:
			value = DC_WINBUF_SURFACE_KIND_TILED;
			break;

		case TEGRA_BO_TILING_MODE_BLOCK:
			value = DC_WINBUF_SURFACE_KIND_BLOCK_HEIGHT(height) |
				DC_WINBUF_SURFACE_KIND_BLOCK;
			break;
		}

		tegra_dc_writel(dc, value, DC_WINBUF_SURFACE_KIND);
	} else {
		switch (window->tiling.mode) {
		case TEGRA_BO_TILING_MODE_PITCH:
			value = DC_WIN_BUFFER_ADDR_MODE_LINEAR_UV |
				DC_WIN_BUFFER_ADDR_MODE_LINEAR;
			break;

		case TEGRA_BO_TILING_MODE_TILED:
			value = DC_WIN_BUFFER_ADDR_MODE_TILE_UV |
				DC_WIN_BUFFER_ADDR_MODE_TILE;
			break;

		case TEGRA_BO_TILING_MODE_BLOCK:
			DRM_ERROR("hardware doesn't support block linear mode\n");
			return -EINVAL;
		}

		tegra_dc_writel(dc, value, DC_WIN_BUFFER_ADDR_MODE);
	}

	value = WIN_ENABLE;

	if (yuv) {
		/* setup default colorspace conversion coefficients */
		tegra_dc_writel(dc, 0x00f0, DC_WIN_CSC_YOF);
		tegra_dc_writel(dc, 0x012a, DC_WIN_CSC_KYRGB);
		tegra_dc_writel(dc, 0x0000, DC_WIN_CSC_KUR);
		tegra_dc_writel(dc, 0x0198, DC_WIN_CSC_KVR);
		tegra_dc_writel(dc, 0x039b, DC_WIN_CSC_KUG);
		tegra_dc_writel(dc, 0x032f, DC_WIN_CSC_KVG);
		tegra_dc_writel(dc, 0x0204, DC_WIN_CSC_KUB);
		tegra_dc_writel(dc, 0x0000, DC_WIN_CSC_KVB);

		value |= CSC_ENABLE;
	} else if (window->bits_per_pixel < 24) {
		value |= COLOR_EXPAND;
	}

	if (window->bottom_up)
		value |= V_DIRECTION;

	tegra_dc_writel(dc, value, DC_WIN_WIN_OPTIONS);

	/*
	 * Disable blending and assume Window A is the bottom-most window,
	 * Window C is the top-most window and Window B is in the middle.
	 */
	tegra_dc_writel(dc, 0xffff00, DC_WIN_BLEND_NOKEY);
	tegra_dc_writel(dc, 0xffff00, DC_WIN_BLEND_1WIN);

	switch (index) {
	case 0:
		tegra_dc_writel(dc, 0x000000, DC_WIN_BLEND_2WIN_X);
		tegra_dc_writel(dc, 0x000000, DC_WIN_BLEND_2WIN_Y);
		tegra_dc_writel(dc, 0x000000, DC_WIN_BLEND_3WIN_XY);
		break;

	case 1:
		tegra_dc_writel(dc, 0xffff00, DC_WIN_BLEND_2WIN_X);
		tegra_dc_writel(dc, 0x000000, DC_WIN_BLEND_2WIN_Y);
		tegra_dc_writel(dc, 0x000000, DC_WIN_BLEND_3WIN_XY);
		break;

	case 2:
		tegra_dc_writel(dc, 0xffff00, DC_WIN_BLEND_2WIN_X);
		tegra_dc_writel(dc, 0xffff00, DC_WIN_BLEND_2WIN_Y);
		tegra_dc_writel(dc, 0xffff00, DC_WIN_BLEND_3WIN_XY);
		break;
	}

	tegra_dc_window_commit(dc, index);

	return 0;
}

static int tegra_window_plane_disable(struct drm_plane *plane)
{
	struct tegra_dc *dc = to_tegra_dc(plane->crtc);
	struct tegra_plane *p = to_tegra_plane(plane);
	u32 value;

	if (!plane->crtc)
		return 0;

	value = WINDOW_A_SELECT << p->index;
	tegra_dc_writel(dc, value, DC_CMD_DISPLAY_WINDOW_HEADER);

	value = tegra_dc_readl(dc, DC_WIN_WIN_OPTIONS);
	value &= ~WIN_ENABLE;
	tegra_dc_writel(dc, value, DC_WIN_WIN_OPTIONS);

	tegra_dc_window_commit(dc, p->index);

	return 0;
}

static void tegra_plane_destroy(struct drm_plane *plane)
{
	struct tegra_plane *p = to_tegra_plane(plane);

	drm_plane_cleanup(plane);
	kfree(p);
}

static const u32 tegra_primary_plane_formats[] = {
	DRM_FORMAT_XBGR8888,
	DRM_FORMAT_XRGB8888,
	DRM_FORMAT_RGB565,
};

static int tegra_primary_plane_update(struct drm_plane *plane,
				      struct drm_crtc *crtc,
				      struct drm_framebuffer *fb, int crtc_x,
				      int crtc_y, unsigned int crtc_w,
				      unsigned int crtc_h, uint32_t src_x,
				      uint32_t src_y, uint32_t src_w,
				      uint32_t src_h)
{
	struct tegra_bo *bo = tegra_fb_get_plane(fb, 0);
	struct tegra_plane *p = to_tegra_plane(plane);
	struct tegra_dc *dc = to_tegra_dc(crtc);
	struct tegra_dc_window window;
	int err;

	memset(&window, 0, sizeof(window));
	window.src.x = src_x >> 16;
	window.src.y = src_y >> 16;
	window.src.w = src_w >> 16;
	window.src.h = src_h >> 16;
	window.dst.x = crtc_x;
	window.dst.y = crtc_y;
	window.dst.w = crtc_w;
	window.dst.h = crtc_h;
	window.format = tegra_dc_format(fb->pixel_format, &window.swap);
	window.bits_per_pixel = fb->bits_per_pixel;
	window.bottom_up = tegra_fb_is_bottom_up(fb);

	err = tegra_fb_get_tiling(fb, &window.tiling);
	if (err < 0)
		return err;

	window.base[0] = bo->paddr + fb->offsets[0];
	window.stride[0] = fb->pitches[0];

	err = tegra_dc_setup_window(dc, p->index, &window);
	if (err < 0)
		return err;

	return 0;
}

static void tegra_primary_plane_destroy(struct drm_plane *plane)
{
	tegra_window_plane_disable(plane);
	tegra_plane_destroy(plane);
}

static const struct drm_plane_funcs tegra_primary_plane_funcs = {
	.update_plane = tegra_primary_plane_update,
	.disable_plane = tegra_window_plane_disable,
	.destroy = tegra_primary_plane_destroy,
};

static struct drm_plane *tegra_dc_primary_plane_create(struct drm_device *drm,
						       struct tegra_dc *dc)
{
	struct tegra_plane *plane;
	unsigned int num_formats;
	const u32 *formats;
	int err;

	plane = kzalloc(sizeof(*plane), GFP_KERNEL);
	if (!plane)
		return ERR_PTR(-ENOMEM);

	num_formats = ARRAY_SIZE(tegra_primary_plane_formats);
	formats = tegra_primary_plane_formats;

	err = drm_universal_plane_init(drm, &plane->base, 1 << dc->pipe,
				       &tegra_primary_plane_funcs, formats,
				       num_formats, DRM_PLANE_TYPE_PRIMARY);
	if (err < 0) {
		kfree(plane);
		return ERR_PTR(err);
	}

	return &plane->base;
}

static const u32 tegra_cursor_plane_formats[] = {
	DRM_FORMAT_RGBA8888,
};

static int tegra_cursor_plane_update(struct drm_plane *plane,
				     struct drm_crtc *crtc,
				     struct drm_framebuffer *fb, int crtc_x,
				     int crtc_y, unsigned int crtc_w,
				     unsigned int crtc_h, uint32_t src_x,
				     uint32_t src_y, uint32_t src_w,
				     uint32_t src_h)
{
	struct tegra_bo *bo = tegra_fb_get_plane(fb, 0);
	struct tegra_dc *dc = to_tegra_dc(crtc);
	u32 value = CURSOR_CLIP_DISPLAY;

	/* scaling not supported for cursor */
	if ((src_w >> 16 != crtc_w) || (src_h >> 16 != crtc_h))
		return -EINVAL;

	/* only square cursors supported */
	if (src_w != src_h)
		return -EINVAL;

	switch (crtc_w) {
	case 32:
		value |= CURSOR_SIZE_32x32;
		break;

	case 64:
		value |= CURSOR_SIZE_64x64;
		break;

	case 128:
		value |= CURSOR_SIZE_128x128;
		break;

	case 256:
		value |= CURSOR_SIZE_256x256;
		break;

	default:
		return -EINVAL;
	}

	value |= (bo->paddr >> 10) & 0x3fffff;
	tegra_dc_writel(dc, value, DC_DISP_CURSOR_START_ADDR);

#ifdef CONFIG_ARCH_DMA_ADDR_T_64BIT
	value = (bo->paddr >> 32) & 0x3;
	tegra_dc_writel(dc, value, DC_DISP_CURSOR_START_ADDR_HI);
#endif

	/* enable cursor and set blend mode */
	value = tegra_dc_readl(dc, DC_DISP_DISP_WIN_OPTIONS);
	value |= CURSOR_ENABLE;
	tegra_dc_writel(dc, value, DC_DISP_DISP_WIN_OPTIONS);

	value = tegra_dc_readl(dc, DC_DISP_BLEND_CURSOR_CONTROL);
	value &= ~CURSOR_DST_BLEND_MASK;
	value &= ~CURSOR_SRC_BLEND_MASK;
	value |= CURSOR_MODE_NORMAL;
	value |= CURSOR_DST_BLEND_NEG_K1_TIMES_SRC;
	value |= CURSOR_SRC_BLEND_K1_TIMES_SRC;
	value |= CURSOR_ALPHA;
	tegra_dc_writel(dc, value, DC_DISP_BLEND_CURSOR_CONTROL);

	/* position the cursor */
	value = (crtc_y & 0x3fff) << 16 | (crtc_x & 0x3fff);
	tegra_dc_writel(dc, value, DC_DISP_CURSOR_POSITION);

	/* apply changes */
	tegra_dc_cursor_commit(dc);
	tegra_dc_commit(dc);

	return 0;
}

static int tegra_cursor_plane_disable(struct drm_plane *plane)
{
	struct tegra_dc *dc = to_tegra_dc(plane->crtc);
	u32 value;

	if (!plane->crtc)
		return 0;

	value = tegra_dc_readl(dc, DC_DISP_DISP_WIN_OPTIONS);
	value &= ~CURSOR_ENABLE;
	tegra_dc_writel(dc, value, DC_DISP_DISP_WIN_OPTIONS);

	tegra_dc_cursor_commit(dc);
	tegra_dc_commit(dc);

	return 0;
}

static const struct drm_plane_funcs tegra_cursor_plane_funcs = {
	.update_plane = tegra_cursor_plane_update,
	.disable_plane = tegra_cursor_plane_disable,
	.destroy = tegra_plane_destroy,
};

static struct drm_plane *tegra_dc_cursor_plane_create(struct drm_device *drm,
						      struct tegra_dc *dc)
{
	struct tegra_plane *plane;
	unsigned int num_formats;
	const u32 *formats;
	int err;

	plane = kzalloc(sizeof(*plane), GFP_KERNEL);
	if (!plane)
		return ERR_PTR(-ENOMEM);

	num_formats = ARRAY_SIZE(tegra_cursor_plane_formats);
	formats = tegra_cursor_plane_formats;

	err = drm_universal_plane_init(drm, &plane->base, 1 << dc->pipe,
				       &tegra_cursor_plane_funcs, formats,
				       num_formats, DRM_PLANE_TYPE_CURSOR);
	if (err < 0) {
		kfree(plane);
		return ERR_PTR(err);
	}

	return &plane->base;
}

static int tegra_overlay_plane_update(struct drm_plane *plane,
				      struct drm_crtc *crtc,
				      struct drm_framebuffer *fb, int crtc_x,
				      int crtc_y, unsigned int crtc_w,
				      unsigned int crtc_h, uint32_t src_x,
				      uint32_t src_y, uint32_t src_w,
				      uint32_t src_h)
{
	struct tegra_plane *p = to_tegra_plane(plane);
	struct tegra_dc *dc = to_tegra_dc(crtc);
	struct tegra_dc_window window;
	unsigned int i;
	int err;

	memset(&window, 0, sizeof(window));
	window.src.x = src_x >> 16;
	window.src.y = src_y >> 16;
	window.src.w = src_w >> 16;
	window.src.h = src_h >> 16;
	window.dst.x = crtc_x;
	window.dst.y = crtc_y;
	window.dst.w = crtc_w;
	window.dst.h = crtc_h;
	window.format = tegra_dc_format(fb->pixel_format, &window.swap);
	window.bits_per_pixel = fb->bits_per_pixel;
	window.bottom_up = tegra_fb_is_bottom_up(fb);

	err = tegra_fb_get_tiling(fb, &window.tiling);
	if (err < 0)
		return err;

	for (i = 0; i < drm_format_num_planes(fb->pixel_format); i++) {
		struct tegra_bo *bo = tegra_fb_get_plane(fb, i);

		window.base[i] = bo->paddr + fb->offsets[i];

		/*
		 * Tegra doesn't support different strides for U and V planes
		 * so we display a warning if the user tries to display a
		 * framebuffer with such a configuration.
		 */
		if (i >= 2) {
			if (fb->pitches[i] != window.stride[1])
				DRM_ERROR("unsupported UV-plane configuration\n");
		} else {
			window.stride[i] = fb->pitches[i];
		}
	}

	return tegra_dc_setup_window(dc, p->index, &window);
}

static void tegra_overlay_plane_destroy(struct drm_plane *plane)
{
	tegra_window_plane_disable(plane);
	tegra_plane_destroy(plane);
}

static const struct drm_plane_funcs tegra_overlay_plane_funcs = {
	.update_plane = tegra_overlay_plane_update,
	.disable_plane = tegra_window_plane_disable,
	.destroy = tegra_overlay_plane_destroy,
};

static const uint32_t tegra_overlay_plane_formats[] = {
	DRM_FORMAT_XBGR8888,
	DRM_FORMAT_XRGB8888,
	DRM_FORMAT_RGB565,
	DRM_FORMAT_UYVY,
	DRM_FORMAT_YUYV,
	DRM_FORMAT_YUV420,
	DRM_FORMAT_YUV422,
};

static struct drm_plane *tegra_dc_overlay_plane_create(struct drm_device *drm,
						       struct tegra_dc *dc,
						       unsigned int index)
{
	struct tegra_plane *plane;
	unsigned int num_formats;
	const u32 *formats;
	int err;

	plane = kzalloc(sizeof(*plane), GFP_KERNEL);
	if (!plane)
		return ERR_PTR(-ENOMEM);

	plane->index = index;

	num_formats = ARRAY_SIZE(tegra_overlay_plane_formats);
	formats = tegra_overlay_plane_formats;

	err = drm_universal_plane_init(drm, &plane->base, 1 << dc->pipe,
				       &tegra_overlay_plane_funcs, formats,
				       num_formats, DRM_PLANE_TYPE_OVERLAY);
	if (err < 0) {
		kfree(plane);
		return ERR_PTR(err);
	}

	return &plane->base;
}

static int tegra_dc_add_planes(struct drm_device *drm, struct tegra_dc *dc)
{
	struct drm_plane *plane;
	unsigned int i;

	for (i = 0; i < 2; i++) {
		plane = tegra_dc_overlay_plane_create(drm, dc, 1 + i);
		if (IS_ERR(plane))
			return PTR_ERR(plane);
	}

	return 0;
}

static int tegra_dc_set_base(struct tegra_dc *dc, int x, int y,
			     struct drm_framebuffer *fb)
{
	struct tegra_bo *bo = tegra_fb_get_plane(fb, 0);
	unsigned int h_offset = 0, v_offset = 0;
	struct tegra_bo_tiling tiling;
	unsigned int format, swap;
	unsigned long value;
	int err;

	err = tegra_fb_get_tiling(fb, &tiling);
	if (err < 0)
		return err;

	tegra_dc_writel(dc, WINDOW_A_SELECT, DC_CMD_DISPLAY_WINDOW_HEADER);

	value = fb->offsets[0] + y * fb->pitches[0] +
		x * fb->bits_per_pixel / 8;

	tegra_dc_writel(dc, bo->paddr + value, DC_WINBUF_START_ADDR);
	tegra_dc_writel(dc, fb->pitches[0], DC_WIN_LINE_STRIDE);

	format = tegra_dc_format(fb->pixel_format, &swap);
	tegra_dc_writel(dc, format, DC_WIN_COLOR_DEPTH);
	tegra_dc_writel(dc, swap, DC_WIN_BYTE_SWAP);

	if (dc->soc->supports_block_linear) {
		unsigned long height = tiling.value;

		switch (tiling.mode) {
		case TEGRA_BO_TILING_MODE_PITCH:
			value = DC_WINBUF_SURFACE_KIND_PITCH;
			break;

		case TEGRA_BO_TILING_MODE_TILED:
			value = DC_WINBUF_SURFACE_KIND_TILED;
			break;

		case TEGRA_BO_TILING_MODE_BLOCK:
			value = DC_WINBUF_SURFACE_KIND_BLOCK_HEIGHT(height) |
				DC_WINBUF_SURFACE_KIND_BLOCK;
			break;
		}

		tegra_dc_writel(dc, value, DC_WINBUF_SURFACE_KIND);
	} else {
		switch (tiling.mode) {
		case TEGRA_BO_TILING_MODE_PITCH:
			value = DC_WIN_BUFFER_ADDR_MODE_LINEAR_UV |
				DC_WIN_BUFFER_ADDR_MODE_LINEAR;
			break;

		case TEGRA_BO_TILING_MODE_TILED:
			value = DC_WIN_BUFFER_ADDR_MODE_TILE_UV |
				DC_WIN_BUFFER_ADDR_MODE_TILE;
			break;

		case TEGRA_BO_TILING_MODE_BLOCK:
			DRM_ERROR("hardware doesn't support block linear mode\n");
			return -EINVAL;
		}

		tegra_dc_writel(dc, value, DC_WIN_BUFFER_ADDR_MODE);
	}

	/* make sure bottom-up buffers are properly displayed */
	if (tegra_fb_is_bottom_up(fb)) {
		value = tegra_dc_readl(dc, DC_WIN_WIN_OPTIONS);
		value |= V_DIRECTION;
		tegra_dc_writel(dc, value, DC_WIN_WIN_OPTIONS);

		v_offset += fb->height - 1;
	} else {
		value = tegra_dc_readl(dc, DC_WIN_WIN_OPTIONS);
		value &= ~V_DIRECTION;
		tegra_dc_writel(dc, value, DC_WIN_WIN_OPTIONS);
	}

	tegra_dc_writel(dc, h_offset, DC_WINBUF_ADDR_H_OFFSET);
	tegra_dc_writel(dc, v_offset, DC_WINBUF_ADDR_V_OFFSET);

	value = GENERAL_ACT_REQ | WIN_A_ACT_REQ;
	tegra_dc_writel(dc, value << 8, DC_CMD_STATE_CONTROL);
	tegra_dc_writel(dc, value, DC_CMD_STATE_CONTROL);

	return 0;
}

void tegra_dc_enable_vblank(struct tegra_dc *dc)
{
	unsigned long value, flags;

	spin_lock_irqsave(&dc->lock, flags);

	value = tegra_dc_readl(dc, DC_CMD_INT_MASK);
	value |= VBLANK_INT;
	tegra_dc_writel(dc, value, DC_CMD_INT_MASK);

	spin_unlock_irqrestore(&dc->lock, flags);
}

void tegra_dc_disable_vblank(struct tegra_dc *dc)
{
	unsigned long value, flags;

	spin_lock_irqsave(&dc->lock, flags);

	value = tegra_dc_readl(dc, DC_CMD_INT_MASK);
	value &= ~VBLANK_INT;
	tegra_dc_writel(dc, value, DC_CMD_INT_MASK);

	spin_unlock_irqrestore(&dc->lock, flags);
}

static void tegra_dc_finish_page_flip(struct tegra_dc *dc)
{
	struct drm_device *drm = dc->base.dev;
	struct drm_crtc *crtc = &dc->base;
	unsigned long flags, base;
	struct tegra_bo *bo;

	if (!dc->event)
		return;

	bo = tegra_fb_get_plane(crtc->primary->fb, 0);

	/* check if new start address has been latched */
	tegra_dc_writel(dc, READ_MUX, DC_CMD_STATE_ACCESS);
	base = tegra_dc_readl(dc, DC_WINBUF_START_ADDR);
	tegra_dc_writel(dc, 0, DC_CMD_STATE_ACCESS);

	if (base == bo->paddr + crtc->primary->fb->offsets[0]) {
		spin_lock_irqsave(&drm->event_lock, flags);
		drm_send_vblank_event(drm, dc->pipe, dc->event);
		drm_vblank_put(drm, dc->pipe);
		dc->event = NULL;
		spin_unlock_irqrestore(&drm->event_lock, flags);
	}
}

void tegra_dc_cancel_page_flip(struct drm_crtc *crtc, struct drm_file *file)
{
	struct tegra_dc *dc = to_tegra_dc(crtc);
	struct drm_device *drm = crtc->dev;
	unsigned long flags;

	spin_lock_irqsave(&drm->event_lock, flags);

	if (dc->event && dc->event->base.file_priv == file) {
		dc->event->base.destroy(&dc->event->base);
		drm_vblank_put(drm, dc->pipe);
		dc->event = NULL;
	}

	spin_unlock_irqrestore(&drm->event_lock, flags);
}

static int tegra_dc_page_flip(struct drm_crtc *crtc, struct drm_framebuffer *fb,
			      struct drm_pending_vblank_event *event, uint32_t page_flip_flags)
{
	struct tegra_dc *dc = to_tegra_dc(crtc);
	struct drm_device *drm = crtc->dev;

	if (dc->event)
		return -EBUSY;

	if (event) {
		event->pipe = dc->pipe;
		dc->event = event;
		drm_vblank_get(drm, dc->pipe);
	}

	tegra_dc_set_base(dc, 0, 0, fb);
	crtc->primary->fb = fb;

	return 0;
}

static void drm_crtc_clear(struct drm_crtc *crtc)
{
	memset(crtc, 0, sizeof(*crtc));
}

static void tegra_dc_destroy(struct drm_crtc *crtc)
{
	drm_crtc_cleanup(crtc);
	drm_crtc_clear(crtc);
}

static const struct drm_crtc_funcs tegra_crtc_funcs = {
	.page_flip = tegra_dc_page_flip,
	.set_config = drm_crtc_helper_set_config,
	.destroy = tegra_dc_destroy,
};

static void tegra_crtc_disable(struct drm_crtc *crtc)
{
	struct drm_device *drm = crtc->dev;
	struct drm_plane *plane;

	drm_for_each_legacy_plane(plane, &drm->mode_config.plane_list) {
		if (plane->crtc == crtc) {
			tegra_window_plane_disable(plane);
			plane->crtc = NULL;

			if (plane->fb) {
				drm_framebuffer_unreference(plane->fb);
				plane->fb = NULL;
			}
		}
	}

<<<<<<< HEAD
	drm_vblank_off(drm, dc->pipe);
	tegra_dc_commit(dc);
=======
	drm_crtc_vblank_off(crtc);
>>>>>>> 009d0431
}

static bool tegra_crtc_mode_fixup(struct drm_crtc *crtc,
				  const struct drm_display_mode *mode,
				  struct drm_display_mode *adjusted)
{
	return true;
}

static int tegra_dc_set_timings(struct tegra_dc *dc,
				struct drm_display_mode *mode)
{
	unsigned int h_ref_to_sync = 1;
	unsigned int v_ref_to_sync = 1;
	unsigned long value;

	tegra_dc_writel(dc, 0x0, DC_DISP_DISP_TIMING_OPTIONS);

	value = (v_ref_to_sync << 16) | h_ref_to_sync;
	tegra_dc_writel(dc, value, DC_DISP_REF_TO_SYNC);

	value = ((mode->vsync_end - mode->vsync_start) << 16) |
		((mode->hsync_end - mode->hsync_start) <<  0);
	tegra_dc_writel(dc, value, DC_DISP_SYNC_WIDTH);

	value = ((mode->vtotal - mode->vsync_end) << 16) |
		((mode->htotal - mode->hsync_end) <<  0);
	tegra_dc_writel(dc, value, DC_DISP_BACK_PORCH);

	value = ((mode->vsync_start - mode->vdisplay) << 16) |
		((mode->hsync_start - mode->hdisplay) <<  0);
	tegra_dc_writel(dc, value, DC_DISP_FRONT_PORCH);

	value = (mode->vdisplay << 16) | mode->hdisplay;
	tegra_dc_writel(dc, value, DC_DISP_ACTIVE);

	return 0;
}

static int tegra_crtc_setup_clk(struct drm_crtc *crtc,
				struct drm_display_mode *mode)
{
	unsigned long pclk = mode->clock * 1000;
	struct tegra_dc *dc = to_tegra_dc(crtc);
	struct tegra_output *output = NULL;
	struct drm_encoder *encoder;
	unsigned int div;
	u32 value;
	long err;

	list_for_each_entry(encoder, &crtc->dev->mode_config.encoder_list, head)
		if (encoder->crtc == crtc) {
			output = encoder_to_output(encoder);
			break;
		}

	if (!output)
		return -ENODEV;

	/*
	 * This assumes that the parent clock is pll_d_out0 or pll_d2_out
	 * respectively, each of which divides the base pll_d by 2.
	 */
	err = tegra_output_setup_clock(output, dc->clk, pclk, &div);
	if (err < 0) {
		dev_err(dc->dev, "failed to setup clock: %ld\n", err);
		return err;
	}

	DRM_DEBUG_KMS("rate: %lu, div: %u\n", clk_get_rate(dc->clk), div);

	value = SHIFT_CLK_DIVIDER(div) | PIXEL_CLK_DIVIDER_PCD1;
	tegra_dc_writel(dc, value, DC_DISP_DISP_CLOCK_CONTROL);

	return 0;
}

static int tegra_crtc_mode_set(struct drm_crtc *crtc,
			       struct drm_display_mode *mode,
			       struct drm_display_mode *adjusted,
			       int x, int y, struct drm_framebuffer *old_fb)
{
	struct tegra_bo *bo = tegra_fb_get_plane(crtc->primary->fb, 0);
	struct tegra_dc *dc = to_tegra_dc(crtc);
	struct tegra_dc_window window;
	u32 value;
	int err;

	err = tegra_crtc_setup_clk(crtc, mode);
	if (err) {
		dev_err(dc->dev, "failed to setup clock for CRTC: %d\n", err);
		return err;
	}

	/* program display mode */
	tegra_dc_set_timings(dc, mode);

	/* interlacing isn't supported yet, so disable it */
	if (dc->soc->supports_interlacing) {
		value = tegra_dc_readl(dc, DC_DISP_INTERLACE_CONTROL);
		value &= ~INTERLACE_ENABLE;
		tegra_dc_writel(dc, value, DC_DISP_INTERLACE_CONTROL);
	}

	/* setup window parameters */
	memset(&window, 0, sizeof(window));
	window.src.x = 0;
	window.src.y = 0;
	window.src.w = mode->hdisplay;
	window.src.h = mode->vdisplay;
	window.dst.x = 0;
	window.dst.y = 0;
	window.dst.w = mode->hdisplay;
	window.dst.h = mode->vdisplay;
	window.format = tegra_dc_format(crtc->primary->fb->pixel_format,
					&window.swap);
	window.bits_per_pixel = crtc->primary->fb->bits_per_pixel;
	window.stride[0] = crtc->primary->fb->pitches[0];
	window.base[0] = bo->paddr;

	err = tegra_dc_setup_window(dc, 0, &window);
	if (err < 0)
		dev_err(dc->dev, "failed to enable root plane\n");

	return 0;
}

static int tegra_crtc_mode_set_base(struct drm_crtc *crtc, int x, int y,
				    struct drm_framebuffer *old_fb)
{
	struct tegra_dc *dc = to_tegra_dc(crtc);

	return tegra_dc_set_base(dc, x, y, crtc->primary->fb);
}

static void tegra_crtc_prepare(struct drm_crtc *crtc)
{
	struct tegra_dc *dc = to_tegra_dc(crtc);
	unsigned int syncpt;
	unsigned long value;

	drm_crtc_vblank_off(crtc);

	/* hardware initialization */
	reset_control_deassert(dc->rst);
	usleep_range(10000, 20000);

	if (dc->pipe)
		syncpt = SYNCPT_VBLANK1;
	else
		syncpt = SYNCPT_VBLANK0;

	/* initialize display controller */
	tegra_dc_writel(dc, 0x00000100, DC_CMD_GENERAL_INCR_SYNCPT_CNTRL);
	tegra_dc_writel(dc, 0x100 | syncpt, DC_CMD_CONT_SYNCPT_VSYNC);

	value = WIN_A_UF_INT | WIN_B_UF_INT | WIN_C_UF_INT | WIN_A_OF_INT;
	tegra_dc_writel(dc, value, DC_CMD_INT_TYPE);

	value = WIN_A_UF_INT | WIN_B_UF_INT | WIN_C_UF_INT |
		WIN_A_OF_INT | WIN_B_OF_INT | WIN_C_OF_INT;
	tegra_dc_writel(dc, value, DC_CMD_INT_POLARITY);

	/* initialize timer */
	value = CURSOR_THRESHOLD(0) | WINDOW_A_THRESHOLD(0x20) |
		WINDOW_B_THRESHOLD(0x20) | WINDOW_C_THRESHOLD(0x20);
	tegra_dc_writel(dc, value, DC_DISP_DISP_MEM_HIGH_PRIORITY);

	value = CURSOR_THRESHOLD(0) | WINDOW_A_THRESHOLD(1) |
		WINDOW_B_THRESHOLD(1) | WINDOW_C_THRESHOLD(1);
	tegra_dc_writel(dc, value, DC_DISP_DISP_MEM_HIGH_PRIORITY_TIMER);

	value = VBLANK_INT | WIN_A_UF_INT | WIN_B_UF_INT | WIN_C_UF_INT;
	tegra_dc_writel(dc, value, DC_CMD_INT_ENABLE);

	value = WIN_A_UF_INT | WIN_B_UF_INT | WIN_C_UF_INT;
	tegra_dc_writel(dc, value, DC_CMD_INT_MASK);
}

static void tegra_crtc_commit(struct drm_crtc *crtc)
{
	struct tegra_dc *dc = to_tegra_dc(crtc);

<<<<<<< HEAD
	drm_vblank_post_modeset(crtc->dev, dc->pipe);
	tegra_dc_commit(dc);
=======
	drm_crtc_vblank_on(crtc);
>>>>>>> 009d0431
}

static void tegra_crtc_load_lut(struct drm_crtc *crtc)
{
}

static const struct drm_crtc_helper_funcs tegra_crtc_helper_funcs = {
	.disable = tegra_crtc_disable,
	.mode_fixup = tegra_crtc_mode_fixup,
	.mode_set = tegra_crtc_mode_set,
	.mode_set_base = tegra_crtc_mode_set_base,
	.prepare = tegra_crtc_prepare,
	.commit = tegra_crtc_commit,
	.load_lut = tegra_crtc_load_lut,
};

static irqreturn_t tegra_dc_irq(int irq, void *data)
{
	struct tegra_dc *dc = data;
	unsigned long status;

	status = tegra_dc_readl(dc, DC_CMD_INT_STATUS);
	tegra_dc_writel(dc, status, DC_CMD_INT_STATUS);

	if (status & FRAME_END_INT) {
		/*
		dev_dbg(dc->dev, "%s(): frame end\n", __func__);
		*/
	}

	if (status & VBLANK_INT) {
		/*
		dev_dbg(dc->dev, "%s(): vertical blank\n", __func__);
		*/
		drm_handle_vblank(dc->base.dev, dc->pipe);
		tegra_dc_finish_page_flip(dc);
	}

	if (status & (WIN_A_UF_INT | WIN_B_UF_INT | WIN_C_UF_INT)) {
		/*
		dev_dbg(dc->dev, "%s(): underflow\n", __func__);
		*/
	}

	return IRQ_HANDLED;
}

static int tegra_dc_show_regs(struct seq_file *s, void *data)
{
	struct drm_info_node *node = s->private;
	struct tegra_dc *dc = node->info_ent->data;

#define DUMP_REG(name)						\
	seq_printf(s, "%-40s %#05x %08x\n", #name, name,	\
		   tegra_dc_readl(dc, name))

	DUMP_REG(DC_CMD_GENERAL_INCR_SYNCPT);
	DUMP_REG(DC_CMD_GENERAL_INCR_SYNCPT_CNTRL);
	DUMP_REG(DC_CMD_GENERAL_INCR_SYNCPT_ERROR);
	DUMP_REG(DC_CMD_WIN_A_INCR_SYNCPT);
	DUMP_REG(DC_CMD_WIN_A_INCR_SYNCPT_CNTRL);
	DUMP_REG(DC_CMD_WIN_A_INCR_SYNCPT_ERROR);
	DUMP_REG(DC_CMD_WIN_B_INCR_SYNCPT);
	DUMP_REG(DC_CMD_WIN_B_INCR_SYNCPT_CNTRL);
	DUMP_REG(DC_CMD_WIN_B_INCR_SYNCPT_ERROR);
	DUMP_REG(DC_CMD_WIN_C_INCR_SYNCPT);
	DUMP_REG(DC_CMD_WIN_C_INCR_SYNCPT_CNTRL);
	DUMP_REG(DC_CMD_WIN_C_INCR_SYNCPT_ERROR);
	DUMP_REG(DC_CMD_CONT_SYNCPT_VSYNC);
	DUMP_REG(DC_CMD_DISPLAY_COMMAND_OPTION0);
	DUMP_REG(DC_CMD_DISPLAY_COMMAND);
	DUMP_REG(DC_CMD_SIGNAL_RAISE);
	DUMP_REG(DC_CMD_DISPLAY_POWER_CONTROL);
	DUMP_REG(DC_CMD_INT_STATUS);
	DUMP_REG(DC_CMD_INT_MASK);
	DUMP_REG(DC_CMD_INT_ENABLE);
	DUMP_REG(DC_CMD_INT_TYPE);
	DUMP_REG(DC_CMD_INT_POLARITY);
	DUMP_REG(DC_CMD_SIGNAL_RAISE1);
	DUMP_REG(DC_CMD_SIGNAL_RAISE2);
	DUMP_REG(DC_CMD_SIGNAL_RAISE3);
	DUMP_REG(DC_CMD_STATE_ACCESS);
	DUMP_REG(DC_CMD_STATE_CONTROL);
	DUMP_REG(DC_CMD_DISPLAY_WINDOW_HEADER);
	DUMP_REG(DC_CMD_REG_ACT_CONTROL);
	DUMP_REG(DC_COM_CRC_CONTROL);
	DUMP_REG(DC_COM_CRC_CHECKSUM);
	DUMP_REG(DC_COM_PIN_OUTPUT_ENABLE(0));
	DUMP_REG(DC_COM_PIN_OUTPUT_ENABLE(1));
	DUMP_REG(DC_COM_PIN_OUTPUT_ENABLE(2));
	DUMP_REG(DC_COM_PIN_OUTPUT_ENABLE(3));
	DUMP_REG(DC_COM_PIN_OUTPUT_POLARITY(0));
	DUMP_REG(DC_COM_PIN_OUTPUT_POLARITY(1));
	DUMP_REG(DC_COM_PIN_OUTPUT_POLARITY(2));
	DUMP_REG(DC_COM_PIN_OUTPUT_POLARITY(3));
	DUMP_REG(DC_COM_PIN_OUTPUT_DATA(0));
	DUMP_REG(DC_COM_PIN_OUTPUT_DATA(1));
	DUMP_REG(DC_COM_PIN_OUTPUT_DATA(2));
	DUMP_REG(DC_COM_PIN_OUTPUT_DATA(3));
	DUMP_REG(DC_COM_PIN_INPUT_ENABLE(0));
	DUMP_REG(DC_COM_PIN_INPUT_ENABLE(1));
	DUMP_REG(DC_COM_PIN_INPUT_ENABLE(2));
	DUMP_REG(DC_COM_PIN_INPUT_ENABLE(3));
	DUMP_REG(DC_COM_PIN_INPUT_DATA(0));
	DUMP_REG(DC_COM_PIN_INPUT_DATA(1));
	DUMP_REG(DC_COM_PIN_OUTPUT_SELECT(0));
	DUMP_REG(DC_COM_PIN_OUTPUT_SELECT(1));
	DUMP_REG(DC_COM_PIN_OUTPUT_SELECT(2));
	DUMP_REG(DC_COM_PIN_OUTPUT_SELECT(3));
	DUMP_REG(DC_COM_PIN_OUTPUT_SELECT(4));
	DUMP_REG(DC_COM_PIN_OUTPUT_SELECT(5));
	DUMP_REG(DC_COM_PIN_OUTPUT_SELECT(6));
	DUMP_REG(DC_COM_PIN_MISC_CONTROL);
	DUMP_REG(DC_COM_PIN_PM0_CONTROL);
	DUMP_REG(DC_COM_PIN_PM0_DUTY_CYCLE);
	DUMP_REG(DC_COM_PIN_PM1_CONTROL);
	DUMP_REG(DC_COM_PIN_PM1_DUTY_CYCLE);
	DUMP_REG(DC_COM_SPI_CONTROL);
	DUMP_REG(DC_COM_SPI_START_BYTE);
	DUMP_REG(DC_COM_HSPI_WRITE_DATA_AB);
	DUMP_REG(DC_COM_HSPI_WRITE_DATA_CD);
	DUMP_REG(DC_COM_HSPI_CS_DC);
	DUMP_REG(DC_COM_SCRATCH_REGISTER_A);
	DUMP_REG(DC_COM_SCRATCH_REGISTER_B);
	DUMP_REG(DC_COM_GPIO_CTRL);
	DUMP_REG(DC_COM_GPIO_DEBOUNCE_COUNTER);
	DUMP_REG(DC_COM_CRC_CHECKSUM_LATCHED);
	DUMP_REG(DC_DISP_DISP_SIGNAL_OPTIONS0);
	DUMP_REG(DC_DISP_DISP_SIGNAL_OPTIONS1);
	DUMP_REG(DC_DISP_DISP_WIN_OPTIONS);
	DUMP_REG(DC_DISP_DISP_MEM_HIGH_PRIORITY);
	DUMP_REG(DC_DISP_DISP_MEM_HIGH_PRIORITY_TIMER);
	DUMP_REG(DC_DISP_DISP_TIMING_OPTIONS);
	DUMP_REG(DC_DISP_REF_TO_SYNC);
	DUMP_REG(DC_DISP_SYNC_WIDTH);
	DUMP_REG(DC_DISP_BACK_PORCH);
	DUMP_REG(DC_DISP_ACTIVE);
	DUMP_REG(DC_DISP_FRONT_PORCH);
	DUMP_REG(DC_DISP_H_PULSE0_CONTROL);
	DUMP_REG(DC_DISP_H_PULSE0_POSITION_A);
	DUMP_REG(DC_DISP_H_PULSE0_POSITION_B);
	DUMP_REG(DC_DISP_H_PULSE0_POSITION_C);
	DUMP_REG(DC_DISP_H_PULSE0_POSITION_D);
	DUMP_REG(DC_DISP_H_PULSE1_CONTROL);
	DUMP_REG(DC_DISP_H_PULSE1_POSITION_A);
	DUMP_REG(DC_DISP_H_PULSE1_POSITION_B);
	DUMP_REG(DC_DISP_H_PULSE1_POSITION_C);
	DUMP_REG(DC_DISP_H_PULSE1_POSITION_D);
	DUMP_REG(DC_DISP_H_PULSE2_CONTROL);
	DUMP_REG(DC_DISP_H_PULSE2_POSITION_A);
	DUMP_REG(DC_DISP_H_PULSE2_POSITION_B);
	DUMP_REG(DC_DISP_H_PULSE2_POSITION_C);
	DUMP_REG(DC_DISP_H_PULSE2_POSITION_D);
	DUMP_REG(DC_DISP_V_PULSE0_CONTROL);
	DUMP_REG(DC_DISP_V_PULSE0_POSITION_A);
	DUMP_REG(DC_DISP_V_PULSE0_POSITION_B);
	DUMP_REG(DC_DISP_V_PULSE0_POSITION_C);
	DUMP_REG(DC_DISP_V_PULSE1_CONTROL);
	DUMP_REG(DC_DISP_V_PULSE1_POSITION_A);
	DUMP_REG(DC_DISP_V_PULSE1_POSITION_B);
	DUMP_REG(DC_DISP_V_PULSE1_POSITION_C);
	DUMP_REG(DC_DISP_V_PULSE2_CONTROL);
	DUMP_REG(DC_DISP_V_PULSE2_POSITION_A);
	DUMP_REG(DC_DISP_V_PULSE3_CONTROL);
	DUMP_REG(DC_DISP_V_PULSE3_POSITION_A);
	DUMP_REG(DC_DISP_M0_CONTROL);
	DUMP_REG(DC_DISP_M1_CONTROL);
	DUMP_REG(DC_DISP_DI_CONTROL);
	DUMP_REG(DC_DISP_PP_CONTROL);
	DUMP_REG(DC_DISP_PP_SELECT_A);
	DUMP_REG(DC_DISP_PP_SELECT_B);
	DUMP_REG(DC_DISP_PP_SELECT_C);
	DUMP_REG(DC_DISP_PP_SELECT_D);
	DUMP_REG(DC_DISP_DISP_CLOCK_CONTROL);
	DUMP_REG(DC_DISP_DISP_INTERFACE_CONTROL);
	DUMP_REG(DC_DISP_DISP_COLOR_CONTROL);
	DUMP_REG(DC_DISP_SHIFT_CLOCK_OPTIONS);
	DUMP_REG(DC_DISP_DATA_ENABLE_OPTIONS);
	DUMP_REG(DC_DISP_SERIAL_INTERFACE_OPTIONS);
	DUMP_REG(DC_DISP_LCD_SPI_OPTIONS);
	DUMP_REG(DC_DISP_BORDER_COLOR);
	DUMP_REG(DC_DISP_COLOR_KEY0_LOWER);
	DUMP_REG(DC_DISP_COLOR_KEY0_UPPER);
	DUMP_REG(DC_DISP_COLOR_KEY1_LOWER);
	DUMP_REG(DC_DISP_COLOR_KEY1_UPPER);
	DUMP_REG(DC_DISP_CURSOR_FOREGROUND);
	DUMP_REG(DC_DISP_CURSOR_BACKGROUND);
	DUMP_REG(DC_DISP_CURSOR_START_ADDR);
	DUMP_REG(DC_DISP_CURSOR_START_ADDR_NS);
	DUMP_REG(DC_DISP_CURSOR_POSITION);
	DUMP_REG(DC_DISP_CURSOR_POSITION_NS);
	DUMP_REG(DC_DISP_INIT_SEQ_CONTROL);
	DUMP_REG(DC_DISP_SPI_INIT_SEQ_DATA_A);
	DUMP_REG(DC_DISP_SPI_INIT_SEQ_DATA_B);
	DUMP_REG(DC_DISP_SPI_INIT_SEQ_DATA_C);
	DUMP_REG(DC_DISP_SPI_INIT_SEQ_DATA_D);
	DUMP_REG(DC_DISP_DC_MCCIF_FIFOCTRL);
	DUMP_REG(DC_DISP_MCCIF_DISPLAY0A_HYST);
	DUMP_REG(DC_DISP_MCCIF_DISPLAY0B_HYST);
	DUMP_REG(DC_DISP_MCCIF_DISPLAY1A_HYST);
	DUMP_REG(DC_DISP_MCCIF_DISPLAY1B_HYST);
	DUMP_REG(DC_DISP_DAC_CRT_CTRL);
	DUMP_REG(DC_DISP_DISP_MISC_CONTROL);
	DUMP_REG(DC_DISP_SD_CONTROL);
	DUMP_REG(DC_DISP_SD_CSC_COEFF);
	DUMP_REG(DC_DISP_SD_LUT(0));
	DUMP_REG(DC_DISP_SD_LUT(1));
	DUMP_REG(DC_DISP_SD_LUT(2));
	DUMP_REG(DC_DISP_SD_LUT(3));
	DUMP_REG(DC_DISP_SD_LUT(4));
	DUMP_REG(DC_DISP_SD_LUT(5));
	DUMP_REG(DC_DISP_SD_LUT(6));
	DUMP_REG(DC_DISP_SD_LUT(7));
	DUMP_REG(DC_DISP_SD_LUT(8));
	DUMP_REG(DC_DISP_SD_FLICKER_CONTROL);
	DUMP_REG(DC_DISP_DC_PIXEL_COUNT);
	DUMP_REG(DC_DISP_SD_HISTOGRAM(0));
	DUMP_REG(DC_DISP_SD_HISTOGRAM(1));
	DUMP_REG(DC_DISP_SD_HISTOGRAM(2));
	DUMP_REG(DC_DISP_SD_HISTOGRAM(3));
	DUMP_REG(DC_DISP_SD_HISTOGRAM(4));
	DUMP_REG(DC_DISP_SD_HISTOGRAM(5));
	DUMP_REG(DC_DISP_SD_HISTOGRAM(6));
	DUMP_REG(DC_DISP_SD_HISTOGRAM(7));
	DUMP_REG(DC_DISP_SD_BL_TF(0));
	DUMP_REG(DC_DISP_SD_BL_TF(1));
	DUMP_REG(DC_DISP_SD_BL_TF(2));
	DUMP_REG(DC_DISP_SD_BL_TF(3));
	DUMP_REG(DC_DISP_SD_BL_CONTROL);
	DUMP_REG(DC_DISP_SD_HW_K_VALUES);
	DUMP_REG(DC_DISP_SD_MAN_K_VALUES);
	DUMP_REG(DC_DISP_CURSOR_START_ADDR_HI);
	DUMP_REG(DC_DISP_BLEND_CURSOR_CONTROL);
	DUMP_REG(DC_WIN_WIN_OPTIONS);
	DUMP_REG(DC_WIN_BYTE_SWAP);
	DUMP_REG(DC_WIN_BUFFER_CONTROL);
	DUMP_REG(DC_WIN_COLOR_DEPTH);
	DUMP_REG(DC_WIN_POSITION);
	DUMP_REG(DC_WIN_SIZE);
	DUMP_REG(DC_WIN_PRESCALED_SIZE);
	DUMP_REG(DC_WIN_H_INITIAL_DDA);
	DUMP_REG(DC_WIN_V_INITIAL_DDA);
	DUMP_REG(DC_WIN_DDA_INC);
	DUMP_REG(DC_WIN_LINE_STRIDE);
	DUMP_REG(DC_WIN_BUF_STRIDE);
	DUMP_REG(DC_WIN_UV_BUF_STRIDE);
	DUMP_REG(DC_WIN_BUFFER_ADDR_MODE);
	DUMP_REG(DC_WIN_DV_CONTROL);
	DUMP_REG(DC_WIN_BLEND_NOKEY);
	DUMP_REG(DC_WIN_BLEND_1WIN);
	DUMP_REG(DC_WIN_BLEND_2WIN_X);
	DUMP_REG(DC_WIN_BLEND_2WIN_Y);
	DUMP_REG(DC_WIN_BLEND_3WIN_XY);
	DUMP_REG(DC_WIN_HP_FETCH_CONTROL);
	DUMP_REG(DC_WINBUF_START_ADDR);
	DUMP_REG(DC_WINBUF_START_ADDR_NS);
	DUMP_REG(DC_WINBUF_START_ADDR_U);
	DUMP_REG(DC_WINBUF_START_ADDR_U_NS);
	DUMP_REG(DC_WINBUF_START_ADDR_V);
	DUMP_REG(DC_WINBUF_START_ADDR_V_NS);
	DUMP_REG(DC_WINBUF_ADDR_H_OFFSET);
	DUMP_REG(DC_WINBUF_ADDR_H_OFFSET_NS);
	DUMP_REG(DC_WINBUF_ADDR_V_OFFSET);
	DUMP_REG(DC_WINBUF_ADDR_V_OFFSET_NS);
	DUMP_REG(DC_WINBUF_UFLOW_STATUS);
	DUMP_REG(DC_WINBUF_AD_UFLOW_STATUS);
	DUMP_REG(DC_WINBUF_BD_UFLOW_STATUS);
	DUMP_REG(DC_WINBUF_CD_UFLOW_STATUS);

#undef DUMP_REG

	return 0;
}

static struct drm_info_list debugfs_files[] = {
	{ "regs", tegra_dc_show_regs, 0, NULL },
};

static int tegra_dc_debugfs_init(struct tegra_dc *dc, struct drm_minor *minor)
{
	unsigned int i;
	char *name;
	int err;

	name = kasprintf(GFP_KERNEL, "dc.%d", dc->pipe);
	dc->debugfs = debugfs_create_dir(name, minor->debugfs_root);
	kfree(name);

	if (!dc->debugfs)
		return -ENOMEM;

	dc->debugfs_files = kmemdup(debugfs_files, sizeof(debugfs_files),
				    GFP_KERNEL);
	if (!dc->debugfs_files) {
		err = -ENOMEM;
		goto remove;
	}

	for (i = 0; i < ARRAY_SIZE(debugfs_files); i++)
		dc->debugfs_files[i].data = dc;

	err = drm_debugfs_create_files(dc->debugfs_files,
				       ARRAY_SIZE(debugfs_files),
				       dc->debugfs, minor);
	if (err < 0)
		goto free;

	dc->minor = minor;

	return 0;

free:
	kfree(dc->debugfs_files);
	dc->debugfs_files = NULL;
remove:
	debugfs_remove(dc->debugfs);
	dc->debugfs = NULL;

	return err;
}

static int tegra_dc_debugfs_exit(struct tegra_dc *dc)
{
	drm_debugfs_remove_files(dc->debugfs_files, ARRAY_SIZE(debugfs_files),
				 dc->minor);
	dc->minor = NULL;

	kfree(dc->debugfs_files);
	dc->debugfs_files = NULL;

	debugfs_remove(dc->debugfs);
	dc->debugfs = NULL;

	return 0;
}

static int tegra_dc_init(struct host1x_client *client)
{
	struct drm_device *drm = dev_get_drvdata(client->parent);
	struct tegra_dc *dc = host1x_client_to_dc(client);
	struct tegra_drm *tegra = drm->dev_private;
	struct drm_plane *primary = NULL;
	struct drm_plane *cursor = NULL;
	int err;

	if (tegra->domain) {
		err = iommu_attach_device(tegra->domain, dc->dev);
		if (err < 0) {
			dev_err(dc->dev, "failed to attach to domain: %d\n",
				err);
			return err;
		}

		dc->domain = tegra->domain;
	}

	primary = tegra_dc_primary_plane_create(drm, dc);
	if (IS_ERR(primary)) {
		err = PTR_ERR(primary);
		goto cleanup;
	}

	if (dc->soc->supports_cursor) {
		cursor = tegra_dc_cursor_plane_create(drm, dc);
		if (IS_ERR(cursor)) {
			err = PTR_ERR(cursor);
			goto cleanup;
		}
	}

	err = drm_crtc_init_with_planes(drm, &dc->base, primary, cursor,
					&tegra_crtc_funcs);
	if (err < 0)
		goto cleanup;

	drm_mode_crtc_set_gamma_size(&dc->base, 256);
	drm_crtc_helper_add(&dc->base, &tegra_crtc_helper_funcs);

	/*
	 * Keep track of the minimum pitch alignment across all display
	 * controllers.
	 */
	if (dc->soc->pitch_align > tegra->pitch_align)
		tegra->pitch_align = dc->soc->pitch_align;

	err = tegra_dc_rgb_init(drm, dc);
	if (err < 0 && err != -ENODEV) {
		dev_err(dc->dev, "failed to initialize RGB output: %d\n", err);
		goto cleanup;
	}

	err = tegra_dc_add_planes(drm, dc);
	if (err < 0)
		goto cleanup;

	if (IS_ENABLED(CONFIG_DEBUG_FS)) {
		err = tegra_dc_debugfs_init(dc, drm->primary);
		if (err < 0)
			dev_err(dc->dev, "debugfs setup failed: %d\n", err);
	}

	err = devm_request_irq(dc->dev, dc->irq, tegra_dc_irq, 0,
			       dev_name(dc->dev), dc);
	if (err < 0) {
		dev_err(dc->dev, "failed to request IRQ#%u: %d\n", dc->irq,
			err);
		goto cleanup;
	}

	return 0;

cleanup:
	if (cursor)
		drm_plane_cleanup(cursor);

	if (primary)
		drm_plane_cleanup(primary);

	if (tegra->domain) {
		iommu_detach_device(tegra->domain, dc->dev);
		dc->domain = NULL;
	}

	return err;
}

static int tegra_dc_exit(struct host1x_client *client)
{
	struct tegra_dc *dc = host1x_client_to_dc(client);
	int err;

	devm_free_irq(dc->dev, dc->irq, dc);

	if (IS_ENABLED(CONFIG_DEBUG_FS)) {
		err = tegra_dc_debugfs_exit(dc);
		if (err < 0)
			dev_err(dc->dev, "debugfs cleanup failed: %d\n", err);
	}

	err = tegra_dc_rgb_exit(dc);
	if (err) {
		dev_err(dc->dev, "failed to shutdown RGB output: %d\n", err);
		return err;
	}

	if (dc->domain) {
		iommu_detach_device(dc->domain, dc->dev);
		dc->domain = NULL;
	}

	return 0;
}

static const struct host1x_client_ops dc_client_ops = {
	.init = tegra_dc_init,
	.exit = tegra_dc_exit,
};

static const struct tegra_dc_soc_info tegra20_dc_soc_info = {
	.supports_interlacing = false,
	.supports_cursor = false,
	.supports_block_linear = false,
	.pitch_align = 8,
	.has_powergate = false,
};

static const struct tegra_dc_soc_info tegra30_dc_soc_info = {
	.supports_interlacing = false,
	.supports_cursor = false,
	.supports_block_linear = false,
	.pitch_align = 8,
	.has_powergate = false,
};

static const struct tegra_dc_soc_info tegra114_dc_soc_info = {
	.supports_interlacing = false,
	.supports_cursor = false,
	.supports_block_linear = false,
	.pitch_align = 64,
	.has_powergate = true,
};

static const struct tegra_dc_soc_info tegra124_dc_soc_info = {
	.supports_interlacing = true,
	.supports_cursor = true,
	.supports_block_linear = true,
	.pitch_align = 64,
	.has_powergate = true,
};

static const struct of_device_id tegra_dc_of_match[] = {
	{
		.compatible = "nvidia,tegra124-dc",
		.data = &tegra124_dc_soc_info,
	}, {
		.compatible = "nvidia,tegra114-dc",
		.data = &tegra114_dc_soc_info,
	}, {
		.compatible = "nvidia,tegra30-dc",
		.data = &tegra30_dc_soc_info,
	}, {
		.compatible = "nvidia,tegra20-dc",
		.data = &tegra20_dc_soc_info,
	}, {
		/* sentinel */
	}
};
MODULE_DEVICE_TABLE(of, tegra_dc_of_match);

static int tegra_dc_parse_dt(struct tegra_dc *dc)
{
	struct device_node *np;
	u32 value = 0;
	int err;

	err = of_property_read_u32(dc->dev->of_node, "nvidia,head", &value);
	if (err < 0) {
		dev_err(dc->dev, "missing \"nvidia,head\" property\n");

		/*
		 * If the nvidia,head property isn't present, try to find the
		 * correct head number by looking up the position of this
		 * display controller's node within the device tree. Assuming
		 * that the nodes are ordered properly in the DTS file and
		 * that the translation into a flattened device tree blob
		 * preserves that ordering this will actually yield the right
		 * head number.
		 *
		 * If those assumptions don't hold, this will still work for
		 * cases where only a single display controller is used.
		 */
		for_each_matching_node(np, tegra_dc_of_match) {
			if (np == dc->dev->of_node)
				break;

			value++;
		}
	}

	dc->pipe = value;

	return 0;
}

static int tegra_dc_probe(struct platform_device *pdev)
{
	const struct of_device_id *id;
	struct resource *regs;
	struct tegra_dc *dc;
	int err;

	dc = devm_kzalloc(&pdev->dev, sizeof(*dc), GFP_KERNEL);
	if (!dc)
		return -ENOMEM;

	id = of_match_node(tegra_dc_of_match, pdev->dev.of_node);
	if (!id)
		return -ENODEV;

	spin_lock_init(&dc->lock);
	INIT_LIST_HEAD(&dc->list);
	dc->dev = &pdev->dev;
	dc->soc = id->data;

	err = tegra_dc_parse_dt(dc);
	if (err < 0)
		return err;

	dc->clk = devm_clk_get(&pdev->dev, NULL);
	if (IS_ERR(dc->clk)) {
		dev_err(&pdev->dev, "failed to get clock\n");
		return PTR_ERR(dc->clk);
	}

	dc->rst = devm_reset_control_get(&pdev->dev, "dc");
	if (IS_ERR(dc->rst)) {
		dev_err(&pdev->dev, "failed to get reset\n");
		return PTR_ERR(dc->rst);
	}

	if (dc->soc->has_powergate) {
		if (dc->pipe == 0)
			dc->powergate = TEGRA_POWERGATE_DIS;
		else
			dc->powergate = TEGRA_POWERGATE_DISB;

		err = tegra_powergate_sequence_power_up(dc->powergate, dc->clk,
							dc->rst);
		if (err < 0) {
			dev_err(&pdev->dev, "failed to power partition: %d\n",
				err);
			return err;
		}
	} else {
		err = clk_prepare_enable(dc->clk);
		if (err < 0) {
			dev_err(&pdev->dev, "failed to enable clock: %d\n",
				err);
			return err;
		}

		err = reset_control_deassert(dc->rst);
		if (err < 0) {
			dev_err(&pdev->dev, "failed to deassert reset: %d\n",
				err);
			return err;
		}
	}

	regs = platform_get_resource(pdev, IORESOURCE_MEM, 0);
	dc->regs = devm_ioremap_resource(&pdev->dev, regs);
	if (IS_ERR(dc->regs))
		return PTR_ERR(dc->regs);

	dc->irq = platform_get_irq(pdev, 0);
	if (dc->irq < 0) {
		dev_err(&pdev->dev, "failed to get IRQ\n");
		return -ENXIO;
	}

	INIT_LIST_HEAD(&dc->client.list);
	dc->client.ops = &dc_client_ops;
	dc->client.dev = &pdev->dev;

	err = tegra_dc_rgb_probe(dc);
	if (err < 0 && err != -ENODEV) {
		dev_err(&pdev->dev, "failed to probe RGB output: %d\n", err);
		return err;
	}

	err = host1x_client_register(&dc->client);
	if (err < 0) {
		dev_err(&pdev->dev, "failed to register host1x client: %d\n",
			err);
		return err;
	}

	platform_set_drvdata(pdev, dc);

	return 0;
}

static int tegra_dc_remove(struct platform_device *pdev)
{
	struct tegra_dc *dc = platform_get_drvdata(pdev);
	int err;

	err = host1x_client_unregister(&dc->client);
	if (err < 0) {
		dev_err(&pdev->dev, "failed to unregister host1x client: %d\n",
			err);
		return err;
	}

	err = tegra_dc_rgb_remove(dc);
	if (err < 0) {
		dev_err(&pdev->dev, "failed to remove RGB output: %d\n", err);
		return err;
	}

	reset_control_assert(dc->rst);

	if (dc->soc->has_powergate)
		tegra_powergate_power_off(dc->powergate);

	clk_disable_unprepare(dc->clk);

	return 0;
}

struct platform_driver tegra_dc_driver = {
	.driver = {
		.name = "tegra-dc",
		.owner = THIS_MODULE,
		.of_match_table = tegra_dc_of_match,
	},
	.probe = tegra_dc_probe,
	.remove = tegra_dc_remove,
};<|MERGE_RESOLUTION|>--- conflicted
+++ resolved
@@ -890,6 +890,7 @@
 
 static void tegra_crtc_disable(struct drm_crtc *crtc)
 {
+	struct tegra_dc *dc = to_tegra_dc(crtc);
 	struct drm_device *drm = crtc->dev;
 	struct drm_plane *plane;
 
@@ -905,12 +906,8 @@
 		}
 	}
 
-<<<<<<< HEAD
-	drm_vblank_off(drm, dc->pipe);
+	drm_crtc_vblank_off(crtc);
 	tegra_dc_commit(dc);
-=======
-	drm_crtc_vblank_off(crtc);
->>>>>>> 009d0431
 }
 
 static bool tegra_crtc_mode_fixup(struct drm_crtc *crtc,
@@ -1094,12 +1091,8 @@
 {
 	struct tegra_dc *dc = to_tegra_dc(crtc);
 
-<<<<<<< HEAD
-	drm_vblank_post_modeset(crtc->dev, dc->pipe);
+	drm_crtc_vblank_on(crtc);
 	tegra_dc_commit(dc);
-=======
-	drm_crtc_vblank_on(crtc);
->>>>>>> 009d0431
 }
 
 static void tegra_crtc_load_lut(struct drm_crtc *crtc)
