// SPDX-License-Identifier: GPL-2.0-only
/**
 * i2c-exynos5.c - Samsung Exynos5 I2C Controller Driver
 *
 * Copyright (C) 2013 Samsung Electronics Co., Ltd.
 */

#include <linux/kernel.h>
#include <linux/module.h>

#include <linux/i2c.h>
#include <linux/init.h>
#include <linux/time.h>
#include <linux/interrupt.h>
#include <linux/delay.h>
#include <linux/errno.h>
#include <linux/err.h>
#include <linux/platform_device.h>
#include <linux/pm_runtime.h>
#include <linux/clk.h>
#include <linux/slab.h>
#include <linux/io.h>
#include <linux/of_address.h>
#include <linux/of_device.h>
#include <linux/of_irq.h>
#include <linux/of_gpio.h>
#include <linux/mfd/syscon.h>
#include <linux/regmap.h>
#include "i2c-exynos5.h"

#include <soc/google/exynos-cpupm.h>

/*
 * HSI2C controller from Samsung supports 2 modes of operation
 * 1. Auto mode: Where in master automatically controls the whole transaction
 * 2. Manual mode: Software controls the transaction by issuing commands
 *    START, READ, WRITE, STOP, RESTART in I2C_MANUAL_CMD register.
 *
 * Operation mode can be selected by setting AUTO_MODE bit in I2C_CONF register
 *
 * Special bits are available for both modes of operation to set commands
 * and for checking transfer status
 */

/* Register Map */
#define HSI2C_CTL		0x00
#define HSI2C_FIFO_CTL		0x04
#define HSI2C_TRAILIG_CTL	0x08
#define HSI2C_CLK_CTL		0x0C
#define HSI2C_CLK_SLOT		0x10
#define HSI2C_INT_ENABLE	0x20
#define HSI2C_INT_STATUS	0x24
#define HSI2C_ERR_STATUS	0x2C
#define HSI2C_FIFO_STATUS	0x30
#define HSI2C_TX_DATA		0x34
#define HSI2C_RX_DATA		0x38
#define HSI2C_CONF		0x40
#define HSI2C_AUTO_CONF		0x44
#define HSI2C_TIMEOUT		0x48
#define HSI2C_MANUAL_CMD	0x4C
#define HSI2C_TRANS_STATUS	0x50
#define HSI2C_TIMING_HS1	0x54
#define HSI2C_TIMING_HS2	0x58
#define HSI2C_TIMING_HS3	0x5C
#define HSI2C_TIMING_FS1	0x60
#define HSI2C_TIMING_FS2	0x64
#define HSI2C_TIMING_FS3	0x68
#define HSI2C_TIMING_SLA	0x6C
#define HSI2C_ADDR		0x70

/* I2C_CTL Register bits */
#define HSI2C_FUNC_MODE_I2C			BIT(0)
#define HSI2C_MASTER				BIT(3)
#define HSI2C_RXCHON				BIT(6)
#define HSI2C_TXCHON				BIT(7)
<<<<<<< HEAD
=======
#define HSI2C_BUS_WIDTH(x)                      (((x) >> 12) & 0x3)
#define HSI2C_CH_WIDTH(x)                       (((x) >> 10) & 0x3)
>>>>>>> 46055d8a
#define HSI2C_NO_LOSE_ARBITRATION		BIT(22)
#define HSI2C_EXT_MSB				BIT(29)
#define HSI2C_EXT_ADDR				BIT(30)
#define HSI2C_SW_RST				BIT(31)

/* I2C_FIFO_CTL Register bits */
#define HSI2C_RXFIFO_EN				BIT(0)
#define HSI2C_TXFIFO_EN				BIT(1)
#define HSI2C_FIFO_MAX				(0x40)
#define HSI2C_RXFIFO_TRIGGER_LEVEL(x)	((x) << 4)
#define HSI2C_TXFIFO_TRIGGER_LEVEL(x)	((x) << 16)
/* I2C_TRAILING_CTL Register bits */
#define HSI2C_TRAILING_COUNT			(0xffffff)

/* I2C_INT_EN Register bits */
#define HSI2C_INT_TX_ALMOSTEMPTY_EN		BIT(0)
#define HSI2C_INT_RX_ALMOSTFULL_EN		BIT(1)
#define HSI2C_INT_TRAILING_EN			BIT(6)
#define HSI2C_INT_TRANSFER_DONE			BIT(7)
#define HSI2C_INT_I2C_EN			BIT(9)
#define HSI2C_INT_CHK_TRANS_STATE		(0xf << 8)

/* I2C_INT_STAT Register bits */
#define HSI2C_INT_TX_ALMOSTEMPTY		BIT(0)
#define HSI2C_INT_RX_ALMOSTFULL			BIT(1)
#define HSI2C_INT_TX_UNDERRUN			BIT(2)
#define HSI2C_INT_TX_OVERRUN			BIT(3)
#define HSI2C_INT_RX_UNDERRUN			BIT(4)
#define HSI2C_INT_RX_OVERRUN			BIT(5)
#define HSI2C_INT_TRAILING			BIT(6)
#define HSI2C_INT_I2C				BIT(9)
#define HSI2C_INT_NODEV				BIT(10)
#define HSI2C_RX_INT				(HSI2C_INT_RX_ALMOSTFULL | \
						 HSI2C_INT_RX_UNDERRUN | \
						 HSI2C_INT_RX_OVERRUN | \
						 HSI2C_INT_TRAILING)

/* I2C_FIFO_STAT Register bits */
#define HSI2C_RX_FIFO_EMPTY			BIT(24)
#define HSI2C_RX_FIFO_FULL			BIT(23)
#define HSI2C_RX_FIFO_LVL(x)			(((x) >> 16) & 0x7f)
#define HSI2C_RX_FIFO_LVL_MASK			(0x7F << 16)
#define HSI2C_TX_FIFO_EMPTY			BIT(8)
#define HSI2C_TX_FIFO_FULL			BIT(7)
#define HSI2C_TX_FIFO_LVL(x)			(((x) >> 0) & 0x7f)
#define HSI2C_TX_FIFO_LVL_MASK			(0x7F << 0)
#define HSI2C_FIFO_EMPTY			(HSI2C_RX_FIFO_EMPTY |	\
						HSI2C_TX_FIFO_EMPTY)

/* I2C_CONF Register bits */
#define HSI2C_AUTO_MODE				BIT(31)
#define HSI2C_10BIT_ADDR_MODE			BIT(30)
#define HSI2C_HS_MODE				BIT(29)
#define HSI2C_FILTER_EN_SCL			BIT(28)
#define HSI2C_FILTER_EN_SDA			BIT(27)
#define HSI2C_FTL_CYCLE_SCL_MASK		(0x7 << 16)
#define HSI2C_FTL_CYCLE_SDA_MASK		(0x7 << 13)

/* I2C_AUTO_CONF Register bits */
#define HSI2C_READ_WRITE			BIT(16)
#define HSI2C_STOP_AFTER_TRANS			BIT(17)
#define HSI2C_MASTER_RUN			BIT(31)

/* I2C_TIMEOUT Register bits */
#define HSI2C_TIMEOUT_EN			BIT(31)

/* I2C_MANUAL_CMD register bits */
#define HSI2C_CMD_READ_DATA			BIT(4)
#define HSI2C_CMD_SEND_STOP			BIT(2)

/* I2C_TRANS_STATUS register bits */
#define HSI2C_MASTER_BUSY			BIT(17)
#define HSI2C_SLAVE_BUSY			BIT(16)

/* I2C_TRANS_STATUS register bits for Exynos5 variant */
#define HSI2C_TIMEOUT_AUTO			BIT(4)
#define HSI2C_NO_DEV				BIT(3)
#define HSI2C_NO_DEV_ACK			BIT(2)
#define HSI2C_TRANS_ABORT			BIT(1)
#define HSI2C_TRANS_DONE			BIT(0)
#define HSI2C_MAST_ST_MASK			(0xf << 0)
#define HSI2C_MASTER_ST_INIT			(0x1)

/* I2C_TRANS_STATUS register bits for Exynos7 variant */
#define HSI2C_MASTER_ST_MASK			0xf
#define HSI2C_MASTER_ST_IDLE			0x0
#define HSI2C_MASTER_ST_START			0x1
#define HSI2C_MASTER_ST_RESTART			0x2
#define HSI2C_MASTER_ST_STOP			0x3
#define HSI2C_MASTER_ST_MASTER_ID		0x4
#define HSI2C_MASTER_ST_ADDR0			0x5
#define HSI2C_MASTER_ST_ADDR1			0x6
#define HSI2C_MASTER_ST_ADDR2			0x7
#define HSI2C_MASTER_ST_ADDR_SR			0x8
#define HSI2C_MASTER_ST_READ			0x9
#define HSI2C_MASTER_ST_WRITE			0xa
#define HSI2C_MASTER_ST_NO_ACK			0xb
#define HSI2C_MASTER_ST_LOSE			0xc
#define HSI2C_MASTER_ST_WAIT			0xd
#define HSI2C_MASTER_ST_WAIT_CMD		0xe

/* I2C_ADDR register bits */
#define HSI2C_SLV_ADDR_SLV(x)			(((x) & 0x3ff) << 0)
#define HSI2C_SLV_ADDR_MAS(x)			(((x) & 0x3ff) << 10)
#define HSI2C_MASTER_ID(x)			(((x) & 0xff) << 24)
#define MASTER_ID(x)			      (((((x) << 1) + 0x1) & 0x7) + 0x8)

/*
 * Controller operating frequency, timing values for operation
 * are calculated against this frequency
 */
#define HSI2C_HS_TX_CLOCK			3400000
#define HSI2C_FAST_PLUS_TX_CLOCK	1000000
#define HSI2C_FS_PLUS_HIGH_TX_CLOCK	900000
#define HSI2C_FS_TX_CLOCK			400000
#define HSI2C_STAND_TX_CLOCK		100000

#define HSI2C_STAND_SPD			3
#define HSI2C_FAST_PLUS_SPD		2
#define HSI2C_HIGH_SPD			1
#define HSI2C_FAST_SPD			0

#define HSI2C_POLLING 0
#define HSI2C_INTERRUPT 1

#define EXYNOS5_I2C_TIMEOUT (msecs_to_jiffies(100))
#define EXYNOS5_FIFO_SIZE		16

#define EXYNOS5_HSI2C_RUNTIME_PM_DELAY	(100)

#define USI_CON				(0xC4)
#define USI_OPTION			(0xC8)

#define USI_RESET			(0 << 0)
#define USI_HWACG_CLKREQ_ON		BIT(1)
#define USI_HWACG_CLKSTOP_ON		BIT(2)

#define FIFO_TRIG_CRITERIA	(8)

#define USI_SW_CONF_MASK	(0x7 << 0)
#define USI_I2C_SW_CONF		BIT(2)

static const struct of_device_id exynos5_i2c_match[] = {
	{ .compatible = "samsung,exynos5-hsi2c" },
	{},
};
MODULE_DEVICE_TABLE(of, exynos5_i2c_match);

#ifdef CONFIG_GPIOLIB
static void change_i2c_gpio(struct exynos5_i2c *i2c)
{
	struct pinctrl_state *default_i2c_pins;
	struct pinctrl *default_i2c_pinctrl;
	int status = 0;

	default_i2c_pinctrl = devm_pinctrl_get(i2c->dev);
	if (IS_ERR(default_i2c_pinctrl)) {
		dev_err(i2c->dev, "Can't get i2c pinctrl!!!\n");
		return;
	}

	default_i2c_pins = pinctrl_lookup_state(default_i2c_pinctrl,
						"default");
	if (!IS_ERR(default_i2c_pins)) {
		status = pinctrl_select_state(default_i2c_pinctrl,
					      default_i2c_pins);
		if (status)
			dev_err(i2c->dev, "Can't set default i2c pins!!!\n");
	} else {
		dev_err(i2c->dev, "Can't get default pinstate!!!\n");
	}
}

static void recover_gpio_pins(struct exynos5_i2c *i2c)
{
	int gpio_sda, gpio_scl;
	int sda_val, scl_val, clk_cnt;
	unsigned long timeout;
	struct device_node *np = i2c->adap.dev.of_node;

	dev_err(i2c->dev, "Recover GPIO pins\n");

	gpio_sda = of_get_named_gpio(np, "gpio_sda", 0);
	if (!gpio_is_valid(gpio_sda)) {
		dev_err(i2c->dev, "Can't get gpio_sda!!!\n");
		return;
	}
	gpio_scl = of_get_named_gpio(np, "gpio_scl", 0);
	if (!gpio_is_valid(gpio_scl)) {
		dev_err(i2c->dev, "Can't get gpio_scl!!!\n");
		return;
	}

	sda_val = gpio_get_value(gpio_sda);
	scl_val = gpio_get_value(gpio_scl);

	dev_err(i2c->dev, "SDA line : %s, SCL line : %s\n",
		sda_val ? "HIGH" : "LOW", scl_val ? "HIGH" : "LOW");

	if (sda_val == 1)
		return;

	/* Wait for SCL as high for 500msec */
	if (scl_val == 0) {
		timeout = jiffies + msecs_to_jiffies(500);
		while (time_before(jiffies, timeout)) {
			if (gpio_get_value(gpio_scl) != 0) {
				timeout = 0;
				break;
			}
			usleep_range(10000, 20000);
		}
		if (timeout)
			dev_err(i2c->dev, "SCL line is still LOW!!!\n");
	}

	sda_val = gpio_get_value(gpio_sda);

	if (sda_val == 0) {
		gpio_direction_output(gpio_scl, 1);
		gpio_direction_input(gpio_sda);

		for (clk_cnt = 0; clk_cnt < 100; clk_cnt++) {
			/* Make clock for slave */
			gpio_set_value(gpio_scl, 0);
			udelay(5);
			gpio_set_value(gpio_scl, 1);
			udelay(5);
			if (gpio_get_value(gpio_sda) == 1) {
				dev_err(i2c->dev, "SDA line is recovered.\n");
				break;
			}
		}
		if (clk_cnt == 100)
			dev_err(i2c->dev, "SDA line is not recovered!!!\n");
	}

	/* Change I2C GPIO as default function */
	change_i2c_gpio(i2c);
}
#endif

static inline void dump_i2c_register(struct exynos5_i2c *i2c)
{
	dev_err(i2c->dev, "Register dump(suspended : %d)\n"
		"CTL          0x%08x   FIFO_CTL     0x%08x   INT_EN       0x%08x   INT_STAT     0x%08x\n"
		"FIFO_STAT    0x%08x   CONF         0x%08x   CONF2        0x%08x   TRANS_STAT   0x%08x\n"
		"TIMING_HS1   0x%08x   TIMING_HS2   0x%08x   TIMING_HS3   0x%08x   TIMING_FS1   0x%08x\n"
		"TIMING_FS2   0x%08x   TIMING_FS3   0x%08x   TRAILING_CTL 0x%08x   ADDR         0x%08x\n"
		, i2c->suspended
		, readl(i2c->regs + HSI2C_CTL)
		, readl(i2c->regs + HSI2C_FIFO_CTL)
		, readl(i2c->regs + HSI2C_INT_ENABLE)
		, readl(i2c->regs + HSI2C_INT_STATUS)
		, readl(i2c->regs + HSI2C_FIFO_STATUS)
		, readl(i2c->regs + HSI2C_CONF)
		, readl(i2c->regs + HSI2C_AUTO_CONF)
		, readl(i2c->regs + HSI2C_TRANS_STATUS)
		, readl(i2c->regs + HSI2C_TIMING_HS1)
		, readl(i2c->regs + HSI2C_TIMING_HS2)
		, readl(i2c->regs + HSI2C_TIMING_HS3)
		, readl(i2c->regs + HSI2C_TIMING_FS1)
		, readl(i2c->regs + HSI2C_TIMING_FS2)
		, readl(i2c->regs + HSI2C_TIMING_FS3)
		, readl(i2c->regs + HSI2C_TRAILIG_CTL)
		, readl(i2c->regs + HSI2C_ADDR)
	);

#ifdef CONFIG_GPIOLIB
	recover_gpio_pins(i2c);
#endif
}

static void exynos5_i2c_clr_pend_irq(struct exynos5_i2c *i2c)
{
	writel(readl(i2c->regs + HSI2C_INT_STATUS),
	       i2c->regs + HSI2C_INT_STATUS);
}

/*
 * exynos5_i2c_set_timing: updates the registers with appropriate
 * timing values calculated
 *
 * Timing values for operation are calculated against either 100kHz
 * or 1MHz controller operating frequency.
 *
 * Returns 0 on success, -EINVAL if the cycle length cannot
 * be calculated.
 */
static int exynos5_i2c_set_timing(struct exynos5_i2c *i2c, int mode)
{
	int ret;
	unsigned int ipclk;
	unsigned int op_clk;

	u32 hs_div, utscl_h_hs, utscl_l_hs, utstart_hd_hs;
	u32 fs_div, utscl_h_fs, utscl_l_fs, utstart_hd_fs;
	u32 utemp;

	if (i2c->default_clk) {
		ret = clk_set_rate(i2c->rate_clk, i2c->default_clk);

		if (ret < 0)
			dev_err(i2c->dev, "Failed to set clock\n");
	}

	ipclk = (unsigned int)clk_get_rate(i2c->rate_clk);

	if (mode == HSI2C_STAND_SPD) {
		op_clk = i2c->stand_clock;

		if (!op_clk)
			op_clk = HSI2C_STAND_TX_CLOCK;

		fs_div = ipclk / (op_clk * 16);
		fs_div &= 0xFF;
		utemp = readl(i2c->regs + HSI2C_TIMING_FS3) & ~0x00FF0000;
		writel(utemp | (fs_div << 16), i2c->regs + HSI2C_TIMING_FS3);

		if (!i2c->tscl_h) {
			utscl_h_fs = (25 * (ipclk / (1000 * 1000))) /
				((fs_div + 1) * 10);
			utscl_h_fs = (0xFF << utscl_h_fs) & 0xFF;
		} else {
			utscl_h_fs = i2c->tscl_h;
		}
		utemp = readl(i2c->regs + HSI2C_TIMING_FS2) & ~0x000000FF;
		writel(utemp | (utscl_h_fs << 0), i2c->regs + HSI2C_TIMING_FS2);

		if (i2c->tscl_l) {
			utscl_l_fs = i2c->tscl_l;
			utemp = readl(i2c->regs + HSI2C_TIMING_FS2) &
				~0x0000FF00;
			writel(utemp | (utscl_l_fs << 8), i2c->regs +
					HSI2C_TIMING_FS2);
		}

		utstart_hd_fs = (25 * (ipclk / (1000 * 1000))) /
			((fs_div + 1) * 10) - 1;
		utstart_hd_fs = (0xFF << utstart_hd_fs) & 0xFF;
		utemp = readl(i2c->regs + HSI2C_TIMING_FS1) & ~0x00FF0000;
		writel(utemp | (utstart_hd_fs << 16), i2c->regs +
				HSI2C_TIMING_FS1);

		dev_info(i2c->dev, "%s IPCLK = %d OP_CLK = %d DIV = %d TIMING FS1(STAND) = 0x%X TIMING FS2(STAND) = 0x%X TIMING FS3(STAND) = 0x%X\n",
			 __func__, ipclk, op_clk, fs_div,
				readl(i2c->regs + HSI2C_TIMING_FS1),
				readl(i2c->regs + HSI2C_TIMING_FS2),
				readl(i2c->regs + HSI2C_TIMING_FS3));
	} else if (mode == HSI2C_FAST_PLUS_SPD) {
		unsigned int sample_factor;

		op_clk = i2c->fs_plus_clock;

		if (!op_clk)
			op_clk = HSI2C_FAST_PLUS_TX_CLOCK;

		if (op_clk > HSI2C_FS_PLUS_HIGH_TX_CLOCK)
			sample_factor = 17;
		else
			sample_factor = 16;

		fs_div = ipclk / (op_clk * sample_factor);
		fs_div &= 0xFF;
		utemp = readl(i2c->regs + HSI2C_TIMING_FS3) & ~0x00FF0000;
		writel(utemp | (fs_div << 16), i2c->regs + HSI2C_TIMING_FS3);

		if (!i2c->tscl_h) {
			utscl_h_fs = ((ipclk / (1000 * 1000)) * 35 / 10) /
				((fs_div + 1) * 10);
			utscl_h_fs = (0xFF << utscl_h_fs) & 0xFF;
		} else {
			utscl_h_fs = i2c->tscl_h;
		}
		utemp = readl(i2c->regs + HSI2C_TIMING_FS2) & ~0x000000FF;
		writel(utemp | (utscl_h_fs << 0), i2c->regs + HSI2C_TIMING_FS2);

		if (i2c->tscl_l) {
			utscl_l_fs = i2c->tscl_l;
			utemp = readl(i2c->regs + HSI2C_TIMING_FS2) &
				~0x0000FF00;
			writel(utemp | (utscl_l_fs << 8), i2c->regs +
					HSI2C_TIMING_FS2);
		}

		utstart_hd_fs = (4 * (ipclk / (1000 * 1000))) /
			((fs_div + 1) * 10) - 1;
		utstart_hd_fs = (0xFF << utstart_hd_fs) & 0xFF;
		utemp = readl(i2c->regs + HSI2C_TIMING_FS1) & ~0x00FF0000;
		writel(utemp | (utstart_hd_fs << 16), i2c->regs +
				HSI2C_TIMING_FS1);

		dev_info(i2c->dev, "%s IPCLK = %d OP_CLK = %d DIV = %d TIMING FS1(FS+) = 0x%X TIMING FS2(FS+) = 0x%X TIMING FS3(FS+) = 0x%X\n",
			 __func__, ipclk, op_clk, fs_div,
				readl(i2c->regs + HSI2C_TIMING_FS1),
				readl(i2c->regs + HSI2C_TIMING_FS2),
				readl(i2c->regs + HSI2C_TIMING_FS3));
	} else if (mode == HSI2C_HIGH_SPD) {
		/* ipclk's unit is Hz, op_clk's unit is Hz */
		op_clk = i2c->hs_clock;

		if (!op_clk)
			op_clk = HSI2C_HS_TX_CLOCK;

		hs_div = ipclk / (op_clk * 17);
		hs_div &= 0xFF;
		utemp = readl(i2c->regs + HSI2C_TIMING_HS3) & ~0x00FF0000;
		writel(utemp | (hs_div << 16), i2c->regs + HSI2C_TIMING_HS3);

		if (!i2c->tscl_h) {
			utscl_h_hs = ((7 * ipclk) / (1000 * 1000)) /
				((hs_div + 1) * 100);
			/* make to 0 into TSCL_H_HS from LSB */
			utscl_h_hs = (0xFFFFFFFF >> utscl_h_hs) << utscl_h_hs;
			utscl_h_hs &= 0xFF;
		} else {
			utscl_h_hs = i2c->tscl_h;
		}
		utemp = readl(i2c->regs + HSI2C_TIMING_HS2) & ~0x000000FF;
		writel(utemp | (utscl_h_hs << 0), i2c->regs + HSI2C_TIMING_HS2);

		if (i2c->tscl_l) {
			utscl_l_hs = i2c->tscl_l;
			utemp = readl(i2c->regs + HSI2C_TIMING_FS2) &
				~0x0000FF00;
			writel(utemp | (utscl_l_hs << 8), i2c->regs +
					HSI2C_TIMING_FS2);
		}

		utstart_hd_hs = (7 * ipclk / (1000 * 1000)) /
			((hs_div + 1) * 100) - 1;
		/* make to 0 into utstart_hd_hs from LSB */
		utstart_hd_hs = (0xFFFFFFFF >> utstart_hd_hs) << utstart_hd_hs;
		utstart_hd_hs &= 0xFF;
		utemp = readl(i2c->regs + HSI2C_TIMING_HS1) & ~0x00FF0000;
		writel(utemp | (utstart_hd_hs << 16), i2c->regs +
				HSI2C_TIMING_HS1);

		dev_info(i2c->dev, "%s IPCLK = %d OP_CLK = %d DIV = %d TIMING HS1 = 0x%08X TIMING HS2 = 0x%08X TIMING HS3 = 0x%08X\n",
			 __func__, ipclk, op_clk, hs_div,
				readl(i2c->regs + HSI2C_TIMING_HS1),
				readl(i2c->regs + HSI2C_TIMING_HS2),
				readl(i2c->regs + HSI2C_TIMING_HS3));
	} else {
		/* Fast speed mode */
		/* ipclk's unit is Hz, op_clk's unit is Hz */
		op_clk = i2c->fs_clock;

		if (!op_clk)
			op_clk = HSI2C_FS_TX_CLOCK;

		fs_div = ipclk / (op_clk * 16);
		fs_div &= 0xFF;
		utemp = readl(i2c->regs + HSI2C_TIMING_FS3) & ~0x00FF0000;
		writel(utemp | (fs_div << 16), i2c->regs + HSI2C_TIMING_FS3);

		if (!i2c->tscl_h) {
			utscl_h_fs = ((9 * ipclk) / (1000 * 1000)) /
				((fs_div + 1) * 10);
			/* make to 0 into TSCL_H_FS from LSB */
			utscl_h_fs = (0xFFFFFFFF >> utscl_h_fs) << utscl_h_fs;
			utscl_h_fs &= 0xFF;
		} else {
			utscl_h_fs = i2c->tscl_h;
		}
		utemp = readl(i2c->regs + HSI2C_TIMING_FS2) & ~0x000000FF;
		writel(utemp | (utscl_h_fs << 0), i2c->regs + HSI2C_TIMING_FS2);

		if (i2c->tscl_l) {
			utscl_l_fs = i2c->tscl_l;
			utemp = readl(i2c->regs + HSI2C_TIMING_FS2) &
				~0x0000FF00;
			writel(utemp | (utscl_l_fs << 8), i2c->regs +
					HSI2C_TIMING_FS2);
		}

		utstart_hd_fs = (9 * ipclk / (1000 * 1000)) /
			((fs_div + 1) * 10) - 1;
		/* make to 0 into utstart_hd_fs from LSB */
		utstart_hd_fs = (0xFFFFFFFF >> utstart_hd_fs) << utstart_hd_fs;
		utstart_hd_fs &= 0xFF;
		utemp = readl(i2c->regs + HSI2C_TIMING_FS1) & ~0x00FF0000;
		writel(utemp | (utstart_hd_fs << 16), i2c->regs +
				HSI2C_TIMING_FS1);

		dev_info(i2c->dev, "%s IPCLK = %d OP_CLK = %d DIV = %d Timing FS1 = 0x%X TIMING FS2 = 0x%X TIMING FS3 = 0x%X\n",
			 __func__, ipclk, op_clk, fs_div,
				readl(i2c->regs + HSI2C_TIMING_FS1),
				readl(i2c->regs + HSI2C_TIMING_FS2),
				readl(i2c->regs + HSI2C_TIMING_FS3));
	}

	return 0;
}

static int exynos5_hsi2c_clock_setup(struct exynos5_i2c *i2c)
{
	/*
	 * Configure the Fast speed timing values for High Speed mode
	 * Because High Speed mode initially starts with Fast mode
	 */
	if (i2c->speed_mode == HSI2C_HIGH_SPD) {
		if (exynos5_i2c_set_timing(i2c, HSI2C_FAST_SPD)) {
			dev_err(i2c->dev, "HSI2C FS Clock set up failed\n");
			return -EINVAL;
		}
	}

	if (exynos5_i2c_set_timing(i2c, i2c->speed_mode)) {
		dev_err(i2c->dev, "HSI2C mode(%d) Clock set up failed\n",
			i2c->speed_mode);
		return -EINVAL;
	}

	return 0;
}

static void exynos_usi_init(struct exynos5_i2c *i2c)
{
	/* USI_RESET is active High signal.
	 * Reset value of USI_RESET is 'h1 to drive stable value to PAD.
	 * Due to this feature, the USI_RESET must be cleared (set as '0')
	 * before transaction starts.
	 */
	writel(USI_RESET, i2c->regs + USI_CON);
}

/*
 * exynos5_i2c_init: configures the controller for I2C functionality
 * Programs I2C controller for Master mode operation
 */
static void exynos5_i2c_init(struct exynos5_i2c *i2c)
{
	u32 i2c_conf = readl(i2c->regs + HSI2C_CONF);

	writel(HSI2C_MASTER, i2c->regs + HSI2C_CTL);
	writel(HSI2C_TRAILING_COUNT, i2c->regs + HSI2C_TRAILIG_CTL);

	if (i2c->speed_mode == HSI2C_HIGH_SPD) {
		writel(HSI2C_MASTER_ID(MASTER_ID(i2c->bus_id)),
		       i2c->regs + HSI2C_ADDR);
		i2c_conf |= HSI2C_HS_MODE;
	}

	writel(i2c_conf | HSI2C_AUTO_MODE, i2c->regs + HSI2C_CONF);

	i2c->need_hw_init = 0;
}

static void exynos5_i2c_reset(struct exynos5_i2c *i2c)
{
	u32 i2c_ctl;

	/* Set and clear the bit for reset */
	i2c_ctl = readl(i2c->regs + HSI2C_CTL);
	i2c_ctl |= HSI2C_SW_RST;
	writel(i2c_ctl, i2c->regs + HSI2C_CTL);

	i2c_ctl = readl(i2c->regs + HSI2C_CTL);
	i2c_ctl &= ~HSI2C_SW_RST;
	writel(i2c_ctl, i2c->regs + HSI2C_CTL);

	/* We don't expect calculations to fail during the run */
	exynos5_hsi2c_clock_setup(i2c);
	/* Initialize the configure registers */
	exynos5_i2c_init(i2c);
}

static inline void exynos5_i2c_stop(struct exynos5_i2c *i2c)
{
	writel(0, i2c->regs + HSI2C_INT_ENABLE);

	complete(&i2c->msg_complete);
}

/*
 * exynos5_i2c_irq: top level IRQ servicing routine
 *
 * INT_STATUS registers gives the interrupt details. Further,
 * FIFO_STATUS or TRANS_STATUS registers are to be check for detailed
 * state of the bus.
 */

static irqreturn_t exynos5_i2c_irq(int irqno, void *dev_id)
{
	struct exynos5_i2c *i2c = dev_id;
	unsigned long reg_val;
	unsigned long trans_status;
	unsigned char byte;

	if (!i2c) {
		pr_err("irq nodev (irqno:%d)\n", irqno);
		return IRQ_HANDLED;
	}

	if (!i2c->msg || readl(i2c->regs + HSI2C_INT_ENABLE) == 0x0) {
		exynos5_i2c_clr_pend_irq(i2c);
		return IRQ_NONE;
	}

	if (i2c->msg->flags & I2C_M_RD) {
<<<<<<< HEAD
		while ((readl(i2c->regs + HSI2C_FIFO_STATUS) &
			HSI2C_RX_FIFO_EMPTY) == 0) {
=======
		while (i2c->msg_ptr < i2c->msg->len &&
				!(readl(i2c->regs + HSI2C_FIFO_STATUS) &
					HSI2C_RX_FIFO_EMPTY)) {
>>>>>>> 46055d8a
			byte = (unsigned char)readl(i2c->regs + HSI2C_RX_DATA);
			i2c->msg->buf[i2c->msg_ptr++] = byte;
		}

		if (i2c->msg_ptr >= i2c->msg->len) {
			reg_val = readl(i2c->regs + HSI2C_INT_ENABLE);
			reg_val &= ~(HSI2C_INT_RX_ALMOSTFULL_EN);
			writel(reg_val, i2c->regs + HSI2C_INT_ENABLE);
			exynos5_i2c_stop(i2c);
		}
	} else {
		while ((readl(i2c->regs + HSI2C_FIFO_STATUS) &
			HSI2C_TX_FIFO_FULL) == 0) {
			if (i2c->msg_ptr >= i2c->msg->len) {
				reg_val = readl(i2c->regs + HSI2C_INT_ENABLE);
				reg_val &= ~(HSI2C_INT_TX_ALMOSTEMPTY_EN);
				writel(reg_val, i2c->regs + HSI2C_INT_ENABLE);
				break;
			}
			byte = i2c->msg->buf[i2c->msg_ptr++];
			writel(byte, i2c->regs + HSI2C_TX_DATA);
		}
	}

	reg_val = readl(i2c->regs + HSI2C_INT_STATUS);

	/*
	 * Checking Error State in INT_STATUS register
	 */
	if (reg_val & HSI2C_INT_CHK_TRANS_STATE) {
		trans_status = readl(i2c->regs + HSI2C_TRANS_STATUS);
		dev_err(i2c->dev, "HSI2C Error Interrupt occurred(IS:0x%08x, TR:0x%08x)\n",
			(unsigned int)reg_val, (unsigned int)trans_status);

		if (reg_val & HSI2C_INT_NODEV) {
			dev_err(i2c->dev, "HSI2C NO ACK occurred\n");
			if (i2c->nack_restart) {
				if (reg_val & HSI2C_INT_TRANSFER_DONE)
					exynos5_i2c_stop(i2c);
				goto out;
			}
		}

		i2c->trans_done = -ENXIO;
		exynos5_i2c_stop(i2c);
		goto out;
	}
	/* Checking INT_TRANSFER_DONE */
	if ((reg_val & HSI2C_INT_TRANSFER_DONE) &&
	    i2c->msg_ptr >= i2c->msg->len &&
		!(i2c->msg->flags & I2C_M_RD))
		exynos5_i2c_stop(i2c);

out:
	writel(reg_val, i2c->regs +  HSI2C_INT_STATUS);

	return IRQ_HANDLED;
}

static int exynos5_i2c_xfer_msg(struct exynos5_i2c *i2c,
				struct i2c_msg *msgs, int stop)
{
	unsigned long timeout;
	unsigned long timeout_max;
	unsigned long trans_status;
	unsigned long i2c_ctl;
	unsigned long i2c_auto_conf;
	unsigned long i2c_timeout;
	unsigned long i2c_addr;
	unsigned long i2c_int_en;
	unsigned long i2c_fifo_ctl;
<<<<<<< HEAD
=======
	unsigned long trig_level;
>>>>>>> 46055d8a
	unsigned char byte;
	int ret = 0;
	int operation_mode = i2c->operation_mode;

	i2c->msg = msgs;
	i2c->msg_ptr = 0;
	i2c->trans_done = 0;

	/* (length * (bits + ack) * (s/ms) * / freq) * (tolerance) */
	timeout_max = (i2c->msg->len * 9 * 1000 / i2c->clock_frequency) * 2;
	/* Minimum timeout is 100ms */
	if (timeout_max < 100)
		timeout_max = 100;

	reinit_completion(&i2c->msg_complete);

	i2c_ctl = readl(i2c->regs + HSI2C_CTL);
	i2c_auto_conf = readl(i2c->regs + HSI2C_AUTO_CONF);
	i2c_timeout = readl(i2c->regs + HSI2C_TIMEOUT);
	i2c_timeout &= ~HSI2C_TIMEOUT_EN;
	writel(i2c_timeout, i2c->regs + HSI2C_TIMEOUT);

	/*
	 * In case of short length request it'd be better to set
	 * trigger level as msg length
	 */
<<<<<<< HEAD
	if (i2c->msg->len >= FIFO_TRIG_CRITERIA) {
		i2c_fifo_ctl = HSI2C_RXFIFO_EN | HSI2C_TXFIFO_EN |
			HSI2C_RXFIFO_TRIGGER_LEVEL(FIFO_TRIG_CRITERIA) |
			HSI2C_TXFIFO_TRIGGER_LEVEL(FIFO_TRIG_CRITERIA);
	} else {
		i2c_fifo_ctl = HSI2C_RXFIFO_EN | HSI2C_TXFIFO_EN |
			HSI2C_RXFIFO_TRIGGER_LEVEL(i2c->msg->len) |
			HSI2C_TXFIFO_TRIGGER_LEVEL(i2c->msg->len);
	}

=======
	trig_level = i2c->msg->len;
	if (trig_level >= FIFO_TRIG_CRITERIA)
		trig_level = FIFO_TRIG_CRITERIA;
	else if (trig_level <= HSI2C_BUS_WIDTH(i2c_ctl))
		trig_level = HSI2C_BUS_WIDTH(i2c_ctl);

	i2c_fifo_ctl = HSI2C_RXFIFO_EN | HSI2C_TXFIFO_EN |
			HSI2C_RXFIFO_TRIGGER_LEVEL(trig_level) |
			HSI2C_TXFIFO_TRIGGER_LEVEL(trig_level);

>>>>>>> 46055d8a
	writel(i2c_fifo_ctl, i2c->regs + HSI2C_FIFO_CTL);

	i2c_int_en = 0;
	if (msgs->flags & I2C_M_RD) {
		i2c_ctl &= ~HSI2C_TXCHON;
		i2c_ctl |= HSI2C_RXCHON;

		i2c_auto_conf |= HSI2C_READ_WRITE;

		i2c_int_en |= (HSI2C_INT_RX_ALMOSTFULL_EN |
			HSI2C_INT_TRAILING_EN);
	} else {
		i2c_ctl &= ~HSI2C_RXCHON;
		i2c_ctl |= HSI2C_TXCHON;

		i2c_auto_conf &= ~HSI2C_READ_WRITE;

		i2c_int_en |= HSI2C_INT_TX_ALMOSTEMPTY_EN;
	}

	if (operation_mode == HSI2C_INTERRUPT)
		exynos5_i2c_clr_pend_irq(i2c);

	if (stop == 1 || i2c->stop_after_trans == 1)
		i2c_auto_conf |= HSI2C_STOP_AFTER_TRANS;
	else
		i2c_auto_conf &= ~HSI2C_STOP_AFTER_TRANS;

	if (i2c->is_no_arbitration)
		i2c_ctl |= HSI2C_NO_LOSE_ARBITRATION;

	i2c_addr = readl(i2c->regs + HSI2C_ADDR);
	i2c_addr &= ~(0x3ff << 10);
	i2c_addr &= ~(0x3ff << 0);
	if (i2c->speed_mode != HSI2C_HIGH_SPD) {
		i2c_addr &= ~(0xff << 24);
		i2c_addr |= (0x7 << 24);
	}
	i2c_addr |= ((msgs->addr & 0x7f) << 10);
	writel(i2c_addr, i2c->regs + HSI2C_ADDR);

	writel(i2c_ctl, i2c->regs + HSI2C_CTL);

	if (operation_mode == HSI2C_INTERRUPT) {
		unsigned int cpu = raw_smp_processor_id();

		i2c_int_en |= HSI2C_INT_CHK_TRANS_STATE |
			HSI2C_INT_TRANSFER_DONE;
		writel(i2c_int_en, i2c->regs + HSI2C_INT_ENABLE);

		irq_set_affinity_hint(i2c->irq, cpumask_of(cpu));
		enable_irq(i2c->irq);
	} else {
		writel(HSI2C_INT_TRANSFER_DONE, i2c->regs + HSI2C_INT_ENABLE);
	}

	i2c_auto_conf &= ~(0xffff);
	i2c_auto_conf |= i2c->msg->len;
	writel(i2c_auto_conf, i2c->regs + HSI2C_AUTO_CONF);

	i2c_auto_conf = readl(i2c->regs + HSI2C_AUTO_CONF);
	i2c_auto_conf |= HSI2C_MASTER_RUN;
	writel(i2c_auto_conf, i2c->regs + HSI2C_AUTO_CONF);

	ret = -EAGAIN;
	if (msgs->flags & I2C_M_RD && operation_mode == HSI2C_POLLING) {
		timeout = jiffies + msecs_to_jiffies(timeout_max);
<<<<<<< HEAD
		while (time_before(jiffies, timeout)) {
=======
		while (time_before(jiffies, timeout) &&
				i2c->msg_ptr < i2c->msg->len) {
>>>>>>> 46055d8a
			if ((readl(i2c->regs + HSI2C_FIFO_STATUS) &
						HSI2C_RX_FIFO_EMPTY) == 0) {
				/* RX FIFO is not empty */
				byte = (unsigned char)readl
					(i2c->regs + HSI2C_RX_DATA);
				i2c->msg->buf[i2c->msg_ptr++] = byte;
			}
<<<<<<< HEAD

			if (i2c->msg_ptr >= i2c->msg->len) {
				ret = 0;
				break;
			}
		}

=======

		}
		if (i2c->msg_ptr >= i2c->msg->len)
			ret = 0;

>>>>>>> 46055d8a
		if (ret == -EAGAIN) {
			dump_i2c_register(i2c);
			exynos5_i2c_reset(i2c);
			dev_warn(i2c->dev, "rx timeout\n");
			return ret;
		}
	} else if (msgs->flags & I2C_M_RD &&
			operation_mode == HSI2C_INTERRUPT) {
		timeout = wait_for_completion_timeout
			(&i2c->msg_complete,
			 msecs_to_jiffies(timeout_max));

		ret = 0;

		if (i2c->scl_clk_stretch) {
			unsigned long timeout = jiffies + msecs_to_jiffies(100);

			do {
				trans_status = readl(i2c->regs +
						HSI2C_TRANS_STATUS);
				if ((trans_status & HSI2C_MAST_ST_MASK) ==
						HSI2C_MASTER_ST_INIT){
					timeout = 0;
					break;
				}
			} while (time_before(jiffies, timeout));

			if (timeout)
				dev_err(i2c->dev, "SDA check timeout AT READ!!! = 0x%8lx\n",
					trans_status);
		}

		disable_irq(i2c->irq);

		if (i2c->trans_done < 0) {
			dev_err(i2c->dev, "ack was not received at read\n");
			ret = i2c->trans_done;
			exynos5_i2c_reset(i2c);
		}

		if (timeout == 0) {
			dump_i2c_register(i2c);
			exynos5_i2c_reset(i2c);
			dev_warn(i2c->dev, "rx timeout\n");
			ret = -EAGAIN;
			return ret;
		}
	} else if (!(msgs->flags & I2C_M_RD) &&
			operation_mode == HSI2C_POLLING) {
		unsigned long int_status;
		unsigned long fifo_status;

		timeout = jiffies + msecs_to_jiffies(timeout_max);
		while (time_before(jiffies, timeout) &&
		       (i2c->msg_ptr < i2c->msg->len)) {
			if ((readl(i2c->regs + HSI2C_FIFO_STATUS)
						& HSI2C_TX_FIFO_LVL_MASK) <
					EXYNOS5_FIFO_SIZE) {
				byte = i2c->msg->buf[i2c->msg_ptr++];
				writel(byte, i2c->regs + HSI2C_TX_DATA);
			}
		}
		while (time_before(jiffies, timeout)) {
			int_status = readl(i2c->regs + HSI2C_INT_STATUS);
			fifo_status = readl(i2c->regs + HSI2C_FIFO_STATUS);
			if (int_status & HSI2C_INT_TRANSFER_DONE &&
			    fifo_status & HSI2C_TX_FIFO_EMPTY) {
				writel(int_status, i2c->regs +
						HSI2C_INT_STATUS);
				ret = 0;
				break;
			}
			udelay(1);
		}
		if (ret == -EAGAIN) {
			dump_i2c_register(i2c);
			exynos5_i2c_reset(i2c);
			dev_warn(i2c->dev, "tx timeout\n");
			return ret;
		}
	} else if (!(msgs->flags & I2C_M_RD) &&
			operation_mode == HSI2C_INTERRUPT) {
		timeout = wait_for_completion_timeout
			(&i2c->msg_complete,
			 msecs_to_jiffies(timeout_max));
		disable_irq(i2c->irq);

		if (timeout == 0) {
			dump_i2c_register(i2c);
			exynos5_i2c_reset(i2c);
			dev_warn(i2c->dev, "tx timeout\n");
			return ret;
		}

		timeout = jiffies + timeout;
		if (i2c->trans_done < 0) {
			dev_err(i2c->dev, "ack was not received at write\n");
			ret = i2c->trans_done;
			exynos5_i2c_reset(i2c);
			return ret;
		}

		if (i2c->scl_clk_stretch) {
			unsigned long timeout = jiffies + msecs_to_jiffies(100);

			do {
				trans_status = readl(i2c->regs +
						HSI2C_TRANS_STATUS);
				if ((trans_status & HSI2C_MAST_ST_MASK) ==
						HSI2C_MASTER_ST_INIT){
					timeout = 0;
					break;
				}
			} while (time_before(jiffies, timeout));

			if (timeout)
				dev_err(i2c->dev, "SDA check timeout AT WRITE!!! = 0x%8lx\n",
					trans_status);
		}

		ret = 0;
	}

	return ret;
}

static int exynos5_i2c_xfer(struct i2c_adapter *adap,
			    struct i2c_msg *msgs, int num)
{
	struct exynos5_i2c *i2c = (struct exynos5_i2c *)adap->algo_data;
	struct i2c_msg *msgs_ptr = msgs;
	int retry, i = 0;
	int ret = 0;
	int stop = 0;

#ifdef CONFIG_PM
	int clk_ret = 0;
#endif

	if (i2c->suspended) {
		dev_err(i2c->dev, "HS-I2C is not initialized.\n");
		return -EIO;
	}

#ifdef CONFIG_PM
	clk_ret = pm_runtime_get_sync(i2c->dev);
	if (clk_ret < 0) {
		exynos_update_ip_idle_status(i2c->idle_ip_index, 0);
		ret = clk_enable(i2c->clk);
		if (ret) {
			exynos_update_ip_idle_status(i2c->idle_ip_index, 1);
			return ret;
		}
	}
#else
	exynos_update_ip_idle_status(i2c->idle_ip_index, 0);
	ret = clk_enable(i2c->clk);
	if (ret) {
		exynos_update_ip_idle_status(i2c->idle_ip_index, 1);
		return ret;
	}
#endif

	/* If master is in arbitration lost state before transfer */
	/* master should be reset */
	if (i2c->reset_before_trans) {
		if (unlikely((readl(i2c->regs + HSI2C_TRANS_STATUS)
			& HSI2C_MAST_ST_MASK) == 0x6)) {
			pr_info("%s trans status and reset = %s\n",
				__func__, adap->name);
			i2c->need_hw_init = 1;
		}
	}

	if (i2c->need_hw_init)
		exynos5_i2c_reset(i2c);

	if (unlikely(!(readl(i2c->regs + HSI2C_CONF)
			& HSI2C_AUTO_MODE))) {
		dev_err(i2c->dev, "HSI2C should be reconfigured\n");
		exynos5_hsi2c_clock_setup(i2c);
		exynos5_i2c_init(i2c);
	}
<<<<<<< HEAD

	for (retry = 0; retry < adap->retries; retry++) {
		for (i = 0; i < num; i++) {
			stop = (i == num - 1);

			if (i2c->transfer_delay)
				udelay(i2c->transfer_delay);

=======

	for (retry = 0; retry < adap->retries; retry++) {
		for (i = 0; i < num; i++) {
			stop = (i == num - 1);

			if (i2c->transfer_delay)
				udelay(i2c->transfer_delay);

>>>>>>> 46055d8a
			ret = exynos5_i2c_xfer_msg(i2c, msgs_ptr, stop);

			msgs_ptr++;

			if (ret == -EAGAIN) {
				msgs_ptr = msgs;
				break;
			} else if (ret < 0) {
				goto out;
			}
		}

		if (i == num && (ret != -EAGAIN))
			break;

		dev_dbg(i2c->dev, "retrying transfer (%d)\n", retry);

		usleep_range(100, 200);
<<<<<<< HEAD
	}

	if (i == num) {
		ret = num;
	} else {
		ret = -EREMOTEIO;
		dev_warn(i2c->dev, "xfer message failed\n");
	}

=======
	}

	if (i == num) {
		ret = num;
	} else {
		ret = -EREMOTEIO;
		dev_warn(i2c->dev, "xfer message failed\n");
	}

>>>>>>> 46055d8a
 out:
#ifdef CONFIG_PM
	if (clk_ret < 0) {
		clk_disable(i2c->clk);
		exynos_update_ip_idle_status(i2c->idle_ip_index, 1);
	} else {
		pm_runtime_mark_last_busy(i2c->dev);
		pm_runtime_put_autosuspend(i2c->dev);
	}
#else
	clk_disable(i2c->clk);
	exynos_update_ip_idle_status(i2c->idle_ip_index, 1);
#endif

	return ret;
}

static u32 exynos5_i2c_func(struct i2c_adapter *adap)
{
	return I2C_FUNC_I2C | (I2C_FUNC_SMBUS_EMUL & ~I2C_FUNC_SMBUS_QUICK);
}

static const struct i2c_algorithm exynos5_i2c_algorithm = {
	.master_xfer		= exynos5_i2c_xfer,
	.functionality		= exynos5_i2c_func,
};

static int exynos5_i2c_probe(struct platform_device *pdev)
{
	struct device_node *np = pdev->dev.of_node;
	struct device *dev = &pdev->dev;
	struct exynos5_i2c *i2c;
	int ret;

	if (!np) {
		dev_err(&pdev->dev, "no device node\n");
		return -ENOENT;
	}

	i2c = devm_kzalloc(&pdev->dev, sizeof(struct exynos5_i2c), GFP_KERNEL);
	if (!i2c)
		return -ENOMEM;

	if (of_property_read_u32(np, "samsung,usi-offset", &i2c->usi_offset))
		dev_warn(dev, "usi offset is not specified\n");

	i2c->usi_reg = syscon_regmap_lookup_by_phandle(dev->of_node,
						       "samsung,usi-phandle");
	if (IS_ERR(i2c->usi_reg)) {
		dev_info(dev, "no lookup for usi-phandle.\n");
	} else {
		u32 val;

		regmap_update_bits(i2c->usi_reg, i2c->usi_offset,
				   USI_SW_CONF_MASK, USI_I2C_SW_CONF);
		regmap_read(i2c->usi_reg, i2c->usi_offset, &val);
		dev_info(dev, "set usi mode - 0x%x\n", val & USI_SW_CONF_MASK);
	}

	if (of_property_read_u32(np, "default-clk", &i2c->default_clk))
		dev_err(i2c->dev, "Failed to get default clk info\n");

	/* Mode of operation High/Fast/Fast+ Speed mode */
	if (of_property_read_u32(np, "clock-frequency",
				 &i2c->clock_frequency)) {
		i2c->clock_frequency = HSI2C_STAND_TX_CLOCK;
		i2c->stand_clock = i2c->clock_frequency;
		i2c->speed_mode = HSI2C_STAND_SPD;
	} else {
		if (i2c->clock_frequency <= HSI2C_STAND_TX_CLOCK) {
			i2c->stand_clock = i2c->clock_frequency;
			i2c->speed_mode = HSI2C_STAND_SPD;
		} else if (i2c->clock_frequency <= HSI2C_FS_TX_CLOCK) {
			i2c->fs_clock = i2c->clock_frequency;
			i2c->speed_mode = HSI2C_FAST_SPD;
		} else if (i2c->clock_frequency <= HSI2C_FAST_PLUS_TX_CLOCK) {
			i2c->fs_plus_clock = i2c->clock_frequency;
			i2c->speed_mode = HSI2C_FAST_PLUS_SPD;
		} else {
			if (of_get_property(np, "samsung,hs-mode", NULL)) {
				i2c->hs_clock = i2c->clock_frequency;
				i2c->speed_mode = HSI2C_HIGH_SPD;
			} else {
				i2c->fs_plus_clock = i2c->clock_frequency;
				i2c->speed_mode = HSI2C_FAST_PLUS_SPD;
			}
		}
	}

	ret = of_property_read_u32(np, "samsung,tscl-h", &i2c->tscl_h);
	if (!ret)
		dev_warn(&pdev->dev, "tSCL_HIGH val: 0x%x\n", i2c->tscl_h);

	ret = of_property_read_u32(np, "samsung,tscl-l", &i2c->tscl_l);
	if (!ret)
		dev_warn(&pdev->dev, "tSCL_LOW val: 0x%x\n", i2c->tscl_l);

	/* Mode of operation Polling/Interrupt mode */
	if (of_get_property(np, "samsung,polling-mode", NULL))
		i2c->operation_mode = HSI2C_POLLING;
	else
		i2c->operation_mode = HSI2C_INTERRUPT;

	if (of_get_property(np, "samsung,scl-clk-stretching", NULL))
		i2c->scl_clk_stretch = 1;
	else
		i2c->scl_clk_stretch = 0;

	ret = of_property_read_u32(np, "samsung,transfer_delay",
				   &i2c->transfer_delay);
	if (!ret)
		dev_warn(&pdev->dev, "Transfer delay is not needed.\n");

	if (of_get_property(np, "samsung,stop-after-trans", NULL))
		i2c->stop_after_trans = 1;
	else
		i2c->stop_after_trans = 0;

	if (of_get_property(np, "samsung,reset-before-trans", NULL))
		i2c->reset_before_trans = 1;
	else
		i2c->reset_before_trans = 0;

	if (of_get_property(np, "samsung,no-dev-restart", NULL))
		i2c->nack_restart = 1;
	else
		i2c->nack_restart = 0;

	if (of_get_property(np, "samsung,no_lose_arbitration", NULL))
		i2c->is_no_arbitration = 1;
	else
		i2c->is_no_arbitration = 0;

	i2c->idle_ip_index = exynos_get_idle_ip_index(dev_name(&pdev->dev));

	strlcpy(i2c->adap.name, "exynos5-i2c", sizeof(i2c->adap.name));
	i2c->adap.owner   = THIS_MODULE;
	i2c->adap.algo    = &exynos5_i2c_algorithm;
	i2c->adap.retries = 2;
	i2c->adap.class   = I2C_CLASS_HWMON | I2C_CLASS_SPD;

	i2c->dev = &pdev->dev;
	i2c->clk = devm_clk_get(&pdev->dev, "gate_hsi2c_clk");
	if (IS_ERR(i2c->clk)) {
		dev_err(&pdev->dev, "cannot get clock\n");
		return -ENOENT;
	}

	i2c->rate_clk = devm_clk_get(&pdev->dev, "ipclk_hsi2c");
	if (IS_ERR(i2c->rate_clk)) {
		dev_err(&pdev->dev, "cannot get rate clock\n");
		return -ENOENT;
	}

	ret = clk_prepare(i2c->clk);
	if (ret) {
		dev_err(&pdev->dev, "Clock prepare failed\n");
			return ret;
	}

#ifdef CONFIG_PM
	pm_runtime_use_autosuspend(&pdev->dev);
	pm_runtime_set_autosuspend_delay(&pdev->dev,
					 EXYNOS5_HSI2C_RUNTIME_PM_DELAY);
	pm_runtime_enable(&pdev->dev);
#endif

	i2c->regs = devm_platform_ioremap_resource(pdev, 0);
	if (!i2c->regs) {
		dev_err(&pdev->dev, "cannot map HS-I2C IO\n");
		ret = PTR_ERR(i2c->regs);
		goto err_clk1;
	}

	i2c->adap.dev.of_node = np;
	i2c->adap.algo_data = i2c;
	i2c->adap.dev.parent = &pdev->dev;

	init_completion(&i2c->msg_complete);

	platform_set_drvdata(pdev, i2c);
#ifdef CONFIG_PM
	pm_runtime_get_sync(&pdev->dev);
#else
	exynos_update_ip_idle_status(i2c->idle_ip_index, 0);
	ret = clk_enable(i2c->clk);
	if (ret) {
		exynos_update_ip_idle_status(i2c->idle_ip_index, 1);
		return ret;
	}
#endif
	exynos_usi_init(i2c);

	/* Clear pending interrupts from u-boot or misc causes */
	exynos5_i2c_clr_pend_irq(i2c);
	/* Reset i2c SFR from u-boot or misc causes */
	exynos5_i2c_reset(i2c);

	if (i2c->operation_mode == HSI2C_INTERRUPT) {
		i2c->irq = irq_of_parse_and_map(np, 0);
		if (i2c->irq <= 0) {
			dev_err(&pdev->dev, "cannot find HS-I2C IRQ\n");
			ret = -EINVAL;
			goto err_clk1;
		}

		ret = devm_request_irq(&pdev->dev, i2c->irq, exynos5_i2c_irq,
				       0, dev_name(&pdev->dev), i2c);
		disable_irq(i2c->irq);

		if (ret != 0) {
			dev_err(&pdev->dev, "cannot request HS-I2C IRQ %d\n",
				i2c->irq);
			goto err_clk1;
		}
	}

	i2c->bus_id = of_alias_get_id(i2c->adap.dev.of_node, "hsi2c");

	exynos5_i2c_init(i2c);

	i2c->adap.nr = -1;
	ret = i2c_add_numbered_adapter(&i2c->adap);
	if (ret < 0) {
		dev_err(&pdev->dev, "failed to add bus to i2c core\n");
		goto err_clk2;
	}

#ifdef CONFIG_PM
	pm_runtime_mark_last_busy(&pdev->dev);
	pm_runtime_put_autosuspend(&pdev->dev);
#else
	clk_disable(i2c->clk);
	exynos_update_ip_idle_status(i2c->idle_ip_index, 1);
#endif
	return 0;

 err_clk2:
#ifdef CONFIG_PM
	pm_runtime_mark_last_busy(&pdev->dev);
	pm_runtime_put_autosuspend(&pdev->dev);
#else
	clk_disable_unprepare(i2c->clk);
	exynos_update_ip_idle_status(i2c->idle_ip_index, 1);
#endif
 err_clk1:
	return ret;
}

static int exynos5_i2c_remove(struct platform_device *pdev)
{
	struct exynos5_i2c *i2c = platform_get_drvdata(pdev);

	i2c_del_adapter(&i2c->adap);

	clk_unprepare(i2c->clk);

	return 0;
}

#ifdef CONFIG_PM
static int exynos5_i2c_runtime_suspend(struct device *dev)
{
	struct platform_device *pdev = to_platform_device(dev);
	struct exynos5_i2c *i2c = platform_get_drvdata(pdev);

	clk_disable(i2c->clk);
	exynos_update_ip_idle_status(i2c->idle_ip_index, 1);
	i2c->runtime_resumed = 0;

	return 0;
}

static int exynos5_i2c_runtime_resume(struct device *dev)
{
	struct platform_device *pdev = to_platform_device(dev);
	struct exynos5_i2c *i2c = platform_get_drvdata(pdev);
	int ret = 0;

	exynos_update_ip_idle_status(i2c->idle_ip_index, 0);
	ret = clk_enable(i2c->clk);
	i2c->runtime_resumed = 1;
	if (ret) {
		exynos_update_ip_idle_status(i2c->idle_ip_index, 1);
		return ret;
	}

	return 0;
}
#endif /* CONFIG_PM */

#ifdef CONFIG_PM
static int exynos5_i2c_suspend_noirq(struct device *dev)
{
	struct platform_device *pdev = to_platform_device(dev);
	struct exynos5_i2c *i2c = platform_get_drvdata(pdev);
#ifdef CONFIG_I2C_SAMSUNG_HWACG
	int ret = 0;
#endif

	i2c_lock_bus(&i2c->adap, I2C_LOCK_ROOT_ADAPTER);
#ifdef CONFIG_I2C_SAMSUNG_HWACG
	exynos_update_ip_idle_status(i2c->idle_ip_index, 0);
	ret = clk_enable(i2c->clk);
	if (ret) {
		exynos_update_ip_idle_status(i2c->idle_ip_index, 1);
		i2c_unlock_bus(&i2c->adap, I2C_LOCK_ROOT_ADAPTER);
		return ret;
	}
	writel(HSI2C_SW_RST, i2c->regs + HSI2C_CTL);
	clk_disable(i2c->clk);
	exynos_update_ip_idle_status(i2c->idle_ip_index, 1);
#endif

	if (!pm_runtime_status_suspended(dev))
		exynos5_i2c_runtime_suspend(dev);

	i2c->suspended = 1;
	i2c_unlock_bus(&i2c->adap, I2C_LOCK_ROOT_ADAPTER);

	return 0;
}

static int exynos5_i2c_resume_noirq(struct device *dev)
{
	struct platform_device *pdev = to_platform_device(dev);
	struct exynos5_i2c *i2c = platform_get_drvdata(pdev);
	int ret = 0;

	if (!IS_ERR(i2c->usi_reg))
		regmap_update_bits(i2c->usi_reg, i2c->usi_offset,
				   USI_SW_CONF_MASK, USI_I2C_SW_CONF);

	i2c_lock_bus(&i2c->adap, I2C_LOCK_ROOT_ADAPTER);

	if (!pm_runtime_status_suspended(dev))
		exynos5_i2c_runtime_resume(dev);

	exynos_update_ip_idle_status(i2c->idle_ip_index, 0);
	ret = clk_enable(i2c->clk);
	if (ret) {
		exynos_update_ip_idle_status(i2c->idle_ip_index, 1);
		i2c_unlock_bus(&i2c->adap, I2C_LOCK_ROOT_ADAPTER);
		return ret;
	}

	exynos_usi_init(i2c);
	exynos5_i2c_reset(i2c);
	clk_disable(i2c->clk);
	exynos_update_ip_idle_status(i2c->idle_ip_index, 1);
	i2c->suspended = 0;
	i2c_unlock_bus(&i2c->adap, I2C_LOCK_ROOT_ADAPTER);

	return 0;
}

#else
static int exynos5_i2c_suspend_noirq(struct device *dev)
{
	return 0;
}

static int exynos5_i2c_resume_noirq(struct device *dev)
{
	return 0;
}
#endif

static const struct dev_pm_ops exynos5_i2c_pm = {
	SET_NOIRQ_SYSTEM_SLEEP_PM_OPS(exynos5_i2c_suspend_noirq,
				      exynos5_i2c_resume_noirq)
	SET_RUNTIME_PM_OPS(exynos5_i2c_runtime_suspend,
			   exynos5_i2c_runtime_resume, NULL)
};

static struct platform_driver exynos5_i2c_driver = {
	.probe		= exynos5_i2c_probe,
	.remove		= exynos5_i2c_remove,
	.driver		= {
		.name	= "exynos5-hsi2c",
		.pm	= &exynos5_i2c_pm,
		.of_match_table = exynos5_i2c_match,
	},
};

module_platform_driver(exynos5_i2c_driver);

MODULE_SOFTDEP("pre: vh_i2c");
MODULE_DESCRIPTION("Exynos5 HS-I2C Bus driver");
MODULE_AUTHOR("Naveen Krishna Chatradhi <ch.naveen@samsung.com>");
MODULE_AUTHOR("Taekgyun Ko <taeggyun.ko@samsung.com>");
MODULE_LICENSE("GPL v2");<|MERGE_RESOLUTION|>--- conflicted
+++ resolved
@@ -73,11 +73,8 @@
 #define HSI2C_MASTER				BIT(3)
 #define HSI2C_RXCHON				BIT(6)
 #define HSI2C_TXCHON				BIT(7)
-<<<<<<< HEAD
-=======
 #define HSI2C_BUS_WIDTH(x)                      (((x) >> 12) & 0x3)
 #define HSI2C_CH_WIDTH(x)                       (((x) >> 10) & 0x3)
->>>>>>> 46055d8a
 #define HSI2C_NO_LOSE_ARBITRATION		BIT(22)
 #define HSI2C_EXT_MSB				BIT(29)
 #define HSI2C_EXT_ADDR				BIT(30)
@@ -679,14 +676,9 @@
 	}
 
 	if (i2c->msg->flags & I2C_M_RD) {
-<<<<<<< HEAD
-		while ((readl(i2c->regs + HSI2C_FIFO_STATUS) &
-			HSI2C_RX_FIFO_EMPTY) == 0) {
-=======
 		while (i2c->msg_ptr < i2c->msg->len &&
 				!(readl(i2c->regs + HSI2C_FIFO_STATUS) &
 					HSI2C_RX_FIFO_EMPTY)) {
->>>>>>> 46055d8a
 			byte = (unsigned char)readl(i2c->regs + HSI2C_RX_DATA);
 			i2c->msg->buf[i2c->msg_ptr++] = byte;
 		}
@@ -758,10 +750,7 @@
 	unsigned long i2c_addr;
 	unsigned long i2c_int_en;
 	unsigned long i2c_fifo_ctl;
-<<<<<<< HEAD
-=======
 	unsigned long trig_level;
->>>>>>> 46055d8a
 	unsigned char byte;
 	int ret = 0;
 	int operation_mode = i2c->operation_mode;
@@ -788,18 +777,6 @@
 	 * In case of short length request it'd be better to set
 	 * trigger level as msg length
 	 */
-<<<<<<< HEAD
-	if (i2c->msg->len >= FIFO_TRIG_CRITERIA) {
-		i2c_fifo_ctl = HSI2C_RXFIFO_EN | HSI2C_TXFIFO_EN |
-			HSI2C_RXFIFO_TRIGGER_LEVEL(FIFO_TRIG_CRITERIA) |
-			HSI2C_TXFIFO_TRIGGER_LEVEL(FIFO_TRIG_CRITERIA);
-	} else {
-		i2c_fifo_ctl = HSI2C_RXFIFO_EN | HSI2C_TXFIFO_EN |
-			HSI2C_RXFIFO_TRIGGER_LEVEL(i2c->msg->len) |
-			HSI2C_TXFIFO_TRIGGER_LEVEL(i2c->msg->len);
-	}
-
-=======
 	trig_level = i2c->msg->len;
 	if (trig_level >= FIFO_TRIG_CRITERIA)
 		trig_level = FIFO_TRIG_CRITERIA;
@@ -810,7 +787,6 @@
 			HSI2C_RXFIFO_TRIGGER_LEVEL(trig_level) |
 			HSI2C_TXFIFO_TRIGGER_LEVEL(trig_level);
 
->>>>>>> 46055d8a
 	writel(i2c_fifo_ctl, i2c->regs + HSI2C_FIFO_CTL);
 
 	i2c_int_en = 0;
@@ -878,12 +854,8 @@
 	ret = -EAGAIN;
 	if (msgs->flags & I2C_M_RD && operation_mode == HSI2C_POLLING) {
 		timeout = jiffies + msecs_to_jiffies(timeout_max);
-<<<<<<< HEAD
-		while (time_before(jiffies, timeout)) {
-=======
 		while (time_before(jiffies, timeout) &&
 				i2c->msg_ptr < i2c->msg->len) {
->>>>>>> 46055d8a
 			if ((readl(i2c->regs + HSI2C_FIFO_STATUS) &
 						HSI2C_RX_FIFO_EMPTY) == 0) {
 				/* RX FIFO is not empty */
@@ -891,21 +863,11 @@
 					(i2c->regs + HSI2C_RX_DATA);
 				i2c->msg->buf[i2c->msg_ptr++] = byte;
 			}
-<<<<<<< HEAD
-
-			if (i2c->msg_ptr >= i2c->msg->len) {
-				ret = 0;
-				break;
-			}
-		}
-
-=======
 
 		}
 		if (i2c->msg_ptr >= i2c->msg->len)
 			ret = 0;
 
->>>>>>> 46055d8a
 		if (ret == -EAGAIN) {
 			dump_i2c_register(i2c);
 			exynos5_i2c_reset(i2c);
@@ -1089,7 +1051,6 @@
 		exynos5_hsi2c_clock_setup(i2c);
 		exynos5_i2c_init(i2c);
 	}
-<<<<<<< HEAD
 
 	for (retry = 0; retry < adap->retries; retry++) {
 		for (i = 0; i < num; i++) {
@@ -1098,16 +1059,6 @@
 			if (i2c->transfer_delay)
 				udelay(i2c->transfer_delay);
 
-=======
-
-	for (retry = 0; retry < adap->retries; retry++) {
-		for (i = 0; i < num; i++) {
-			stop = (i == num - 1);
-
-			if (i2c->transfer_delay)
-				udelay(i2c->transfer_delay);
-
->>>>>>> 46055d8a
 			ret = exynos5_i2c_xfer_msg(i2c, msgs_ptr, stop);
 
 			msgs_ptr++;
@@ -1126,7 +1077,6 @@
 		dev_dbg(i2c->dev, "retrying transfer (%d)\n", retry);
 
 		usleep_range(100, 200);
-<<<<<<< HEAD
 	}
 
 	if (i == num) {
@@ -1136,17 +1086,6 @@
 		dev_warn(i2c->dev, "xfer message failed\n");
 	}
 
-=======
-	}
-
-	if (i == num) {
-		ret = num;
-	} else {
-		ret = -EREMOTEIO;
-		dev_warn(i2c->dev, "xfer message failed\n");
-	}
-
->>>>>>> 46055d8a
  out:
 #ifdef CONFIG_PM
 	if (clk_ret < 0) {
