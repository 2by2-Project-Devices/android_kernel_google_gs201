// SPDX-License-Identifier: GPL-2.0
/* Copyright(c) 2009-2012  Realtek Corporation.*/

#include "wifi.h"
#include "core.h"
#include "cam.h"
#include "base.h"
#include "ps.h"
#include "pwrseqcmd.h"

#include "btcoexist/rtl_btc.h"
#include <linux/firmware.h>
#include <linux/export.h>
#include <net/cfg80211.h>

u8 channel5g[CHANNEL_MAX_NUMBER_5G] = {
	36, 38, 40, 42, 44, 46, 48,		/* Band 1 */
	52, 54, 56, 58, 60, 62, 64,		/* Band 2 */
	100, 102, 104, 106, 108, 110, 112,	/* Band 3 */
	116, 118, 120, 122, 124, 126, 128,	/* Band 3 */
	132, 134, 136, 138, 140, 142, 144,	/* Band 3 */
	149, 151, 153, 155, 157, 159, 161,	/* Band 4 */
	165, 167, 169, 171, 173, 175, 177	/* Band 4 */
};
EXPORT_SYMBOL(channel5g);

u8 channel5g_80m[CHANNEL_MAX_NUMBER_5G_80M] = {
	42, 58, 106, 122, 138, 155, 171
};
EXPORT_SYMBOL(channel5g_80m);

void rtl_addr_delay(u32 addr)
{
	if (addr == 0xfe)
		mdelay(50);
	else if (addr == 0xfd)
		msleep(5);
	else if (addr == 0xfc)
		msleep(1);
	else if (addr == 0xfb)
		usleep_range(50, 100);
	else if (addr == 0xfa)
		usleep_range(5, 10);
	else if (addr == 0xf9)
		usleep_range(1, 2);
}
EXPORT_SYMBOL(rtl_addr_delay);

void rtl_rfreg_delay(struct ieee80211_hw *hw, enum radio_path rfpath, u32 addr,
		     u32 mask, u32 data)
{
	if (addr >= 0xf9 && addr <= 0xfe) {
		rtl_addr_delay(addr);
	} else {
		rtl_set_rfreg(hw, rfpath, addr, mask, data);
		udelay(1);
	}
}
EXPORT_SYMBOL(rtl_rfreg_delay);

void rtl_bb_delay(struct ieee80211_hw *hw, u32 addr, u32 data)
{
	if (addr >= 0xf9 && addr <= 0xfe) {
		rtl_addr_delay(addr);
	} else {
		rtl_set_bbreg(hw, addr, MASKDWORD, data);
		udelay(1);
	}
}
EXPORT_SYMBOL(rtl_bb_delay);

static void rtl_fw_do_work(const struct firmware *firmware, void *context,
			   bool is_wow)
{
	struct ieee80211_hw *hw = context;
	struct rtl_priv *rtlpriv = rtl_priv(hw);
	int err;

	rtl_dbg(rtlpriv, COMP_ERR, DBG_LOUD,
		"Firmware callback routine entered!\n");
<<<<<<< HEAD
	complete(&rtlpriv->firmware_loading_complete);
=======
>>>>>>> c70595ea
	if (!firmware) {
		if (rtlpriv->cfg->alt_fw_name) {
			err = request_firmware(&firmware,
					       rtlpriv->cfg->alt_fw_name,
					       rtlpriv->io.dev);
			pr_info("Loading alternative firmware %s\n",
				rtlpriv->cfg->alt_fw_name);
			if (!err)
				goto found_alt;
		}
		pr_err("Selected firmware is not available\n");
		rtlpriv->max_fw_size = 0;
		goto exit;
	}
found_alt:
	if (firmware->size > rtlpriv->max_fw_size) {
		pr_err("Firmware is too big!\n");
		release_firmware(firmware);
		goto exit;
	}
	if (!is_wow) {
		memcpy(rtlpriv->rtlhal.pfirmware, firmware->data,
		       firmware->size);
		rtlpriv->rtlhal.fwsize = firmware->size;
	} else {
		memcpy(rtlpriv->rtlhal.wowlan_firmware, firmware->data,
		       firmware->size);
		rtlpriv->rtlhal.wowlan_fwsize = firmware->size;
	}
	release_firmware(firmware);

exit:
	complete(&rtlpriv->firmware_loading_complete);
}

void rtl_fw_cb(const struct firmware *firmware, void *context)
{
	rtl_fw_do_work(firmware, context, false);
}
EXPORT_SYMBOL(rtl_fw_cb);

void rtl_wowlan_fw_cb(const struct firmware *firmware, void *context)
{
	rtl_fw_do_work(firmware, context, true);
}
EXPORT_SYMBOL(rtl_wowlan_fw_cb);

/*mutex for start & stop is must here. */
static int rtl_op_start(struct ieee80211_hw *hw)
{
	int err = 0;
	struct rtl_priv *rtlpriv = rtl_priv(hw);
	struct rtl_hal *rtlhal = rtl_hal(rtl_priv(hw));

	if (!is_hal_stop(rtlhal))
		return 0;
	if (!test_bit(RTL_STATUS_INTERFACE_START, &rtlpriv->status))
		return 0;
	mutex_lock(&rtlpriv->locks.conf_mutex);
	err = rtlpriv->intf_ops->adapter_start(hw);
	if (!err)
		rtl_watch_dog_timer_callback(&rtlpriv->works.watchdog_timer);
	mutex_unlock(&rtlpriv->locks.conf_mutex);
	return err;
}

static void rtl_op_stop(struct ieee80211_hw *hw)
{
	struct rtl_priv *rtlpriv = rtl_priv(hw);
	struct rtl_mac *mac = rtl_mac(rtl_priv(hw));
	struct rtl_hal *rtlhal = rtl_hal(rtl_priv(hw));
	struct rtl_ps_ctl *ppsc = rtl_psc(rtl_priv(hw));
	bool support_remote_wakeup = false;

	if (is_hal_stop(rtlhal))
		return;

	rtlpriv->cfg->ops->get_hw_reg(hw, HAL_DEF_WOWLAN,
				      (u8 *)(&support_remote_wakeup));
	/* here is must, because adhoc do stop and start,
	 * but stop with RFOFF may cause something wrong,
	 * like adhoc TP
	 */
	if (unlikely(ppsc->rfpwr_state == ERFOFF))
		rtl_ips_nic_on(hw);

	mutex_lock(&rtlpriv->locks.conf_mutex);
	/* if wowlan supported, DON'T clear connected info */
	if (!(support_remote_wakeup &&
	      rtlhal->enter_pnp_sleep)) {
		mac->link_state = MAC80211_NOLINK;
		eth_zero_addr(mac->bssid);
		mac->vendor = PEER_UNKNOWN;

		/* reset sec info */
		rtl_cam_reset_sec_info(hw);

		rtl_deinit_deferred_work(hw, false);
	}
	rtlpriv->intf_ops->adapter_stop(hw);

	mutex_unlock(&rtlpriv->locks.conf_mutex);
}

static void rtl_op_tx(struct ieee80211_hw *hw,
		      struct ieee80211_tx_control *control,
		      struct sk_buff *skb)
{
	struct rtl_priv *rtlpriv = rtl_priv(hw);
	struct rtl_hal *rtlhal = rtl_hal(rtl_priv(hw));
	struct rtl_ps_ctl *ppsc = rtl_psc(rtl_priv(hw));
	struct rtl_tcb_desc tcb_desc;

	memset(&tcb_desc, 0, sizeof(struct rtl_tcb_desc));

	if (unlikely(is_hal_stop(rtlhal) || ppsc->rfpwr_state != ERFON))
		goto err_free;

	if (!test_bit(RTL_STATUS_INTERFACE_START, &rtlpriv->status))
		goto err_free;

	if (!rtlpriv->intf_ops->waitq_insert(hw, control->sta, skb))
		rtlpriv->intf_ops->adapter_tx(hw, control->sta, skb, &tcb_desc);
	return;

err_free:
	dev_kfree_skb_any(skb);
}

static int rtl_op_add_interface(struct ieee80211_hw *hw,
		struct ieee80211_vif *vif)
{
	struct rtl_priv *rtlpriv = rtl_priv(hw);
	struct rtl_mac *mac = rtl_mac(rtl_priv(hw));
	int err = 0;
	u8 retry_limit = 0x30;

	if (mac->vif) {
		rtl_dbg(rtlpriv, COMP_ERR, DBG_WARNING,
			"vif has been set!! mac->vif = 0x%p\n", mac->vif);
		return -EOPNOTSUPP;
	}

	vif->driver_flags |= IEEE80211_VIF_BEACON_FILTER;

	rtl_ips_nic_on(hw);

	mutex_lock(&rtlpriv->locks.conf_mutex);
	switch (ieee80211_vif_type_p2p(vif)) {
	case NL80211_IFTYPE_P2P_CLIENT:
		mac->p2p = P2P_ROLE_CLIENT;
		fallthrough;
	case NL80211_IFTYPE_STATION:
		if (mac->beacon_enabled == 1) {
			rtl_dbg(rtlpriv, COMP_MAC80211, DBG_LOUD,
				"NL80211_IFTYPE_STATION\n");
			mac->beacon_enabled = 0;
			rtlpriv->cfg->ops->update_interrupt_mask(hw, 0,
					rtlpriv->cfg->maps[RTL_IBSS_INT_MASKS]);
		}
		break;
	case NL80211_IFTYPE_ADHOC:
		rtl_dbg(rtlpriv, COMP_MAC80211, DBG_LOUD,
			"NL80211_IFTYPE_ADHOC\n");

		mac->link_state = MAC80211_LINKED;
		rtlpriv->cfg->ops->set_bcn_reg(hw);
		if (rtlpriv->rtlhal.current_bandtype == BAND_ON_2_4G)
			mac->basic_rates = 0xfff;
		else
			mac->basic_rates = 0xff0;
		rtlpriv->cfg->ops->set_hw_reg(hw, HW_VAR_BASIC_RATE,
				(u8 *)(&mac->basic_rates));

		retry_limit = 0x07;
		break;
	case NL80211_IFTYPE_P2P_GO:
		mac->p2p = P2P_ROLE_GO;
		fallthrough;
	case NL80211_IFTYPE_AP:
		rtl_dbg(rtlpriv, COMP_MAC80211, DBG_LOUD,
			"NL80211_IFTYPE_AP\n");

		mac->link_state = MAC80211_LINKED;
		rtlpriv->cfg->ops->set_bcn_reg(hw);
		if (rtlpriv->rtlhal.current_bandtype == BAND_ON_2_4G)
			mac->basic_rates = 0xfff;
		else
			mac->basic_rates = 0xff0;
		rtlpriv->cfg->ops->set_hw_reg(hw, HW_VAR_BASIC_RATE,
					      (u8 *)(&mac->basic_rates));

		retry_limit = 0x07;
		break;
	case NL80211_IFTYPE_MESH_POINT:
		rtl_dbg(rtlpriv, COMP_MAC80211, DBG_LOUD,
			"NL80211_IFTYPE_MESH_POINT\n");

		mac->link_state = MAC80211_LINKED;
		rtlpriv->cfg->ops->set_bcn_reg(hw);
		if (rtlpriv->rtlhal.current_bandtype == BAND_ON_2_4G)
			mac->basic_rates = 0xfff;
		else
			mac->basic_rates = 0xff0;
		rtlpriv->cfg->ops->set_hw_reg(hw, HW_VAR_BASIC_RATE,
				(u8 *)(&mac->basic_rates));

		retry_limit = 0x07;
		break;
	default:
		pr_err("operation mode %d is not supported!\n",
		       vif->type);
		err = -EOPNOTSUPP;
		goto out;
	}

	if (mac->p2p) {
		rtl_dbg(rtlpriv, COMP_MAC80211, DBG_LOUD,
			"p2p role %x\n", vif->type);
		mac->basic_rates = 0xff0;/*disable cck rate for p2p*/
		rtlpriv->cfg->ops->set_hw_reg(hw, HW_VAR_BASIC_RATE,
				(u8 *)(&mac->basic_rates));
	}
	mac->vif = vif;
	mac->opmode = vif->type;
	rtlpriv->cfg->ops->set_network_type(hw, vif->type);
	memcpy(mac->mac_addr, vif->addr, ETH_ALEN);
	rtlpriv->cfg->ops->set_hw_reg(hw, HW_VAR_ETHER_ADDR, mac->mac_addr);

	mac->retry_long = retry_limit;
	mac->retry_short = retry_limit;
	rtlpriv->cfg->ops->set_hw_reg(hw, HW_VAR_RETRY_LIMIT,
			(u8 *)(&retry_limit));
out:
	mutex_unlock(&rtlpriv->locks.conf_mutex);
	return err;
}

static void rtl_op_remove_interface(struct ieee80211_hw *hw,
		struct ieee80211_vif *vif)
{
	struct rtl_priv *rtlpriv = rtl_priv(hw);
	struct rtl_mac *mac = rtl_mac(rtl_priv(hw));

	mutex_lock(&rtlpriv->locks.conf_mutex);

	/* Free beacon resources */
	if (vif->type == NL80211_IFTYPE_AP ||
	    vif->type == NL80211_IFTYPE_ADHOC ||
	    vif->type == NL80211_IFTYPE_MESH_POINT) {
		if (mac->beacon_enabled == 1) {
			mac->beacon_enabled = 0;
			rtlpriv->cfg->ops->update_interrupt_mask(hw, 0,
					rtlpriv->cfg->maps[RTL_IBSS_INT_MASKS]);
		}
	}

	/*
	 *Note: We assume NL80211_IFTYPE_UNSPECIFIED as
	 *NO LINK for our hardware.
	 */
	mac->p2p = 0;
	mac->vif = NULL;
	mac->link_state = MAC80211_NOLINK;
	eth_zero_addr(mac->bssid);
	mac->vendor = PEER_UNKNOWN;
	mac->opmode = NL80211_IFTYPE_UNSPECIFIED;
	rtlpriv->cfg->ops->set_network_type(hw, mac->opmode);

	mutex_unlock(&rtlpriv->locks.conf_mutex);
}

static int rtl_op_change_interface(struct ieee80211_hw *hw,
				   struct ieee80211_vif *vif,
				   enum nl80211_iftype new_type, bool p2p)
{
	struct rtl_priv *rtlpriv = rtl_priv(hw);
	int ret;

	rtl_op_remove_interface(hw, vif);

	vif->type = new_type;
	vif->p2p = p2p;
	ret = rtl_op_add_interface(hw, vif);
	rtl_dbg(rtlpriv, COMP_MAC80211, DBG_LOUD,
		"p2p  %x\n", p2p);
	return ret;
}

#ifdef CONFIG_PM
static u16 crc16_ccitt(u8 data, u16 crc)
{
	u8 shift_in, data_bit, crc_bit11, crc_bit4, crc_bit15;
	u8 i;
	u16 result;

	for (i = 0; i < 8; i++) {
		crc_bit15 = ((crc & BIT(15)) ? 1 : 0);
		data_bit  = (data & (BIT(0) << i) ? 1 : 0);
		shift_in = crc_bit15 ^ data_bit;

		result = crc << 1;
		if (shift_in == 0)
			result &= (~BIT(0));
		else
			result |= BIT(0);

		crc_bit11 = ((crc & BIT(11)) ? 1 : 0) ^ shift_in;
		if (crc_bit11 == 0)
			result &= (~BIT(12));
		else
			result |= BIT(12);

		crc_bit4 = ((crc & BIT(4)) ? 1 : 0) ^ shift_in;
		if (crc_bit4 == 0)
			result &= (~BIT(5));
		else
			result |= BIT(5);

		crc = result;
	}

	return crc;
}

static u16 _calculate_wol_pattern_crc(u8 *pattern, u16 len)
{
	u16 crc = 0xffff;
	u32 i;

	for (i = 0; i < len; i++)
		crc = crc16_ccitt(pattern[i], crc);

	crc = ~crc;

	return crc;
}

static void _rtl_add_wowlan_patterns(struct ieee80211_hw *hw,
				     struct cfg80211_wowlan *wow)
{
	struct rtl_priv *rtlpriv = rtl_priv(hw);
	struct rtl_mac *mac = &rtlpriv->mac80211;
	struct cfg80211_pkt_pattern *patterns = wow->patterns;
	struct rtl_wow_pattern rtl_pattern;
	const u8 *pattern_os, *mask_os;
	u8 mask[MAX_WOL_BIT_MASK_SIZE] = {0};
	u8 content[MAX_WOL_PATTERN_SIZE] = {0};
	u8 broadcast_addr[6] = {0xff, 0xff, 0xff, 0xff, 0xff, 0xff};
	u8 multicast_addr1[2] = {0x33, 0x33};
	u8 multicast_addr2[3] = {0x01, 0x00, 0x5e};
	u8 i, mask_len;
	u16 j, len;

	for (i = 0; i < wow->n_patterns; i++) {
		memset(&rtl_pattern, 0, sizeof(struct rtl_wow_pattern));
		memset(mask, 0, MAX_WOL_BIT_MASK_SIZE);
		if (patterns[i].pattern_len < 0 ||
		    patterns[i].pattern_len > MAX_WOL_PATTERN_SIZE) {
			rtl_dbg(rtlpriv, COMP_POWER, DBG_WARNING,
				"Pattern[%d] is too long\n", i);
			continue;
		}
		pattern_os = patterns[i].pattern;
		mask_len = DIV_ROUND_UP(patterns[i].pattern_len, 8);
		mask_os = patterns[i].mask;
		RT_PRINT_DATA(rtlpriv, COMP_POWER, DBG_TRACE,
			      "pattern content\n", pattern_os,
			       patterns[i].pattern_len);
		RT_PRINT_DATA(rtlpriv, COMP_POWER, DBG_TRACE,
			      "mask content\n", mask_os, mask_len);
		/* 1. unicast? multicast? or broadcast? */
		if (memcmp(pattern_os, broadcast_addr, 6) == 0)
			rtl_pattern.type = BROADCAST_PATTERN;
		else if (memcmp(pattern_os, multicast_addr1, 2) == 0 ||
			 memcmp(pattern_os, multicast_addr2, 3) == 0)
			rtl_pattern.type = MULTICAST_PATTERN;
		else if  (memcmp(pattern_os, mac->mac_addr, 6) == 0)
			rtl_pattern.type = UNICAST_PATTERN;
		else
			rtl_pattern.type = UNKNOWN_TYPE;

		/* 2. translate mask_from_os to mask_for_hw */

/******************************************************************************
 * pattern from OS uses 'ethenet frame', like this:

		   |    6   |    6   |   2  |     20    |  Variable  |	4  |
		   |--------+--------+------+-----------+------------+-----|
		   |    802.3 Mac Header    | IP Header | TCP Packet | FCS |
		   |   DA   |   SA   | Type |

 * BUT, packet catched by our HW is in '802.11 frame', begin from LLC,

	|     24 or 30      |    6   |   2  |     20    |  Variable  |  4  |
	|-------------------+--------+------+-----------+------------+-----|
	| 802.11 MAC Header |       LLC     | IP Header | TCP Packet | FCS |
			    | Others | Tpye |

 * Therefore, we need translate mask_from_OS to mask_to_hw.
 * We should left-shift mask by 6 bits, then set the new bit[0~5] = 0,
 * because new mask[0~5] means 'SA', but our HW packet begins from LLC,
 * bit[0~5] corresponds to first 6 Bytes in LLC, they just don't match.
 ******************************************************************************/

		/* Shift 6 bits */
		for (j = 0; j < mask_len - 1; j++) {
			mask[j] = mask_os[j] >> 6;
			mask[j] |= (mask_os[j + 1] & 0x3F) << 2;
		}
		mask[j] = (mask_os[j] >> 6) & 0x3F;
		/* Set bit 0-5 to zero */
		mask[0] &= 0xC0;

		RT_PRINT_DATA(rtlpriv, COMP_POWER, DBG_TRACE,
			      "mask to hw\n", mask, mask_len);
		for (j = 0; j < (MAX_WOL_BIT_MASK_SIZE + 1) / 4; j++) {
			rtl_pattern.mask[j] = mask[j * 4];
			rtl_pattern.mask[j] |= (mask[j * 4 + 1] << 8);
			rtl_pattern.mask[j] |= (mask[j * 4 + 2] << 16);
			rtl_pattern.mask[j] |= (mask[j * 4 + 3] << 24);
		}

		/* To get the wake up pattern from the mask.
		 * We do not count first 12 bits which means
		 * DA[6] and SA[6] in the pattern to match HW design.
		 */
		len = 0;
		for (j = 12; j < patterns[i].pattern_len; j++) {
			if ((mask_os[j / 8] >> (j % 8)) & 0x01) {
				content[len] = pattern_os[j];
				len++;
			}
		}

		RT_PRINT_DATA(rtlpriv, COMP_POWER, DBG_TRACE,
			      "pattern to hw\n", content, len);
		/* 3. calculate crc */
		rtl_pattern.crc = _calculate_wol_pattern_crc(content, len);
		rtl_dbg(rtlpriv, COMP_POWER, DBG_TRACE,
			"CRC_Remainder = 0x%x\n", rtl_pattern.crc);

		/* 4. write crc & mask_for_hw to hw */
		rtlpriv->cfg->ops->add_wowlan_pattern(hw, &rtl_pattern, i);
	}
	rtl_write_byte(rtlpriv, 0x698, wow->n_patterns);
}

static int rtl_op_suspend(struct ieee80211_hw *hw,
			  struct cfg80211_wowlan *wow)
{
	struct rtl_priv *rtlpriv = rtl_priv(hw);
	struct rtl_hal *rtlhal = rtl_hal(rtlpriv);
	struct rtl_ps_ctl *ppsc = rtl_psc(rtl_priv(hw));

	rtl_dbg(rtlpriv, COMP_POWER, DBG_DMESG, "\n");
	if (WARN_ON(!wow))
		return -EINVAL;

	/* to resolve s4 can not wake up*/
	rtlhal->last_suspend_sec = ktime_get_real_seconds();

	if ((ppsc->wo_wlan_mode & WAKE_ON_PATTERN_MATCH) && wow->n_patterns)
		_rtl_add_wowlan_patterns(hw, wow);

	rtlhal->driver_is_goingto_unload = true;
	rtlhal->enter_pnp_sleep = true;

	rtl_lps_leave(hw, true);
	rtl_op_stop(hw);
	device_set_wakeup_enable(wiphy_dev(hw->wiphy), true);
	return 0;
}

static int rtl_op_resume(struct ieee80211_hw *hw)
{
	struct rtl_priv *rtlpriv = rtl_priv(hw);
	struct rtl_hal *rtlhal = rtl_hal(rtlpriv);
	struct rtl_mac *mac = rtl_mac(rtl_priv(hw));
	time64_t now;

	rtl_dbg(rtlpriv, COMP_POWER, DBG_DMESG, "\n");
	rtlhal->driver_is_goingto_unload = false;
	rtlhal->enter_pnp_sleep = false;
	rtlhal->wake_from_pnp_sleep = true;

	/* to resovle s4 can not wake up*/
	now = ktime_get_real_seconds();
	if (now - rtlhal->last_suspend_sec < 5)
		return -1;

	rtl_op_start(hw);
	device_set_wakeup_enable(wiphy_dev(hw->wiphy), false);
	ieee80211_resume_disconnect(mac->vif);
	rtlhal->wake_from_pnp_sleep = false;
	return 0;
}
#endif

static int rtl_op_config(struct ieee80211_hw *hw, u32 changed)
{
	struct rtl_priv *rtlpriv = rtl_priv(hw);
	struct rtl_phy *rtlphy = &(rtlpriv->phy);
	struct rtl_mac *mac = rtl_mac(rtl_priv(hw));
	struct rtl_ps_ctl *ppsc = rtl_psc(rtl_priv(hw));
	struct ieee80211_conf *conf = &hw->conf;

	if (mac->skip_scan)
		return 1;

	mutex_lock(&rtlpriv->locks.conf_mutex);
	if (changed & IEEE80211_CONF_CHANGE_LISTEN_INTERVAL) {	/* BIT(2)*/
		rtl_dbg(rtlpriv, COMP_MAC80211, DBG_LOUD,
			"IEEE80211_CONF_CHANGE_LISTEN_INTERVAL\n");
	}

	/*For IPS */
	if (changed & IEEE80211_CONF_CHANGE_IDLE) {
		if (hw->conf.flags & IEEE80211_CONF_IDLE)
			rtl_ips_nic_off(hw);
		else
			rtl_ips_nic_on(hw);
	} else {
		/*
		 *although rfoff may not cause by ips, but we will
		 *check the reason in set_rf_power_state function
		 */
		if (unlikely(ppsc->rfpwr_state == ERFOFF))
			rtl_ips_nic_on(hw);
	}

	/*For LPS */
	if ((changed & IEEE80211_CONF_CHANGE_PS) &&
	    rtlpriv->psc.swctrl_lps && !rtlpriv->psc.fwctrl_lps) {
		cancel_delayed_work(&rtlpriv->works.ps_work);
		cancel_delayed_work(&rtlpriv->works.ps_rfon_wq);
		if (conf->flags & IEEE80211_CONF_PS) {
			rtlpriv->psc.sw_ps_enabled = true;
			/* sleep here is must, or we may recv the beacon and
			 * cause mac80211 into wrong ps state, this will cause
			 * power save nullfunc send fail, and further cause
			 * pkt loss, So sleep must quickly but not immediatly
			 * because that will cause nullfunc send by mac80211
			 * fail, and cause pkt loss, we have tested that 5mA
			 * is worked very well */
			if (!rtlpriv->psc.multi_buffered)
				queue_delayed_work(rtlpriv->works.rtl_wq,
						   &rtlpriv->works.ps_work,
						   MSECS(5));
		} else {
			rtl_swlps_rf_awake(hw);
			rtlpriv->psc.sw_ps_enabled = false;
		}
	}

	if (changed & IEEE80211_CONF_CHANGE_RETRY_LIMITS) {
		rtl_dbg(rtlpriv, COMP_MAC80211, DBG_LOUD,
			"IEEE80211_CONF_CHANGE_RETRY_LIMITS %x\n",
			hw->conf.long_frame_max_tx_count);
		/* brought up everything changes (changed == ~0) indicates first
		 * open, so use our default value instead of that of wiphy.
		 */
		if (changed != ~0) {
			mac->retry_long = hw->conf.long_frame_max_tx_count;
			mac->retry_short = hw->conf.long_frame_max_tx_count;
			rtlpriv->cfg->ops->set_hw_reg(hw, HW_VAR_RETRY_LIMIT,
				(u8 *)(&hw->conf.long_frame_max_tx_count));
		}
	}

	if (changed & IEEE80211_CONF_CHANGE_CHANNEL &&
	    !rtlpriv->proximity.proxim_on) {
		struct ieee80211_channel *channel = hw->conf.chandef.chan;
		enum nl80211_chan_width width = hw->conf.chandef.width;
		enum nl80211_channel_type channel_type = NL80211_CHAN_NO_HT;
		u8 wide_chan = (u8) channel->hw_value;

		/* channel_type is for 20&40M */
		if (width < NL80211_CHAN_WIDTH_80)
			channel_type =
				cfg80211_get_chandef_type(&hw->conf.chandef);
		if (mac->act_scanning)
			mac->n_channels++;

		if (rtlpriv->dm.supp_phymode_switch &&
			mac->link_state < MAC80211_LINKED &&
			!mac->act_scanning) {
			if (rtlpriv->cfg->ops->chk_switch_dmdp)
				rtlpriv->cfg->ops->chk_switch_dmdp(hw);
		}

		/*
		 *because we should back channel to
		 *current_network.chan in in scanning,
		 *So if set_chan == current_network.chan
		 *we should set it.
		 *because mac80211 tell us wrong bw40
		 *info for cisco1253 bw20, so we modify
		 *it here based on UPPER & LOWER
		 */

		if (width >= NL80211_CHAN_WIDTH_80) {
			if (width == NL80211_CHAN_WIDTH_80) {
				u32 center = hw->conf.chandef.center_freq1;
				u32 primary =
				(u32)hw->conf.chandef.chan->center_freq;

				rtlphy->current_chan_bw =
					HT_CHANNEL_WIDTH_80;
				mac->bw_80 = true;
				mac->bw_40 = true;
				if (center > primary) {
					mac->cur_80_prime_sc =
					PRIME_CHNL_OFFSET_LOWER;
					if (center - primary == 10) {
						mac->cur_40_prime_sc =
						PRIME_CHNL_OFFSET_UPPER;

						wide_chan += 2;
					} else if (center - primary == 30) {
						mac->cur_40_prime_sc =
						PRIME_CHNL_OFFSET_LOWER;

						wide_chan += 6;
					}
				} else {
					mac->cur_80_prime_sc =
					PRIME_CHNL_OFFSET_UPPER;
					if (primary - center == 10) {
						mac->cur_40_prime_sc =
						PRIME_CHNL_OFFSET_LOWER;

						wide_chan -= 2;
					} else if (primary - center == 30) {
						mac->cur_40_prime_sc =
						PRIME_CHNL_OFFSET_UPPER;

						wide_chan -= 6;
					}
				}
			}
		} else {
			switch (channel_type) {
			case NL80211_CHAN_HT20:
			case NL80211_CHAN_NO_HT:
					/* SC */
					mac->cur_40_prime_sc =
						PRIME_CHNL_OFFSET_DONT_CARE;
					rtlphy->current_chan_bw =
						HT_CHANNEL_WIDTH_20;
					mac->bw_40 = false;
					mac->bw_80 = false;
					break;
			case NL80211_CHAN_HT40MINUS:
					/* SC */
					mac->cur_40_prime_sc =
						PRIME_CHNL_OFFSET_UPPER;
					rtlphy->current_chan_bw =
						HT_CHANNEL_WIDTH_20_40;
					mac->bw_40 = true;
					mac->bw_80 = false;

					/*wide channel */
					wide_chan -= 2;

					break;
			case NL80211_CHAN_HT40PLUS:
					/* SC */
					mac->cur_40_prime_sc =
						PRIME_CHNL_OFFSET_LOWER;
					rtlphy->current_chan_bw =
						HT_CHANNEL_WIDTH_20_40;
					mac->bw_40 = true;
					mac->bw_80 = false;

					/*wide channel */
					wide_chan += 2;

					break;
			default:
					mac->bw_40 = false;
					mac->bw_80 = false;
					pr_err("switch case %#x not processed\n",
					       channel_type);
					break;
			}
		}

		if (wide_chan <= 0)
			wide_chan = 1;

		/* In scanning, when before we offchannel we may send a ps=1
		 * null to AP, and then we may send a ps = 0 null to AP quickly,
		 * but first null may have caused AP to put lots of packet to
		 * hw tx buffer. These packets must be tx'd before we go off
		 * channel so we must delay more time to let AP flush these
		 * packets before going offchannel, or dis-association or
		 * delete BA will be caused by AP
		 */
		if (rtlpriv->mac80211.offchan_delay) {
			rtlpriv->mac80211.offchan_delay = false;
			mdelay(50);
		}

		rtlphy->current_channel = wide_chan;

		rtlpriv->cfg->ops->switch_channel(hw);
		rtlpriv->cfg->ops->set_channel_access(hw);
		rtlpriv->cfg->ops->set_bw_mode(hw, channel_type);
	}

	mutex_unlock(&rtlpriv->locks.conf_mutex);

	return 0;
}

static void rtl_op_configure_filter(struct ieee80211_hw *hw,
				    unsigned int changed_flags,
				    unsigned int *new_flags, u64 multicast)
{
	bool update_rcr = false;
	struct rtl_priv *rtlpriv = rtl_priv(hw);
	struct rtl_mac *mac = rtl_mac(rtl_priv(hw));

	*new_flags &= RTL_SUPPORTED_FILTERS;
	if (0 == changed_flags)
		return;

	/*TODO: we disable broadcase now, so enable here */
	if (changed_flags & FIF_ALLMULTI) {
		if (*new_flags & FIF_ALLMULTI) {
			mac->rx_conf |= rtlpriv->cfg->maps[MAC_RCR_AM] |
			    rtlpriv->cfg->maps[MAC_RCR_AB];
			rtl_dbg(rtlpriv, COMP_MAC80211, DBG_LOUD,
				"Enable receive multicast frame\n");
		} else {
			mac->rx_conf &= ~(rtlpriv->cfg->maps[MAC_RCR_AM] |
					  rtlpriv->cfg->maps[MAC_RCR_AB]);
			rtl_dbg(rtlpriv, COMP_MAC80211, DBG_LOUD,
				"Disable receive multicast frame\n");
		}
		update_rcr = true;
	}

	if (changed_flags & FIF_FCSFAIL) {
		if (*new_flags & FIF_FCSFAIL) {
			mac->rx_conf |= rtlpriv->cfg->maps[MAC_RCR_ACRC32];
			rtl_dbg(rtlpriv, COMP_MAC80211, DBG_LOUD,
				"Enable receive FCS error frame\n");
		} else {
			mac->rx_conf &= ~rtlpriv->cfg->maps[MAC_RCR_ACRC32];
			rtl_dbg(rtlpriv, COMP_MAC80211, DBG_LOUD,
				"Disable receive FCS error frame\n");
		}
		if (!update_rcr)
			update_rcr = true;
	}

	/* if ssid not set to hw don't check bssid
	 * here just used for linked scanning, & linked
	 * and nolink check bssid is set in set network_type
	 */
	if (changed_flags & FIF_BCN_PRBRESP_PROMISC &&
	    mac->link_state >= MAC80211_LINKED) {
		if (mac->opmode != NL80211_IFTYPE_AP &&
		    mac->opmode != NL80211_IFTYPE_MESH_POINT) {
			if (*new_flags & FIF_BCN_PRBRESP_PROMISC)
				rtlpriv->cfg->ops->set_chk_bssid(hw, false);
			else
				rtlpriv->cfg->ops->set_chk_bssid(hw, true);
			if (update_rcr)
				update_rcr = false;
		}
	}

	if (changed_flags & FIF_CONTROL) {
		if (*new_flags & FIF_CONTROL) {
			mac->rx_conf |= rtlpriv->cfg->maps[MAC_RCR_ACF];

			rtl_dbg(rtlpriv, COMP_MAC80211, DBG_LOUD,
				"Enable receive control frame.\n");
		} else {
			mac->rx_conf &= ~rtlpriv->cfg->maps[MAC_RCR_ACF];
			rtl_dbg(rtlpriv, COMP_MAC80211, DBG_LOUD,
				"Disable receive control frame.\n");
		}
		if (!update_rcr)
			update_rcr = true;
	}

	if (changed_flags & FIF_OTHER_BSS) {
		if (*new_flags & FIF_OTHER_BSS) {
			mac->rx_conf |= rtlpriv->cfg->maps[MAC_RCR_AAP];
			rtl_dbg(rtlpriv, COMP_MAC80211, DBG_LOUD,
				"Enable receive other BSS's frame.\n");
		} else {
			mac->rx_conf &= ~rtlpriv->cfg->maps[MAC_RCR_AAP];
			rtl_dbg(rtlpriv, COMP_MAC80211, DBG_LOUD,
				"Disable receive other BSS's frame.\n");
		}
		if (!update_rcr)
			update_rcr = true;
	}

	if (update_rcr)
		rtlpriv->cfg->ops->set_hw_reg(hw, HW_VAR_RCR,
					      (u8 *)(&mac->rx_conf));
}

static int rtl_op_sta_add(struct ieee80211_hw *hw,
			 struct ieee80211_vif *vif,
			 struct ieee80211_sta *sta)
{
	struct rtl_priv *rtlpriv = rtl_priv(hw);
	struct rtl_hal *rtlhal = rtl_hal(rtl_priv(hw));
	struct rtl_mac *mac = rtl_mac(rtl_priv(hw));
	struct rtl_sta_info *sta_entry;

	if (sta) {
		sta_entry = (struct rtl_sta_info *)sta->drv_priv;
		spin_lock_bh(&rtlpriv->locks.entry_list_lock);
		list_add_tail(&sta_entry->list, &rtlpriv->entry_list);
		spin_unlock_bh(&rtlpriv->locks.entry_list_lock);
		if (rtlhal->current_bandtype == BAND_ON_2_4G) {
			sta_entry->wireless_mode = WIRELESS_MODE_G;
			if (sta->supp_rates[0] <= 0xf)
				sta_entry->wireless_mode = WIRELESS_MODE_B;
			if (sta->ht_cap.ht_supported)
				sta_entry->wireless_mode = WIRELESS_MODE_N_24G;

			if (vif->type == NL80211_IFTYPE_ADHOC)
				sta_entry->wireless_mode = WIRELESS_MODE_G;
		} else if (rtlhal->current_bandtype == BAND_ON_5G) {
			sta_entry->wireless_mode = WIRELESS_MODE_A;
			if (sta->ht_cap.ht_supported)
				sta_entry->wireless_mode = WIRELESS_MODE_N_5G;
			if (sta->vht_cap.vht_supported)
				sta_entry->wireless_mode = WIRELESS_MODE_AC_5G;

			if (vif->type == NL80211_IFTYPE_ADHOC)
				sta_entry->wireless_mode = WIRELESS_MODE_A;
		}
		/*disable cck rate for p2p*/
		if (mac->p2p)
			sta->supp_rates[0] &= 0xfffffff0;

		memcpy(sta_entry->mac_addr, sta->addr, ETH_ALEN);
		rtl_dbg(rtlpriv, COMP_MAC80211, DBG_DMESG,
			"Add sta addr is %pM\n", sta->addr);
		rtlpriv->cfg->ops->update_rate_tbl(hw, sta, 0, true);
	}

	return 0;
}

static int rtl_op_sta_remove(struct ieee80211_hw *hw,
				struct ieee80211_vif *vif,
				struct ieee80211_sta *sta)
{
	struct rtl_priv *rtlpriv = rtl_priv(hw);
	struct rtl_sta_info *sta_entry;

	if (sta) {
		rtl_dbg(rtlpriv, COMP_MAC80211, DBG_DMESG,
			"Remove sta addr is %pM\n", sta->addr);
		sta_entry = (struct rtl_sta_info *)sta->drv_priv;
		sta_entry->wireless_mode = 0;
		sta_entry->ratr_index = 0;
		spin_lock_bh(&rtlpriv->locks.entry_list_lock);
		list_del(&sta_entry->list);
		spin_unlock_bh(&rtlpriv->locks.entry_list_lock);
	}
	return 0;
}

static int _rtl_get_hal_qnum(u16 queue)
{
	int qnum;

	switch (queue) {
	case 0:
		qnum = AC3_VO;
		break;
	case 1:
		qnum = AC2_VI;
		break;
	case 2:
		qnum = AC0_BE;
		break;
	case 3:
		qnum = AC1_BK;
		break;
	default:
		qnum = AC0_BE;
		break;
	}
	return qnum;
}

/*
 *for mac80211 VO = 0, VI = 1, BE = 2, BK = 3
 *for rtl819x  BE = 0, BK = 1, VI = 2, VO = 3
 */
static int rtl_op_conf_tx(struct ieee80211_hw *hw,
			  struct ieee80211_vif *vif, u16 queue,
			  const struct ieee80211_tx_queue_params *param)
{
	struct rtl_priv *rtlpriv = rtl_priv(hw);
	struct rtl_mac *mac = rtl_mac(rtl_priv(hw));
	int aci;

	if (queue >= AC_MAX) {
		rtl_dbg(rtlpriv, COMP_ERR, DBG_WARNING,
			"queue number %d is incorrect!\n", queue);
		return -EINVAL;
	}

	aci = _rtl_get_hal_qnum(queue);
	mac->ac[aci].aifs = param->aifs;
	mac->ac[aci].cw_min = cpu_to_le16(param->cw_min);
	mac->ac[aci].cw_max = cpu_to_le16(param->cw_max);
	mac->ac[aci].tx_op = cpu_to_le16(param->txop);
	memcpy(&mac->edca_param[aci], param, sizeof(*param));
	rtlpriv->cfg->ops->set_qos(hw, aci);
	return 0;
}

static void send_beacon_frame(struct ieee80211_hw *hw,
			      struct ieee80211_vif *vif)
{
	struct rtl_priv *rtlpriv = rtl_priv(hw);
	struct sk_buff *skb = ieee80211_beacon_get(hw, vif);
	struct rtl_tcb_desc tcb_desc;

	if (skb) {
		memset(&tcb_desc, 0, sizeof(struct rtl_tcb_desc));
		rtlpriv->intf_ops->adapter_tx(hw, NULL, skb, &tcb_desc);
	}
}

static void rtl_op_bss_info_changed(struct ieee80211_hw *hw,
				    struct ieee80211_vif *vif,
				    struct ieee80211_bss_conf *bss_conf,
				    u32 changed)
{
	struct rtl_priv *rtlpriv = rtl_priv(hw);
	struct rtl_hal *rtlhal = rtl_hal(rtlpriv);
	struct rtl_mac *mac = rtl_mac(rtl_priv(hw));
	struct rtl_ps_ctl *ppsc = rtl_psc(rtl_priv(hw));

	mutex_lock(&rtlpriv->locks.conf_mutex);
	if (vif->type == NL80211_IFTYPE_ADHOC ||
	    vif->type == NL80211_IFTYPE_AP ||
	    vif->type == NL80211_IFTYPE_MESH_POINT) {
		if (changed & BSS_CHANGED_BEACON ||
		    (changed & BSS_CHANGED_BEACON_ENABLED &&
		     bss_conf->enable_beacon)) {
			if (mac->beacon_enabled == 0) {
				rtl_dbg(rtlpriv, COMP_MAC80211, DBG_DMESG,
					"BSS_CHANGED_BEACON_ENABLED\n");

				/*start hw beacon interrupt. */
				/*rtlpriv->cfg->ops->set_bcn_reg(hw); */
				mac->beacon_enabled = 1;
				rtlpriv->cfg->ops->update_interrupt_mask(hw,
						rtlpriv->cfg->maps
						[RTL_IBSS_INT_MASKS], 0);

				if (rtlpriv->cfg->ops->linked_set_reg)
					rtlpriv->cfg->ops->linked_set_reg(hw);
				send_beacon_frame(hw, vif);
			}
		}
		if ((changed & BSS_CHANGED_BEACON_ENABLED &&
		    !bss_conf->enable_beacon)) {
			if (mac->beacon_enabled == 1) {
				rtl_dbg(rtlpriv, COMP_MAC80211, DBG_DMESG,
					"ADHOC DISABLE BEACON\n");

				mac->beacon_enabled = 0;
				rtlpriv->cfg->ops->update_interrupt_mask(hw, 0,
						rtlpriv->cfg->maps
						[RTL_IBSS_INT_MASKS]);
			}
		}
		if (changed & BSS_CHANGED_BEACON_INT) {
			rtl_dbg(rtlpriv, COMP_BEACON, DBG_TRACE,
				"BSS_CHANGED_BEACON_INT\n");
			mac->beacon_interval = bss_conf->beacon_int;
			rtlpriv->cfg->ops->set_bcn_intv(hw);
		}
	}

	/*TODO: reference to enum ieee80211_bss_change */
	if (changed & BSS_CHANGED_ASSOC) {
		u8 mstatus;

		if (bss_conf->assoc) {
			struct ieee80211_sta *sta = NULL;
			u8 keep_alive = 10;

			mstatus = RT_MEDIA_CONNECT;
			/* we should reset all sec info & cam
			 * before set cam after linked, we should not
			 * reset in disassoc, that will cause tkip->wep
			 * fail because some flag will be wrong */
			/* reset sec info */
			rtl_cam_reset_sec_info(hw);
			/* reset cam to fix wep fail issue
			 * when change from wpa to wep */
			rtl_cam_reset_all_entry(hw);

			mac->link_state = MAC80211_LINKED;
			mac->cnt_after_linked = 0;
			mac->assoc_id = bss_conf->aid;
			memcpy(mac->bssid, bss_conf->bssid, ETH_ALEN);

			if (rtlpriv->cfg->ops->linked_set_reg)
				rtlpriv->cfg->ops->linked_set_reg(hw);

			rcu_read_lock();
			sta = ieee80211_find_sta(vif, (u8 *)bss_conf->bssid);
			if (!sta) {
				rcu_read_unlock();
				goto out;
			}
			rtl_dbg(rtlpriv, COMP_EASY_CONCURRENT, DBG_LOUD,
				"send PS STATIC frame\n");
			if (rtlpriv->dm.supp_phymode_switch) {
				if (sta->ht_cap.ht_supported)
					rtl_send_smps_action(hw, sta,
							IEEE80211_SMPS_STATIC);
			}

			if (rtlhal->current_bandtype == BAND_ON_5G) {
				mac->mode = WIRELESS_MODE_A;
			} else {
				if (sta->supp_rates[0] <= 0xf)
					mac->mode = WIRELESS_MODE_B;
				else
					mac->mode = WIRELESS_MODE_G;
			}

			if (sta->ht_cap.ht_supported) {
				if (rtlhal->current_bandtype == BAND_ON_2_4G)
					mac->mode = WIRELESS_MODE_N_24G;
				else
					mac->mode = WIRELESS_MODE_N_5G;
			}

			if (sta->vht_cap.vht_supported) {
				if (rtlhal->current_bandtype == BAND_ON_5G)
					mac->mode = WIRELESS_MODE_AC_5G;
				else
					mac->mode = WIRELESS_MODE_AC_24G;
			}

			if (vif->type == NL80211_IFTYPE_STATION)
				rtlpriv->cfg->ops->update_rate_tbl(hw, sta, 0,
								   true);
			rcu_read_unlock();

			/* to avoid AP Disassociation caused by inactivity */
			rtlpriv->cfg->ops->set_hw_reg(hw,
						      HW_VAR_KEEP_ALIVE,
						      (u8 *)(&keep_alive));

			rtl_dbg(rtlpriv, COMP_MAC80211, DBG_DMESG,
				"BSS_CHANGED_ASSOC\n");
		} else {
			struct cfg80211_bss *bss = NULL;

			mstatus = RT_MEDIA_DISCONNECT;

			if (mac->link_state == MAC80211_LINKED)
				rtl_lps_leave(hw, true);
			if (ppsc->p2p_ps_info.p2p_ps_mode > P2P_PS_NONE)
				rtl_p2p_ps_cmd(hw, P2P_PS_DISABLE);
			mac->link_state = MAC80211_NOLINK;

			bss = cfg80211_get_bss(hw->wiphy, NULL,
					       (u8 *)mac->bssid, NULL, 0,
					       IEEE80211_BSS_TYPE_ESS,
					       IEEE80211_PRIVACY_OFF);

			rtl_dbg(rtlpriv, COMP_MAC80211, DBG_DMESG,
				"bssid = %pMF\n", mac->bssid);

			if (bss) {
				cfg80211_unlink_bss(hw->wiphy, bss);
				cfg80211_put_bss(hw->wiphy, bss);
				rtl_dbg(rtlpriv, COMP_MAC80211, DBG_DMESG,
					"cfg80211_unlink !!\n");
			}

			eth_zero_addr(mac->bssid);
			mac->vendor = PEER_UNKNOWN;
			mac->mode = 0;

			if (rtlpriv->dm.supp_phymode_switch) {
				if (rtlpriv->cfg->ops->chk_switch_dmdp)
					rtlpriv->cfg->ops->chk_switch_dmdp(hw);
			}
			rtl_dbg(rtlpriv, COMP_MAC80211, DBG_DMESG,
				"BSS_CHANGED_UN_ASSOC\n");
		}
		rtlpriv->cfg->ops->set_network_type(hw, vif->type);
		/* For FW LPS:
		 * To tell firmware we have connected or disconnected
		 */
		rtlpriv->cfg->ops->set_hw_reg(hw,
					      HW_VAR_H2C_FW_JOINBSSRPT,
					      (u8 *)(&mstatus));
		ppsc->report_linked = (mstatus == RT_MEDIA_CONNECT) ?
				      true : false;

		if (rtlpriv->cfg->ops->get_btc_status())
			rtlpriv->btcoexist.btc_ops->btc_mediastatus_notify(
							rtlpriv, mstatus);
	}

	if (changed & BSS_CHANGED_ERP_CTS_PROT) {
		rtl_dbg(rtlpriv, COMP_MAC80211, DBG_TRACE,
			"BSS_CHANGED_ERP_CTS_PROT\n");
		mac->use_cts_protect = bss_conf->use_cts_prot;
	}

	if (changed & BSS_CHANGED_ERP_PREAMBLE) {
		rtl_dbg(rtlpriv, COMP_MAC80211, DBG_LOUD,
			"BSS_CHANGED_ERP_PREAMBLE use short preamble:%x\n",
			  bss_conf->use_short_preamble);

		mac->short_preamble = bss_conf->use_short_preamble;
		rtlpriv->cfg->ops->set_hw_reg(hw, HW_VAR_ACK_PREAMBLE,
					      (u8 *)(&mac->short_preamble));
	}

	if (changed & BSS_CHANGED_ERP_SLOT) {
		rtl_dbg(rtlpriv, COMP_MAC80211, DBG_TRACE,
			"BSS_CHANGED_ERP_SLOT\n");

		if (bss_conf->use_short_slot)
			mac->slot_time = RTL_SLOT_TIME_9;
		else
			mac->slot_time = RTL_SLOT_TIME_20;

		rtlpriv->cfg->ops->set_hw_reg(hw, HW_VAR_SLOT_TIME,
					      (u8 *)(&mac->slot_time));
	}

	if (changed & BSS_CHANGED_HT) {
		struct ieee80211_sta *sta = NULL;

		rtl_dbg(rtlpriv, COMP_MAC80211, DBG_TRACE,
			"BSS_CHANGED_HT\n");

		rcu_read_lock();
		sta = ieee80211_find_sta(vif, (u8 *)bss_conf->bssid);
		if (sta) {
			if (sta->ht_cap.ampdu_density >
			    mac->current_ampdu_density)
				mac->current_ampdu_density =
				    sta->ht_cap.ampdu_density;
			if (sta->ht_cap.ampdu_factor <
			    mac->current_ampdu_factor)
				mac->current_ampdu_factor =
				    sta->ht_cap.ampdu_factor;
		}
		rcu_read_unlock();

		rtlpriv->cfg->ops->set_hw_reg(hw, HW_VAR_SHORTGI_DENSITY,
					      (u8 *)(&mac->max_mss_density));
		rtlpriv->cfg->ops->set_hw_reg(hw, HW_VAR_AMPDU_FACTOR,
					      &mac->current_ampdu_factor);
		rtlpriv->cfg->ops->set_hw_reg(hw, HW_VAR_AMPDU_MIN_SPACE,
					      &mac->current_ampdu_density);
	}

	if (changed & BSS_CHANGED_BSSID) {
		u32 basic_rates;
		struct ieee80211_sta *sta = NULL;

		rtlpriv->cfg->ops->set_hw_reg(hw, HW_VAR_BSSID,
					      (u8 *)bss_conf->bssid);

		rtl_dbg(rtlpriv, COMP_MAC80211, DBG_DMESG,
			"bssid: %pM\n", bss_conf->bssid);

		mac->vendor = PEER_UNKNOWN;
		memcpy(mac->bssid, bss_conf->bssid, ETH_ALEN);

		rcu_read_lock();
		sta = ieee80211_find_sta(vif, (u8 *)bss_conf->bssid);
		if (!sta) {
			rcu_read_unlock();
			goto out;
		}

		if (rtlhal->current_bandtype == BAND_ON_5G) {
			mac->mode = WIRELESS_MODE_A;
		} else {
			if (sta->supp_rates[0] <= 0xf)
				mac->mode = WIRELESS_MODE_B;
			else
				mac->mode = WIRELESS_MODE_G;
		}

		if (sta->ht_cap.ht_supported) {
			if (rtlhal->current_bandtype == BAND_ON_2_4G)
				mac->mode = WIRELESS_MODE_N_24G;
			else
				mac->mode = WIRELESS_MODE_N_5G;
		}

		if (sta->vht_cap.vht_supported) {
			if (rtlhal->current_bandtype == BAND_ON_5G)
				mac->mode = WIRELESS_MODE_AC_5G;
			else
				mac->mode = WIRELESS_MODE_AC_24G;
		}

		/* just station need it, because ibss & ap mode will
		 * set in sta_add, and will be NULL here */
		if (vif->type == NL80211_IFTYPE_STATION) {
			struct rtl_sta_info *sta_entry;

			sta_entry = (struct rtl_sta_info *)sta->drv_priv;
			sta_entry->wireless_mode = mac->mode;
		}

		if (sta->ht_cap.ht_supported) {
			mac->ht_enable = true;

			/*
			 * for cisco 1252 bw20 it's wrong
			 * if (ht_cap & IEEE80211_HT_CAP_SUP_WIDTH_20_40) {
			 *	mac->bw_40 = true;
			 * }
			 * */
		}

		if (sta->vht_cap.vht_supported)
			mac->vht_enable = true;

		if (changed & BSS_CHANGED_BASIC_RATES) {
			/* for 5G must << RATE_6M_INDEX = 4,
			 * because 5G have no cck rate*/
			if (rtlhal->current_bandtype == BAND_ON_5G)
				basic_rates = sta->supp_rates[1] << 4;
			else
				basic_rates = sta->supp_rates[0];

			mac->basic_rates = basic_rates;
			rtlpriv->cfg->ops->set_hw_reg(hw, HW_VAR_BASIC_RATE,
					(u8 *)(&basic_rates));
		}
		rcu_read_unlock();
	}
out:
	mutex_unlock(&rtlpriv->locks.conf_mutex);
}

static u64 rtl_op_get_tsf(struct ieee80211_hw *hw, struct ieee80211_vif *vif)
{
	struct rtl_priv *rtlpriv = rtl_priv(hw);
	u64 tsf;

	rtlpriv->cfg->ops->get_hw_reg(hw, HW_VAR_CORRECT_TSF, (u8 *)(&tsf));
	return tsf;
}

static void rtl_op_set_tsf(struct ieee80211_hw *hw,
			   struct ieee80211_vif *vif, u64 tsf)
{
	struct rtl_priv *rtlpriv = rtl_priv(hw);
	struct rtl_mac *mac = rtl_mac(rtl_priv(hw));
	u8 bibss = (mac->opmode == NL80211_IFTYPE_ADHOC) ? 1 : 0;

	mac->tsf = tsf;
	rtlpriv->cfg->ops->set_hw_reg(hw, HW_VAR_CORRECT_TSF, (u8 *)(&bibss));
}

static void rtl_op_reset_tsf(struct ieee80211_hw *hw, struct ieee80211_vif *vif)
{
	struct rtl_priv *rtlpriv = rtl_priv(hw);
	u8 tmp = 0;

	rtlpriv->cfg->ops->set_hw_reg(hw, HW_VAR_DUAL_TSF_RST, (u8 *)(&tmp));
}

static void rtl_op_sta_notify(struct ieee80211_hw *hw,
			      struct ieee80211_vif *vif,
			      enum sta_notify_cmd cmd,
			      struct ieee80211_sta *sta)
{
	switch (cmd) {
	case STA_NOTIFY_SLEEP:
		break;
	case STA_NOTIFY_AWAKE:
		break;
	default:
		break;
	}
}

static int rtl_op_ampdu_action(struct ieee80211_hw *hw,
			       struct ieee80211_vif *vif,
			       struct ieee80211_ampdu_params *params)
{
	struct rtl_priv *rtlpriv = rtl_priv(hw);
	struct ieee80211_sta *sta = params->sta;
	enum ieee80211_ampdu_mlme_action action = params->action;
	u16 tid = params->tid;
	u16 *ssn = &params->ssn;

	switch (action) {
	case IEEE80211_AMPDU_TX_START:
		rtl_dbg(rtlpriv, COMP_MAC80211, DBG_TRACE,
			"IEEE80211_AMPDU_TX_START: TID:%d\n", tid);
		return rtl_tx_agg_start(hw, vif, sta, tid, ssn);
	case IEEE80211_AMPDU_TX_STOP_CONT:
	case IEEE80211_AMPDU_TX_STOP_FLUSH:
	case IEEE80211_AMPDU_TX_STOP_FLUSH_CONT:
		rtl_dbg(rtlpriv, COMP_MAC80211, DBG_TRACE,
			"IEEE80211_AMPDU_TX_STOP: TID:%d\n", tid);
		return rtl_tx_agg_stop(hw, vif, sta, tid);
	case IEEE80211_AMPDU_TX_OPERATIONAL:
		rtl_dbg(rtlpriv, COMP_MAC80211, DBG_TRACE,
			"IEEE80211_AMPDU_TX_OPERATIONAL:TID:%d\n", tid);
		rtl_tx_agg_oper(hw, sta, tid);
		break;
	case IEEE80211_AMPDU_RX_START:
		rtl_dbg(rtlpriv, COMP_MAC80211, DBG_TRACE,
			"IEEE80211_AMPDU_RX_START:TID:%d\n", tid);
		return rtl_rx_agg_start(hw, sta, tid);
	case IEEE80211_AMPDU_RX_STOP:
		rtl_dbg(rtlpriv, COMP_MAC80211, DBG_TRACE,
			"IEEE80211_AMPDU_RX_STOP:TID:%d\n", tid);
		return rtl_rx_agg_stop(hw, sta, tid);
	default:
		pr_err("IEEE80211_AMPDU_ERR!!!!:\n");
		return -EOPNOTSUPP;
	}
	return 0;
}

static void rtl_op_sw_scan_start(struct ieee80211_hw *hw,
				 struct ieee80211_vif *vif,
				 const u8 *mac_addr)
{
	struct rtl_priv *rtlpriv = rtl_priv(hw);
	struct rtl_mac *mac = rtl_mac(rtl_priv(hw));

	rtl_dbg(rtlpriv, COMP_MAC80211, DBG_LOUD, "\n");
	mac->act_scanning = true;
	if (rtlpriv->link_info.higher_busytraffic) {
		mac->skip_scan = true;
		return;
	}

	if (rtlpriv->cfg->ops->get_btc_status())
		rtlpriv->btcoexist.btc_ops->btc_scan_notify(rtlpriv, 1);
	else if (rtlpriv->btcoexist.btc_ops)
		rtlpriv->btcoexist.btc_ops->btc_scan_notify_wifi_only(rtlpriv,
								      1);

	if (rtlpriv->dm.supp_phymode_switch) {
		if (rtlpriv->cfg->ops->chk_switch_dmdp)
			rtlpriv->cfg->ops->chk_switch_dmdp(hw);
	}

	if (mac->link_state == MAC80211_LINKED) {
		rtl_lps_leave(hw, true);
		mac->link_state = MAC80211_LINKED_SCANNING;
	} else {
		rtl_ips_nic_on(hw);
	}

	/* Dul mac */
	rtlpriv->rtlhal.load_imrandiqk_setting_for2g = false;

	rtlpriv->cfg->ops->led_control(hw, LED_CTL_SITE_SURVEY);
	rtlpriv->cfg->ops->scan_operation_backup(hw, SCAN_OPT_BACKUP_BAND0);
}

static void rtl_op_sw_scan_complete(struct ieee80211_hw *hw,
				    struct ieee80211_vif *vif)
{
	struct rtl_priv *rtlpriv = rtl_priv(hw);
	struct rtl_mac *mac = rtl_mac(rtl_priv(hw));

	rtl_dbg(rtlpriv, COMP_MAC80211, DBG_LOUD, "\n");
	mac->act_scanning = false;
	mac->skip_scan = false;

	rtlpriv->btcoexist.btc_info.ap_num = rtlpriv->scan_list.num;

	if (rtlpriv->link_info.higher_busytraffic)
		return;

	/* p2p will use 1/6/11 to scan */
	if (mac->n_channels == 3)
		mac->p2p_in_use = true;
	else
		mac->p2p_in_use = false;
	mac->n_channels = 0;
	/* Dul mac */
	rtlpriv->rtlhal.load_imrandiqk_setting_for2g = false;

	if (mac->link_state == MAC80211_LINKED_SCANNING) {
		mac->link_state = MAC80211_LINKED;
		if (mac->opmode == NL80211_IFTYPE_STATION) {
			/* fix fwlps issue */
			rtlpriv->cfg->ops->set_network_type(hw, mac->opmode);
		}
	}

	rtlpriv->cfg->ops->scan_operation_backup(hw, SCAN_OPT_RESTORE);
	if (rtlpriv->cfg->ops->get_btc_status())
		rtlpriv->btcoexist.btc_ops->btc_scan_notify(rtlpriv, 0);
	else if (rtlpriv->btcoexist.btc_ops)
		rtlpriv->btcoexist.btc_ops->btc_scan_notify_wifi_only(rtlpriv,
								      0);
}

static int rtl_op_set_key(struct ieee80211_hw *hw, enum set_key_cmd cmd,
			  struct ieee80211_vif *vif, struct ieee80211_sta *sta,
			  struct ieee80211_key_conf *key)
{
	struct rtl_priv *rtlpriv = rtl_priv(hw);
	u8 key_type = NO_ENCRYPTION;
	u8 key_idx;
	bool group_key = false;
	bool wep_only = false;
	int err = 0;
	u8 mac_addr[ETH_ALEN];
	u8 bcast_addr[ETH_ALEN] = { 0xff, 0xff, 0xff, 0xff, 0xff, 0xff };

	rtlpriv->btcoexist.btc_info.in_4way = false;

	if (rtlpriv->cfg->mod_params->sw_crypto || rtlpriv->sec.use_sw_sec) {
		rtl_dbg(rtlpriv, COMP_ERR, DBG_WARNING,
			"not open hw encryption\n");
		return -ENOSPC;	/*User disabled HW-crypto */
	}
	/* To support IBSS, use sw-crypto for GTK */
	if ((vif->type == NL80211_IFTYPE_ADHOC ||
	     vif->type == NL80211_IFTYPE_MESH_POINT) &&
	    !(key->flags & IEEE80211_KEY_FLAG_PAIRWISE))
		return -ENOSPC;
	rtl_dbg(rtlpriv, COMP_SEC, DBG_DMESG,
		"%s hardware based encryption for keyidx: %d, mac: %pM\n",
		cmd == SET_KEY ? "Using" : "Disabling", key->keyidx,
		sta ? sta->addr : bcast_addr);
	rtlpriv->sec.being_setkey = true;
	rtl_ips_nic_on(hw);
	mutex_lock(&rtlpriv->locks.conf_mutex);
	/* <1> get encryption alg */

	switch (key->cipher) {
	case WLAN_CIPHER_SUITE_WEP40:
		key_type = WEP40_ENCRYPTION;
		rtl_dbg(rtlpriv, COMP_SEC, DBG_DMESG, "alg:WEP40\n");
		break;
	case WLAN_CIPHER_SUITE_WEP104:
		rtl_dbg(rtlpriv, COMP_SEC, DBG_DMESG, "alg:WEP104\n");
		key_type = WEP104_ENCRYPTION;
		break;
	case WLAN_CIPHER_SUITE_TKIP:
		key_type = TKIP_ENCRYPTION;
		rtl_dbg(rtlpriv, COMP_SEC, DBG_DMESG, "alg:TKIP\n");
		break;
	case WLAN_CIPHER_SUITE_CCMP:
		key_type = AESCCMP_ENCRYPTION;
		rtl_dbg(rtlpriv, COMP_SEC, DBG_DMESG, "alg:CCMP\n");
		break;
	case WLAN_CIPHER_SUITE_AES_CMAC:
		/* HW don't support CMAC encryption,
		 * use software CMAC encryption
		 */
		key_type = AESCMAC_ENCRYPTION;
		rtl_dbg(rtlpriv, COMP_SEC, DBG_DMESG, "alg:CMAC\n");
		rtl_dbg(rtlpriv, COMP_SEC, DBG_DMESG,
			"HW don't support CMAC encryption, use software CMAC encryption\n");
		err = -EOPNOTSUPP;
		goto out_unlock;
	default:
		pr_err("alg_err:%x!!!!:\n", key->cipher);
		goto out_unlock;
	}
	if (key_type == WEP40_ENCRYPTION ||
	   key_type == WEP104_ENCRYPTION ||
	   vif->type == NL80211_IFTYPE_ADHOC)
		rtlpriv->sec.use_defaultkey = true;

	/* <2> get key_idx */
	key_idx = (u8) (key->keyidx);
	if (key_idx > 3)
		goto out_unlock;
	/* <3> if pairwise key enable_hw_sec */
	group_key = !(key->flags & IEEE80211_KEY_FLAG_PAIRWISE);

	/* wep always be group key, but there are two conditions:
	 * 1) wep only: is just for wep enc, in this condition
	 * rtlpriv->sec.pairwise_enc_algorithm == NO_ENCRYPTION
	 * will be true & enable_hw_sec will be set when wep
	 * ke setting.
	 * 2) wep(group) + AES(pairwise): some AP like cisco
	 * may use it, in this condition enable_hw_sec will not
	 * be set when wep key setting */
	/* we must reset sec_info after lingked before set key,
	 * or some flag will be wrong*/
	if (vif->type == NL80211_IFTYPE_AP ||
		vif->type == NL80211_IFTYPE_MESH_POINT) {
		if (!group_key || key_type == WEP40_ENCRYPTION ||
			key_type == WEP104_ENCRYPTION) {
			if (group_key)
				wep_only = true;
			rtlpriv->cfg->ops->enable_hw_sec(hw);
		}
	} else {
		if (!group_key || vif->type == NL80211_IFTYPE_ADHOC ||
		    rtlpriv->sec.pairwise_enc_algorithm == NO_ENCRYPTION) {
			if (rtlpriv->sec.pairwise_enc_algorithm ==
			    NO_ENCRYPTION &&
			   (key_type == WEP40_ENCRYPTION ||
			    key_type == WEP104_ENCRYPTION))
				wep_only = true;
			rtlpriv->sec.pairwise_enc_algorithm = key_type;
			rtl_dbg(rtlpriv, COMP_SEC, DBG_DMESG,
				"set enable_hw_sec, key_type:%x(OPEN:0 WEP40:1 TKIP:2 AES:4 WEP104:5)\n",
				key_type);
			rtlpriv->cfg->ops->enable_hw_sec(hw);
		}
	}
	/* <4> set key based on cmd */
	switch (cmd) {
	case SET_KEY:
		if (wep_only) {
			rtl_dbg(rtlpriv, COMP_SEC, DBG_DMESG,
				"set WEP(group/pairwise) key\n");
			/* Pairwise key with an assigned MAC address. */
			rtlpriv->sec.pairwise_enc_algorithm = key_type;
			rtlpriv->sec.group_enc_algorithm = key_type;
			/*set local buf about wep key. */
			memcpy(rtlpriv->sec.key_buf[key_idx],
			       key->key, key->keylen);
			rtlpriv->sec.key_len[key_idx] = key->keylen;
			eth_zero_addr(mac_addr);
		} else if (group_key) {	/* group key */
			rtl_dbg(rtlpriv, COMP_SEC, DBG_DMESG,
				"set group key\n");
			/* group key */
			rtlpriv->sec.group_enc_algorithm = key_type;
			/*set local buf about group key. */
			memcpy(rtlpriv->sec.key_buf[key_idx],
			       key->key, key->keylen);
			rtlpriv->sec.key_len[key_idx] = key->keylen;
			memcpy(mac_addr, bcast_addr, ETH_ALEN);
		} else {	/* pairwise key */
			rtl_dbg(rtlpriv, COMP_SEC, DBG_DMESG,
				"set pairwise key\n");
			if (!sta) {
				WARN_ONCE(true,
					  "rtlwifi: pairwise key without mac_addr\n");

				err = -EOPNOTSUPP;
				goto out_unlock;
			}
			/* Pairwise key with an assigned MAC address. */
			rtlpriv->sec.pairwise_enc_algorithm = key_type;
			/*set local buf about pairwise key. */
			memcpy(rtlpriv->sec.key_buf[PAIRWISE_KEYIDX],
			       key->key, key->keylen);
			rtlpriv->sec.key_len[PAIRWISE_KEYIDX] = key->keylen;
			rtlpriv->sec.pairwise_key =
			    rtlpriv->sec.key_buf[PAIRWISE_KEYIDX];
			memcpy(mac_addr, sta->addr, ETH_ALEN);
		}
		rtlpriv->cfg->ops->set_key(hw, key_idx, mac_addr,
					   group_key, key_type, wep_only,
					   false);
		/* <5> tell mac80211 do something: */
		/*must use sw generate IV, or can not work !!!!. */
		key->flags |= IEEE80211_KEY_FLAG_GENERATE_IV;
		key->hw_key_idx = key_idx;
		if (key_type == TKIP_ENCRYPTION)
			key->flags |= IEEE80211_KEY_FLAG_GENERATE_MMIC;
		/*use software CCMP encryption for management frames (MFP) */
		if (key_type == AESCCMP_ENCRYPTION)
			key->flags |= IEEE80211_KEY_FLAG_SW_MGMT_TX;
		break;
	case DISABLE_KEY:
		rtl_dbg(rtlpriv, COMP_SEC, DBG_DMESG,
			"disable key delete one entry\n");
		/*set local buf about wep key. */
		if (vif->type == NL80211_IFTYPE_AP ||
			vif->type == NL80211_IFTYPE_MESH_POINT) {
			if (sta)
				rtl_cam_del_entry(hw, sta->addr);
		}
		memset(rtlpriv->sec.key_buf[key_idx], 0, key->keylen);
		rtlpriv->sec.key_len[key_idx] = 0;
		eth_zero_addr(mac_addr);
		/*
		 *mac80211 will delete entrys one by one,
		 *so don't use rtl_cam_reset_all_entry
		 *or clear all entry here.
		 */
		rtl_wait_tx_report_acked(hw, 500); /* wait 500ms for TX ack */

		rtl_cam_delete_one_entry(hw, mac_addr, key_idx);
		break;
	default:
		pr_err("cmd_err:%x!!!!:\n", cmd);
	}
out_unlock:
	mutex_unlock(&rtlpriv->locks.conf_mutex);
	rtlpriv->sec.being_setkey = false;
	return err;
}

static void rtl_op_rfkill_poll(struct ieee80211_hw *hw)
{
	struct rtl_priv *rtlpriv = rtl_priv(hw);

	bool radio_state;
	bool blocked;
	u8 valid = 0;

	if (!test_bit(RTL_STATUS_INTERFACE_START, &rtlpriv->status))
		return;

	mutex_lock(&rtlpriv->locks.conf_mutex);

	/*if Radio On return true here */
	radio_state = rtlpriv->cfg->ops->radio_onoff_checking(hw, &valid);

	if (valid) {
		if (unlikely(radio_state != rtlpriv->rfkill.rfkill_state)) {
			rtlpriv->rfkill.rfkill_state = radio_state;

			rtl_dbg(rtlpriv, COMP_RF, DBG_DMESG,
				"wireless radio switch turned %s\n",
				radio_state ? "on" : "off");

			blocked = !rtlpriv->rfkill.rfkill_state;
			wiphy_rfkill_set_hw_state(hw->wiphy, blocked);
		}
	}

	mutex_unlock(&rtlpriv->locks.conf_mutex);
}

/* this function is called by mac80211 to flush tx buffer
 * before switch channle or power save, or tx buffer packet
 * maybe send after offchannel or rf sleep, this may cause
 * dis-association by AP */
static void rtl_op_flush(struct ieee80211_hw *hw,
			 struct ieee80211_vif *vif,
			 u32 queues,
			 bool drop)
{
	struct rtl_priv *rtlpriv = rtl_priv(hw);

	if (rtlpriv->intf_ops->flush)
		rtlpriv->intf_ops->flush(hw, queues, drop);
}

/*	Description:
 *		This routine deals with the Power Configuration CMD
 *		 parsing for RTL8723/RTL8188E Series IC.
 *	Assumption:
 *		We should follow specific format that was released from HW SD.
 */
bool rtl_hal_pwrseqcmdparsing(struct rtl_priv *rtlpriv, u8 cut_version,
			      u8 faversion, u8 interface_type,
			      struct wlan_pwr_cfg pwrcfgcmd[])
{
	struct wlan_pwr_cfg cfg_cmd;
	bool polling_bit = false;
	u32 ary_idx = 0;
	u8 value = 0;
	u32 offset = 0;
	u32 polling_count = 0;
	u32 max_polling_cnt = 5000;

	do {
		cfg_cmd = pwrcfgcmd[ary_idx];
		rtl_dbg(rtlpriv, COMP_INIT, DBG_TRACE,
			"%s: offset(%#x),cut_msk(%#x), famsk(%#x), interface_msk(%#x), base(%#x), cmd(%#x), msk(%#x), value(%#x)\n",
			__func__,
			GET_PWR_CFG_OFFSET(cfg_cmd),
					   GET_PWR_CFG_CUT_MASK(cfg_cmd),
			GET_PWR_CFG_FAB_MASK(cfg_cmd),
					     GET_PWR_CFG_INTF_MASK(cfg_cmd),
			GET_PWR_CFG_BASE(cfg_cmd), GET_PWR_CFG_CMD(cfg_cmd),
			GET_PWR_CFG_MASK(cfg_cmd), GET_PWR_CFG_VALUE(cfg_cmd));

		if ((GET_PWR_CFG_FAB_MASK(cfg_cmd)&faversion) &&
		    (GET_PWR_CFG_CUT_MASK(cfg_cmd)&cut_version) &&
		    (GET_PWR_CFG_INTF_MASK(cfg_cmd)&interface_type)) {
			switch (GET_PWR_CFG_CMD(cfg_cmd)) {
			case PWR_CMD_READ:
				rtl_dbg(rtlpriv, COMP_INIT, DBG_TRACE,
					"rtl_hal_pwrseqcmdparsing(): PWR_CMD_READ\n");
				break;
			case PWR_CMD_WRITE:
				rtl_dbg(rtlpriv, COMP_INIT, DBG_TRACE,
					"%s(): PWR_CMD_WRITE\n", __func__);
				offset = GET_PWR_CFG_OFFSET(cfg_cmd);

				/*Read the value from system register*/
				value = rtl_read_byte(rtlpriv, offset);
				value &= (~(GET_PWR_CFG_MASK(cfg_cmd)));
				value |= (GET_PWR_CFG_VALUE(cfg_cmd) &
					  GET_PWR_CFG_MASK(cfg_cmd));

				/*Write the value back to sytem register*/
				rtl_write_byte(rtlpriv, offset, value);
				break;
			case PWR_CMD_POLLING:
				rtl_dbg(rtlpriv, COMP_INIT, DBG_TRACE,
					"rtl_hal_pwrseqcmdparsing(): PWR_CMD_POLLING\n");
				polling_bit = false;
				offset = GET_PWR_CFG_OFFSET(cfg_cmd);

				do {
					value = rtl_read_byte(rtlpriv, offset);

					value &= GET_PWR_CFG_MASK(cfg_cmd);
					if (value ==
					    (GET_PWR_CFG_VALUE(cfg_cmd) &
					     GET_PWR_CFG_MASK(cfg_cmd)))
						polling_bit = true;
					else
						udelay(10);

					if (polling_count++ > max_polling_cnt)
						return false;
				} while (!polling_bit);
				break;
			case PWR_CMD_DELAY:
				rtl_dbg(rtlpriv, COMP_INIT, DBG_TRACE,
					"%s: PWR_CMD_DELAY\n", __func__);
				if (GET_PWR_CFG_VALUE(cfg_cmd) ==
				    PWRSEQ_DELAY_US)
					udelay(GET_PWR_CFG_OFFSET(cfg_cmd));
				else
					mdelay(GET_PWR_CFG_OFFSET(cfg_cmd));
				break;
			case PWR_CMD_END:
				rtl_dbg(rtlpriv, COMP_INIT, DBG_TRACE,
					"%s: PWR_CMD_END\n", __func__);
				return true;
			default:
				WARN_ONCE(true,
					  "rtlwifi: rtl_hal_pwrseqcmdparsing(): Unknown CMD!!\n");
				break;
			}
		}
		ary_idx++;
	} while (1);

	return true;
}
EXPORT_SYMBOL(rtl_hal_pwrseqcmdparsing);

bool rtl_cmd_send_packet(struct ieee80211_hw *hw, struct sk_buff *skb)
{
	struct rtl_priv *rtlpriv = rtl_priv(hw);
	struct rtl_pci *rtlpci = rtl_pcidev(rtl_pcipriv(hw));
	struct rtl8192_tx_ring *ring;
	struct rtl_tx_desc *pdesc;
	unsigned long flags;
	struct sk_buff *pskb = NULL;

	ring = &rtlpci->tx_ring[BEACON_QUEUE];

	spin_lock_irqsave(&rtlpriv->locks.irq_th_lock, flags);
	pskb = __skb_dequeue(&ring->queue);
	if (pskb)
		dev_kfree_skb_irq(pskb);

	/*this is wrong, fill_tx_cmddesc needs update*/
	pdesc = &ring->desc[0];

	rtlpriv->cfg->ops->fill_tx_cmddesc(hw, (u8 *)pdesc, 1, 1, skb);

	__skb_queue_tail(&ring->queue, skb);

	spin_unlock_irqrestore(&rtlpriv->locks.irq_th_lock, flags);

	rtlpriv->cfg->ops->tx_polling(hw, BEACON_QUEUE);

	return true;
}
EXPORT_SYMBOL(rtl_cmd_send_packet);
const struct ieee80211_ops rtl_ops = {
	.start = rtl_op_start,
	.stop = rtl_op_stop,
	.tx = rtl_op_tx,
	.add_interface = rtl_op_add_interface,
	.remove_interface = rtl_op_remove_interface,
	.change_interface = rtl_op_change_interface,
#ifdef CONFIG_PM
	.suspend = rtl_op_suspend,
	.resume = rtl_op_resume,
#endif
	.config = rtl_op_config,
	.configure_filter = rtl_op_configure_filter,
	.set_key = rtl_op_set_key,
	.conf_tx = rtl_op_conf_tx,
	.bss_info_changed = rtl_op_bss_info_changed,
	.get_tsf = rtl_op_get_tsf,
	.set_tsf = rtl_op_set_tsf,
	.reset_tsf = rtl_op_reset_tsf,
	.sta_notify = rtl_op_sta_notify,
	.ampdu_action = rtl_op_ampdu_action,
	.sw_scan_start = rtl_op_sw_scan_start,
	.sw_scan_complete = rtl_op_sw_scan_complete,
	.rfkill_poll = rtl_op_rfkill_poll,
	.sta_add = rtl_op_sta_add,
	.sta_remove = rtl_op_sta_remove,
	.flush = rtl_op_flush,
};
EXPORT_SYMBOL_GPL(rtl_ops);

bool rtl_btc_status_false(void)
{
	return false;
}
EXPORT_SYMBOL_GPL(rtl_btc_status_false);

void rtl_dm_diginit(struct ieee80211_hw *hw, u32 cur_igvalue)
{
	struct rtl_priv *rtlpriv = rtl_priv(hw);
	struct dig_t *dm_digtable = &rtlpriv->dm_digtable;

	dm_digtable->dig_enable_flag = true;
	dm_digtable->dig_ext_port_stage = DIG_EXT_PORT_STAGE_MAX;
	dm_digtable->cur_igvalue = cur_igvalue;
	dm_digtable->pre_igvalue = 0;
	dm_digtable->cur_sta_cstate = DIG_STA_DISCONNECT;
	dm_digtable->presta_cstate = DIG_STA_DISCONNECT;
	dm_digtable->curmultista_cstate = DIG_MULTISTA_DISCONNECT;
	dm_digtable->rssi_lowthresh = DM_DIG_THRESH_LOW;
	dm_digtable->rssi_highthresh = DM_DIG_THRESH_HIGH;
	dm_digtable->fa_lowthresh = DM_FALSEALARM_THRESH_LOW;
	dm_digtable->fa_highthresh = DM_FALSEALARM_THRESH_HIGH;
	dm_digtable->rx_gain_max = DM_DIG_MAX;
	dm_digtable->rx_gain_min = DM_DIG_MIN;
	dm_digtable->back_val = DM_DIG_BACKOFF_DEFAULT;
	dm_digtable->back_range_max = DM_DIG_BACKOFF_MAX;
	dm_digtable->back_range_min = DM_DIG_BACKOFF_MIN;
	dm_digtable->pre_cck_cca_thres = 0xff;
	dm_digtable->cur_cck_cca_thres = 0x83;
	dm_digtable->forbidden_igi = DM_DIG_MIN;
	dm_digtable->large_fa_hit = 0;
	dm_digtable->recover_cnt = 0;
	dm_digtable->dig_min_0 = 0x25;
	dm_digtable->dig_min_1 = 0x25;
	dm_digtable->media_connect_0 = false;
	dm_digtable->media_connect_1 = false;
	rtlpriv->dm.dm_initialgain_enable = true;
	dm_digtable->bt30_cur_igi = 0x32;
	dm_digtable->pre_cck_pd_state = CCK_PD_STAGE_MAX;
	dm_digtable->cur_cck_pd_state = CCK_PD_STAGE_LOWRSSI;
	dm_digtable->pre_cck_fa_state = 0;
	dm_digtable->cur_cck_fa_state = 0;
}
EXPORT_SYMBOL(rtl_dm_diginit);<|MERGE_RESOLUTION|>--- conflicted
+++ resolved
@@ -78,10 +78,6 @@
 
 	rtl_dbg(rtlpriv, COMP_ERR, DBG_LOUD,
 		"Firmware callback routine entered!\n");
-<<<<<<< HEAD
-	complete(&rtlpriv->firmware_loading_complete);
-=======
->>>>>>> c70595ea
 	if (!firmware) {
 		if (rtlpriv->cfg->alt_fw_name) {
 			err = request_firmware(&firmware,
