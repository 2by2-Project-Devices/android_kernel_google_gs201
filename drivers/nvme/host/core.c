--- conflicted
+++ resolved
@@ -3936,7 +3936,6 @@
 }
 
 static void nvme_validate_ns(struct nvme_ns *ns, struct nvme_ns_ids *ids)
-<<<<<<< HEAD
 {
 	struct nvme_id_ns *id;
 	int ret = -ENODEV;
@@ -3974,45 +3973,6 @@
 
 static void nvme_validate_or_alloc_ns(struct nvme_ctrl *ctrl, unsigned nsid)
 {
-=======
-{
-	struct nvme_id_ns *id;
-	int ret = -ENODEV;
-
-	if (test_bit(NVME_NS_DEAD, &ns->flags))
-		goto out;
-
-	ret = nvme_identify_ns(ns->ctrl, ns->head->ns_id, ids, &id);
-	if (ret)
-		goto out;
-
-	ret = -ENODEV;
-	if (!nvme_ns_ids_equal(&ns->head->ids, ids)) {
-		dev_err(ns->ctrl->device,
-			"identifiers changed for nsid %d\n", ns->head->ns_id);
-		goto out_free_id;
-	}
-
-	ret = nvme_update_ns_info(ns, id);
-
-out_free_id:
-	kfree(id);
-out:
-	/*
-	 * Only remove the namespace if we got a fatal error back from the
-	 * device, otherwise ignore the error and just move on.
-	 *
-	 * TODO: we should probably schedule a delayed retry here.
-	 */
-	if (ret && ret != -ENOMEM && !(ret > 0 && !(ret & NVME_SC_DNR)))
-		nvme_ns_remove(ns);
-	else
-		revalidate_disk_size(ns->disk, true);
-}
-
-static void nvme_validate_or_alloc_ns(struct nvme_ctrl *ctrl, unsigned nsid)
-{
->>>>>>> c70595ea
 	struct nvme_ns_ids ids = { };
 	struct nvme_ns *ns;
 
