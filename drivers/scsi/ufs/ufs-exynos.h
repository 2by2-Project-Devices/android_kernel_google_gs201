--- conflicted
+++ resolved
@@ -169,15 +169,9 @@
 	/* ufs command logging */
 	u8 enable_cmd_log;
 	struct pixel_cmd_log cmd_log;
-<<<<<<< HEAD
-
-	/* security_out write counter */
-	u32 security_out_wc;
 
 	/* Used to enable WB on all write requests */
 	bool always_use_wb;
-=======
->>>>>>> 771f65f2
 };
 
 static inline struct exynos_ufs *to_exynos_ufs(struct ufs_hba *hba)
