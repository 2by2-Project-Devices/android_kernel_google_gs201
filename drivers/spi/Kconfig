# SPDX-License-Identifier: GPL-2.0-only
#
# SPI driver configuration
#
menuconfig SPI
	bool "SPI support"
	depends on HAS_IOMEM
	help
	  The "Serial Peripheral Interface" is a low level synchronous
	  protocol.  Chips that support SPI can have data transfer rates
	  up to several tens of Mbit/sec.  Chips are addressed with a
	  controller and a chipselect.  Most SPI slaves don't support
	  dynamic device discovery; some are even write-only or read-only.

	  SPI is widely used by microcontrollers to talk with sensors,
	  eeprom and flash memory, codecs and various other controller
	  chips, analog to digital (and d-to-a) converters, and more.
	  MMC and SD cards can be accessed using SPI protocol; and for
	  DataFlash cards used in MMC sockets, SPI must always be used.

	  SPI is one of a family of similar protocols using a four wire
	  interface (select, clock, data in, data out) including Microwire
	  (half duplex), SSP, SSI, and PSP.  This driver framework should
	  work with most such devices and controllers.

if SPI

config SPI_DEBUG
	bool "Debug support for SPI drivers"
	depends on DEBUG_KERNEL
	help
	  Say "yes" to enable debug messaging (like dev_dbg and pr_debug),
	  sysfs, and debugfs support in SPI controller and protocol drivers.

#
# MASTER side ... talking to discrete SPI slave chips including microcontrollers
#

config SPI_MASTER
#	bool "SPI Master Support"
	bool
	default SPI
	help
	  If your system has an master-capable SPI controller (which
	  provides the clock and chipselect), you can enable that
	  controller and the protocol drivers for the SPI slave chips
	  that are connected.

if SPI_MASTER

config SPI_MEM
	bool "SPI memory extension"
	help
	  Enable this option if you want to enable the SPI memory extension.
	  This extension is meant to simplify interaction with SPI memories
	  by providing a high-level interface to send memory-like commands.

comment "SPI Master Controller Drivers"

config SPI_ALTERA
	tristate "Altera SPI Controller"
	select REGMAP_MMIO
	help
	  This is the driver for the Altera SPI Controller.

config SPI_AR934X
	tristate "Qualcomm Atheros AR934X/QCA95XX SPI controller driver"
	depends on ATH79 || COMPILE_TEST
	help
	  This enables support for the SPI controller present on the
	  Qualcomm Atheros AR934X/QCA95XX SoCs.

config SPI_ATH79
	tristate "Atheros AR71XX/AR724X/AR913X SPI controller driver"
	depends on ATH79 || COMPILE_TEST
	select SPI_BITBANG
	help
	  This enables support for the SPI controller present on the
	  Atheros AR71XX/AR724X/AR913X SoCs.

config SPI_ARMADA_3700
	tristate "Marvell Armada 3700 SPI Controller"
	depends on (ARCH_MVEBU && OF) || COMPILE_TEST
	help
	  This enables support for the SPI controller present on the
	  Marvell Armada 3700 SoCs.

config SPI_ATMEL
	tristate "Atmel SPI Controller"
	depends on ARCH_AT91 || COMPILE_TEST
	depends on OF
	help
	  This selects a driver for the Atmel SPI Controller, present on
	  many AT91 ARM chips.

config SPI_AT91_USART
	tristate "Atmel USART Controller SPI driver"
	depends on (ARCH_AT91 || COMPILE_TEST)
	depends on MFD_AT91_USART
	help
	  This selects a driver for the AT91 USART Controller as SPI Master,
	  present on AT91 and SAMA5 SoC series.

config SPI_ATMEL_QUADSPI
	tristate "Atmel Quad SPI Controller"
	depends on ARCH_AT91 || COMPILE_TEST
	depends on OF && HAS_IOMEM
	help
	  This enables support for the Quad SPI controller in master mode.
	  This driver does not support generic SPI. The implementation only
	  supports spi-mem interface.

config SPI_AU1550
	tristate "Au1550/Au1200/Au1300 SPI Controller"
	depends on MIPS_ALCHEMY
	select SPI_BITBANG
	help
	  If you say yes to this option, support will be included for the
	  PSC SPI controller found on Au1550, Au1200 and Au1300 series.

config SPI_AXI_SPI_ENGINE
	tristate "Analog Devices AXI SPI Engine controller"
	depends on HAS_IOMEM
	help
	  This enables support for the Analog Devices AXI SPI Engine SPI controller.
	  It is part of the SPI Engine framework that is used in some Analog Devices
	  reference designs for FPGAs.

config SPI_BCM2835
	tristate "BCM2835 SPI controller"
	depends on GPIOLIB
	depends on ARCH_BCM2835 || ARCH_BRCMSTB || COMPILE_TEST
	help
	  This selects a driver for the Broadcom BCM2835 SPI master.

	  The BCM2835 contains two types of SPI master controller; the
	  "universal SPI master", and the regular SPI controller. This driver
	  is for the regular SPI controller. Slave mode operation is not also
	  not supported.

config SPI_BCM2835AUX
	tristate "BCM2835 SPI auxiliary controller"
	depends on ((ARCH_BCM2835 || ARCH_BRCMSTB) && GPIOLIB) || COMPILE_TEST
	help
	  This selects a driver for the Broadcom BCM2835 SPI aux master.

	  The BCM2835 contains two types of SPI master controller; the
	  "universal SPI master", and the regular SPI controller.
	  This driver is for the universal/auxiliary SPI controller.

config SPI_BCM63XX
	tristate "Broadcom BCM63xx SPI controller"
	depends on BCM63XX || BMIPS_GENERIC || COMPILE_TEST
	help
	  Enable support for the SPI controller on the Broadcom BCM63xx SoCs.

config SPI_BCM63XX_HSSPI
	tristate "Broadcom BCM63XX HS SPI controller driver"
	depends on BCM63XX || BMIPS_GENERIC || ARCH_BCM_63XX || COMPILE_TEST
	help
	  This enables support for the High Speed SPI controller present on
	  newer Broadcom BCM63XX SoCs.

config SPI_BCM_QSPI
	tristate "Broadcom BSPI and MSPI controller support"
	depends on ARCH_BRCMSTB || ARCH_BCM || ARCH_BCM_IPROC || \
			BMIPS_GENERIC || COMPILE_TEST
	default ARCH_BCM_IPROC
	help
	  Enables support for the Broadcom SPI flash and MSPI controller.
	  Select this option for any one of BRCMSTB, iProc NSP and NS2 SoCs
	  based platforms. This driver works for both SPI master for SPI NOR
	  flash device as well as MSPI device.

config SPI_BITBANG
	tristate "Utilities for Bitbanging SPI masters"
	help
	  With a few GPIO pins, your system can bitbang the SPI protocol.
	  Select this to get SPI support through I/O pins (GPIO, parallel
	  port, etc).  Or, some systems' SPI master controller drivers use
	  this code to manage the per-word or per-transfer accesses to the
	  hardware shift registers.

	  This is library code, and is automatically selected by drivers that
	  need it.  You only need to select this explicitly to support driver
	  modules that aren't part of this kernel tree.

config SPI_BUTTERFLY
	tristate "Parallel port adapter for AVR Butterfly (DEVELOPMENT)"
	depends on PARPORT
	select SPI_BITBANG
	help
	  This uses a custom parallel port cable to connect to an AVR
	  Butterfly <http://www.atmel.com/products/avr/butterfly>, an
	  inexpensive battery powered microcontroller evaluation board.
	  This same cable can be used to flash new firmware.

config SPI_CADENCE
	tristate "Cadence SPI controller"
	help
	  This selects the Cadence SPI controller master driver
	  used by Xilinx Zynq and ZynqMP.

config SPI_CADENCE_QUADSPI
	tristate "Cadence Quad SPI controller"
	depends on OF && (ARM || ARM64 || COMPILE_TEST)
	help
	  Enable support for the Cadence Quad SPI Flash controller.

	  Cadence QSPI is a specialized controller for connecting an SPI
	  Flash over 1/2/4-bit wide bus. Enable this option if you have a
	  device with a Cadence QSPI controller and want to access the
	  Flash as an MTD device.

config SPI_CLPS711X
	tristate "CLPS711X host SPI controller"
	depends on ARCH_CLPS711X || COMPILE_TEST
	help
	  This enables dedicated general purpose SPI/Microwire1-compatible
	  master mode interface (SSI1) for CLPS711X-based CPUs.

config SPI_COLDFIRE_QSPI
	tristate "Freescale Coldfire QSPI controller"
	depends on (M520x || M523x || M5249 || M525x || M527x || M528x || M532x)
	help
	  This enables support for the Coldfire QSPI controller in master
	  mode.

config SPI_DAVINCI
	tristate "Texas Instruments DaVinci/DA8x/OMAP-L/AM1x SoC SPI controller"
	depends on ARCH_DAVINCI || ARCH_KEYSTONE
	select SPI_BITBANG
	help
	  SPI master controller for DaVinci/DA8x/OMAP-L/AM1x SPI modules.

config SPI_DESIGNWARE
	tristate "DesignWare SPI controller core support"
	help
	  general driver for SPI controller core from DesignWare

if SPI_DESIGNWARE

config SPI_DW_DMA
	bool "DMA support for DW SPI controller"

config SPI_DW_PCI
	tristate "PCI interface driver for DW SPI core"
	depends on PCI

config SPI_DW_MMIO
	tristate "Memory-mapped io interface driver for DW SPI core"
	depends on HAS_IOMEM

<<<<<<< HEAD
=======
config SPI_DW_BT1
	tristate "Baikal-T1 SPI driver for DW SPI core"
	depends on MIPS_BAIKAL_T1 || COMPILE_TEST
	select MULTIPLEXER
	help
	  Baikal-T1 SoC is equipped with three DW APB SSI-based MMIO SPI
	  controllers. Two of them are pretty much normal: with IRQ, DMA,
	  FIFOs of 64 words depth, 4x CSs, but the third one as being a
	  part of the Baikal-T1 System Boot Controller has got a very
	  limited resources: no IRQ, no DMA, only a single native
	  chip-select and Tx/Rx FIFO with just 8 words depth available.
	  The later one is normally connected to an external SPI-nor flash
	  of 128Mb (in general can be of bigger size).

config SPI_DW_BT1_DIRMAP
	bool "Directly mapped Baikal-T1 Boot SPI flash support"
	depends on SPI_DW_BT1
	select MULTIPLEXER
	select MUX_MMIO
	help
	  Directly mapped SPI flash memory is an interface specific to the
	  Baikal-T1 System Boot Controller. It is a 16MB MMIO region, which
	  can be used to access a peripheral memory device just by
	  reading/writing data from/to it. Note that the system APB bus
	  will stall during each IO from/to the dirmap region until the
	  operation is finished. So try not to use it concurrently with
	  time-critical tasks (like the SPI memory operations implemented
	  in this driver).

>>>>>>> 532fb570
endif

config SPI_DLN2
       tristate "Diolan DLN-2 USB SPI adapter"
       depends on MFD_DLN2
       help
	 If you say yes to this option, support will be included for Diolan
	 DLN2, a USB to SPI interface.

	 This driver can also be built as a module.  If so, the module
	 will be called spi-dln2.

config SPI_EFM32
	tristate "EFM32 SPI controller"
	depends on OF && ARM && (ARCH_EFM32 || COMPILE_TEST)
	select SPI_BITBANG
	help
	  Driver for the spi controller found on Energy Micro's EFM32 SoCs.

config SPI_EP93XX
	tristate "Cirrus Logic EP93xx SPI controller"
	depends on ARCH_EP93XX || COMPILE_TEST
	help
	  This enables using the Cirrus EP93xx SPI controller in master
	  mode.

config SPI_FALCON
	bool "Falcon SPI controller support"
	depends on SOC_FALCON
	help
	  The external bus unit (EBU) found on the FALC-ON SoC has SPI
	  emulation that is designed for serial flash access. This driver
	  has only been tested with m25p80 type chips. The hardware has no
	  support for other types of SPI peripherals.

config SPI_FSI
	tristate "FSI SPI driver"
	depends on FSI
	help
	  This enables support for the driver for FSI bus attached SPI
	  controllers.

config SPI_FSL_LPSPI
	tristate "Freescale i.MX LPSPI controller"
	depends on ARCH_MXC || COMPILE_TEST
	help
	  This enables Freescale i.MX LPSPI controllers in master mode.

config SPI_FSL_QUADSPI
	tristate "Freescale QSPI controller"
	depends on ARCH_MXC || SOC_LS1021A || ARCH_LAYERSCAPE || COMPILE_TEST
	depends on HAS_IOMEM
	help
	  This enables support for the Quad SPI controller in master mode.
	  Up to four flash chips can be connected on two buses with two
	  chipselects each.
	  This controller does not support generic SPI messages. It only
	  supports the high-level SPI memory interface.

config SPI_HISI_SFC_V3XX
	tristate "HiSilicon SPI NOR Flash Controller for Hi16XX chipsets"
	depends on (ARM64 && ACPI) || COMPILE_TEST
	depends on HAS_IOMEM
	help
	  This enables support for HiSilicon v3xx SPI NOR flash controller
	  found in hi16xx chipsets.

config SPI_NXP_FLEXSPI
	tristate "NXP Flex SPI controller"
	depends on ARCH_LAYERSCAPE || HAS_IOMEM
	help
	  This enables support for the Flex SPI controller in master mode.
	  Up to four slave devices can be connected on two buses with two
	  chipselects each.
	  This controller does not support generic SPI messages and only
	  supports the high-level SPI memory interface.

config SPI_GPIO
	tristate "GPIO-based bitbanging SPI Master"
	depends on GPIOLIB || COMPILE_TEST
	select SPI_BITBANG
	help
	  This simple GPIO bitbanging SPI master uses the arch-neutral GPIO
	  interface to manage MOSI, MISO, SCK, and chipselect signals.  SPI
	  slaves connected to a bus using this driver are configured as usual,
	  except that the spi_board_info.controller_data holds the GPIO number
	  for the chipselect used by this controller driver.

	  Note that this driver often won't achieve even 1 Mbit/sec speeds,
	  making it unusually slow for SPI.  If your platform can inline
	  GPIO operations, you should be able to leverage that for better
	  speed with a custom version of this driver; see the source code.

config SPI_IMG_SPFI
	tristate "IMG SPFI controller"
	depends on MIPS || COMPILE_TEST
	help
	  This enables support for the SPFI master controller found on
	  IMG SoCs.

config SPI_IMX
	tristate "Freescale i.MX SPI controllers"
	depends on ARCH_MXC || COMPILE_TEST
	select SPI_BITBANG
	help
	  This enables support for the Freescale i.MX SPI controllers.

config SPI_JCORE
	tristate "J-Core SPI Master"
	depends on OF && (SUPERH || COMPILE_TEST)
	help
	  This enables support for the SPI master controller in the J-Core
	  synthesizable, open source SoC.

config SPI_LM70_LLP
	tristate "Parallel port adapter for LM70 eval board (DEVELOPMENT)"
	depends on PARPORT
	select SPI_BITBANG
	help
	  This driver supports the NS LM70 LLP Evaluation Board,
	  which interfaces to an LM70 temperature sensor using
	  a parallel port.

config SPI_LP8841_RTC
	tristate "ICP DAS LP-8841 SPI Controller for RTC"
	depends on MACH_PXA27X_DT || COMPILE_TEST
	help
	  This driver provides an SPI master device to drive Maxim
	  DS-1302 real time clock.

	  Say N here unless you plan to run the kernel on an ICP DAS
	  LP-8x4x industrial computer.

config SPI_MPC52xx
	tristate "Freescale MPC52xx SPI (non-PSC) controller support"
	depends on PPC_MPC52xx
	help
	  This drivers supports the MPC52xx SPI controller in master SPI
	  mode.

config SPI_MPC52xx_PSC
	tristate "Freescale MPC52xx PSC SPI controller"
	depends on PPC_MPC52xx
	help
	  This enables using the Freescale MPC52xx Programmable Serial
	  Controller in master SPI mode.

config SPI_MPC512x_PSC
	tristate "Freescale MPC512x PSC SPI controller"
	depends on PPC_MPC512x
	help
	  This enables using the Freescale MPC5121 Programmable Serial
	  Controller in SPI master mode.

config SPI_FSL_LIB
	tristate
	depends on OF

config SPI_FSL_CPM
	tristate
	depends on FSL_SOC

config SPI_FSL_SPI
	tristate "Freescale SPI controller and Aeroflex Gaisler GRLIB SPI controller"
	depends on OF
	select SPI_FSL_LIB
	select SPI_FSL_CPM if FSL_SOC
	help
	  This enables using the Freescale SPI controllers in master mode.
	  MPC83xx platform uses the controller in cpu mode or CPM/QE mode.
	  MPC8569 uses the controller in QE mode, MPC8610 in cpu mode.
	  This also enables using the Aeroflex Gaisler GRLIB SPI controller in
	  master mode.

config SPI_FSL_DSPI
	tristate "Freescale DSPI controller"
	select REGMAP_MMIO
	depends on SOC_VF610 || SOC_LS1021A || ARCH_LAYERSCAPE || M5441x || COMPILE_TEST
	help
	  This enables support for the Freescale DSPI controller in master
	  mode. VF610, LS1021A and ColdFire platforms uses the controller.

config SPI_FSL_ESPI
	tristate "Freescale eSPI controller"
	depends on FSL_SOC
	help
	  This enables using the Freescale eSPI controllers in master mode.
	  From MPC8536, 85xx platform uses the controller, and all P10xx,
	  P20xx, P30xx,P40xx, P50xx uses this controller.

config SPI_MESON_SPICC
	tristate "Amlogic Meson SPICC controller"
	depends on COMMON_CLK
	depends on ARCH_MESON || COMPILE_TEST
	help
	  This enables master mode support for the SPICC (SPI communication
	  controller) available in Amlogic Meson SoCs.

config SPI_MESON_SPIFC
	tristate "Amlogic Meson SPIFC controller"
	depends on ARCH_MESON || COMPILE_TEST
	select REGMAP_MMIO
	help
	  This enables master mode support for the SPIFC (SPI flash
	  controller) available in Amlogic Meson SoCs.

config SPI_MT65XX
	tristate "MediaTek SPI controller"
	depends on ARCH_MEDIATEK || COMPILE_TEST
	help
	  This selects the MediaTek(R) SPI bus driver.
	  If you want to use MediaTek(R) SPI interface,
	  say Y or M here.If you are not sure, say N.
	  SPI drivers for Mediatek MT65XX and MT81XX series ARM SoCs.

config SPI_MT7621
	tristate "MediaTek MT7621 SPI Controller"
	depends on RALINK || COMPILE_TEST
	help
	  This selects a driver for the MediaTek MT7621 SPI Controller.

config SPI_MTK_NOR
	tristate "MediaTek SPI NOR controller"
	depends on ARCH_MEDIATEK || COMPILE_TEST
	help
	  This enables support for SPI NOR controller found on MediaTek
	  ARM SoCs. This is a controller specifically for SPI NOR flash.
	  It can perform generic SPI transfers up to 6 bytes via generic
	  SPI interface as well as several SPI NOR specific instructions
	  via SPI MEM interface.

config SPI_NPCM_FIU
	tristate "Nuvoton NPCM FLASH Interface Unit"
	depends on ARCH_NPCM || COMPILE_TEST
	depends on OF && HAS_IOMEM
	help
	  This enables support for the Flash Interface Unit SPI controller
	  in master mode.
	  This driver does not support generic SPI. The implementation only
	  supports spi-mem interface.

config SPI_NPCM_PSPI
	tristate "Nuvoton NPCM PSPI Controller"
	depends on ARCH_NPCM || COMPILE_TEST
	help
	  This driver provides support for Nuvoton NPCM BMC
	  Peripheral SPI controller in master mode.

config SPI_LANTIQ_SSC
	tristate "Lantiq SSC SPI controller"
	depends on LANTIQ || X86 || COMPILE_TEST
	help
	  This driver supports the Lantiq SSC SPI controller in master
	  mode. This controller is found on Intel (former Lantiq) SoCs like
	  the Danube, Falcon, xRX200, xRX300, Lightning Mountain.

config SPI_OC_TINY
	tristate "OpenCores tiny SPI"
	depends on GPIOLIB || COMPILE_TEST
	select SPI_BITBANG
	help
	  This is the driver for OpenCores tiny SPI master controller.

config SPI_OCTEON
	tristate "Cavium OCTEON SPI controller"
	depends on CAVIUM_OCTEON_SOC
	help
	  SPI host driver for the hardware found on some Cavium OCTEON
	  SOCs.

config SPI_OMAP_UWIRE
	tristate "OMAP1 MicroWire"
	depends on ARCH_OMAP1
	select SPI_BITBANG
	help
	  This hooks up to the MicroWire controller on OMAP1 chips.

config SPI_OMAP24XX
	tristate "McSPI driver for OMAP"
	depends on ARCH_OMAP2PLUS || ARCH_K3 || COMPILE_TEST
	select SG_SPLIT
	help
	  SPI master controller for OMAP24XX and later Multichannel SPI
	  (McSPI) modules.

config SPI_TI_QSPI
	tristate "DRA7xxx QSPI controller support"
	depends on ARCH_OMAP2PLUS || COMPILE_TEST
	help
	  QSPI master controller for DRA7xxx used for flash devices.
	  This device supports single, dual and quad read support, while
	  it only supports single write mode.

config SPI_OMAP_100K
	tristate "OMAP SPI 100K"
	depends on ARCH_OMAP850 || ARCH_OMAP730 || COMPILE_TEST
	help
	  OMAP SPI 100K master controller for omap7xx boards.

config SPI_ORION
	tristate "Orion SPI master"
	depends on PLAT_ORION || ARCH_MVEBU || COMPILE_TEST
	help
	  This enables using the SPI master controller on the Orion
	  and MVEBU chips.

config SPI_PIC32
	tristate "Microchip PIC32 series SPI"
	depends on MACH_PIC32 || COMPILE_TEST
	help
	  SPI driver for Microchip PIC32 SPI master controller.

config SPI_PIC32_SQI
	tristate "Microchip PIC32 Quad SPI driver"
	depends on MACH_PIC32 || COMPILE_TEST
	help
	  SPI driver for PIC32 Quad SPI controller.

config SPI_PL022
	tristate "ARM AMBA PL022 SSP controller"
	depends on ARM_AMBA
	default y if MACH_U300
	default y if ARCH_REALVIEW
	default y if INTEGRATOR_IMPD1
	default y if ARCH_VERSATILE
	help
	  This selects the ARM(R) AMBA(R) PrimeCell PL022 SSP
	  controller. If you have an embedded system with an AMBA(R)
	  bus and a PL022 controller, say Y or M here.

config SPI_PPC4xx
	tristate "PPC4xx SPI Controller"
	depends on PPC32 && 4xx
	select SPI_BITBANG
	help
	  This selects a driver for the PPC4xx SPI Controller.

config SPI_PXA2XX
	tristate "PXA2xx SSP SPI master"
	depends on ARCH_PXA || ARCH_MMP || PCI || ACPI || COMPILE_TEST
	select PXA_SSP if ARCH_PXA || ARCH_MMP
	help
	  This enables using a PXA2xx or Sodaville SSP port as a SPI master
	  controller. The driver can be configured to use any SSP port and
	  additional documentation can be found a Documentation/spi/pxa2xx.rst.

config SPI_PXA2XX_PCI
	def_tristate SPI_PXA2XX && PCI && COMMON_CLK

config SPI_ROCKCHIP
	tristate "Rockchip SPI controller driver"
	help
	  This selects a driver for Rockchip SPI controller.

	  If you say yes to this option, support will be included for
	  RK3066, RK3188 and RK3288 families of SPI controller.
	  Rockchip SPI controller support DMA transport and PIO mode.
	  The main usecase of this controller is to use spi flash as boot
	  device.

config SPI_RB4XX
	tristate "Mikrotik RB4XX SPI master"
	depends on SPI_MASTER && ATH79
	help
	  SPI controller driver for the Mikrotik RB4xx series boards.

config SPI_RPCIF
	tristate "Renesas RPC-IF SPI driver"
	depends on RENESAS_RPCIF
	help
	  SPI driver for Renesas R-Car Gen3 RPC-IF.

config SPI_RSPI
	tristate "Renesas RSPI/QSPI controller"
	depends on SUPERH || ARCH_RENESAS || COMPILE_TEST
	help
	  SPI driver for Renesas RSPI and QSPI blocks.

config SPI_QCOM_QSPI
	tristate "QTI QSPI controller"
	depends on ARCH_QCOM
	help
	  QSPI(Quad SPI) driver for Qualcomm QSPI controller.

config SPI_QUP
	tristate "Qualcomm SPI controller with QUP interface"
	depends on ARCH_QCOM || (ARM && COMPILE_TEST)
	help
	  Qualcomm Universal Peripheral (QUP) core is an AHB slave that
	  provides a common data path (an output FIFO and an input FIFO)
	  for serial peripheral interface (SPI) mini-core. SPI in master
	  mode supports up to 50MHz, up to four chip selects, programmable
	  data path from 4 bits to 32 bits and numerous protocol variants.

	  This driver can also be built as a module.  If so, the module
	  will be called spi_qup.

config SPI_QCOM_GENI
	tristate "Qualcomm GENI based SPI controller"
	depends on QCOM_GENI_SE
	help
	  This driver supports GENI serial engine based SPI controller in
	  master mode on the Qualcomm Technologies Inc.'s SoCs. If you say
	  yes to this option, support will be included for the built-in SPI
	  interface on the Qualcomm Technologies Inc.'s SoCs.

	  This driver can also be built as a module.  If so, the module
	  will be called spi-geni-qcom.

config SPI_S3C24XX
	tristate "Samsung S3C24XX series SPI"
	depends on ARCH_S3C24XX
	select SPI_BITBANG
	help
	  SPI driver for Samsung S3C24XX series ARM SoCs

config SPI_S3C24XX_FIQ
	bool "S3C24XX driver with FIQ pseudo-DMA"
	depends on SPI_S3C24XX
	select FIQ
	help
	  Enable FIQ support for the S3C24XX SPI driver to provide pseudo
	  DMA by using the fast-interrupt request framework, This allows
	  the driver to get DMA-like performance when there are either
	  no free DMA channels, or when doing transfers that required both
	  TX and RX data paths.

config SPI_S3C64XX
	tristate "Samsung S3C64XX series type SPI"
	help
	  SPI driver for Samsung S3C64XX and newer SoCs.

config SPI_SC18IS602
	tristate "NXP SC18IS602/602B/603 I2C to SPI bridge"
	depends on I2C
	help
	  SPI driver for NXP SC18IS602/602B/603 I2C to SPI bridge.

config SPI_SH_MSIOF
	tristate "SuperH MSIOF SPI controller"
	depends on HAVE_CLK
	depends on ARCH_SHMOBILE || ARCH_RENESAS || COMPILE_TEST
	help
	  SPI driver for SuperH and SH Mobile MSIOF blocks.

config SPI_SH
	tristate "SuperH SPI controller"
	depends on SUPERH || COMPILE_TEST
	help
	  SPI driver for SuperH SPI blocks.

config SPI_SH_SCI
	tristate "SuperH SCI SPI controller"
	depends on SUPERH
	select SPI_BITBANG
	help
	  SPI driver for SuperH SCI blocks.

config SPI_SH_HSPI
	tristate "SuperH HSPI controller"
	depends on ARCH_RENESAS || COMPILE_TEST
	help
	  SPI driver for SuperH HSPI blocks.

config SPI_SIFIVE
	tristate "SiFive SPI controller"
	depends on HAS_IOMEM
	help
	  This exposes the SPI controller IP from SiFive.

config SPI_SIRF
	tristate "CSR SiRFprimaII SPI controller"
	depends on SIRF_DMA
	select SPI_BITBANG
	help
	  SPI driver for CSR SiRFprimaII SoCs

config SPI_SLAVE_MT27XX
	tristate "MediaTek SPI slave device"
	depends on ARCH_MEDIATEK || COMPILE_TEST
	depends on SPI_SLAVE
	help
	  This selects the MediaTek(R) SPI slave device driver.
	  If you want to use MediaTek(R) SPI slave interface,
	  say Y or M here.If you are not sure, say N.
	  SPI slave drivers for Mediatek MT27XX series ARM SoCs.

config SPI_SPRD
	tristate "Spreadtrum SPI controller"
	depends on ARCH_SPRD || COMPILE_TEST
	help
	  SPI driver for Spreadtrum SoCs.

config SPI_SPRD_ADI
	tristate "Spreadtrum ADI controller"
	depends on ARCH_SPRD || COMPILE_TEST
	depends on HWSPINLOCK || (COMPILE_TEST && !HWSPINLOCK)
	help
	  ADI driver based on SPI for Spreadtrum SoCs.

config SPI_STM32
	tristate "STMicroelectronics STM32 SPI controller"
	depends on ARCH_STM32 || COMPILE_TEST
	help
	  SPI driver for STMicroelectronics STM32 SoCs.

	  STM32 SPI controller supports DMA and PIO modes. When DMA
	  is not available, the driver automatically falls back to
	  PIO mode.

config SPI_STM32_QSPI
	tristate "STMicroelectronics STM32 QUAD SPI controller"
	depends on ARCH_STM32 || COMPILE_TEST
	depends on OF
	help
	  This enables support for the Quad SPI controller in master mode.
	  This driver does not support generic SPI. The implementation only
	  supports spi-mem interface.

config SPI_ST_SSC4
	tristate "STMicroelectronics SPI SSC-based driver"
	depends on ARCH_STI || COMPILE_TEST
	help
	  STMicroelectronics SoCs support for SPI. If you say yes to
	  this option, support will be included for the SSC driven SPI.

config SPI_SUN4I
	tristate "Allwinner A10 SoCs SPI controller"
	depends on ARCH_SUNXI || COMPILE_TEST
	help
	  SPI driver for Allwinner sun4i, sun5i and sun7i SoCs

config SPI_SUN6I
	tristate "Allwinner A31 SPI controller"
	depends on ARCH_SUNXI || COMPILE_TEST
	depends on RESET_CONTROLLER
	help
	  This enables using the SPI controller on the Allwinner A31 SoCs.

config SPI_SYNQUACER
	tristate "Socionext's SynQuacer HighSpeed SPI controller"
	depends on ARCH_SYNQUACER || COMPILE_TEST
	help
	  SPI driver for Socionext's High speed SPI controller which provides
	  various operating modes for interfacing to serial peripheral devices
	  that use the de-facto standard SPI protocol.

	  It also supports the new dual-bit and quad-bit SPI protocol.

config SPI_MXIC
	tristate "Macronix MX25F0A SPI controller"
	depends on SPI_MASTER
	help
	  This selects the Macronix MX25F0A SPI controller driver.

config SPI_MXS
	tristate "Freescale MXS SPI controller"
	depends on ARCH_MXS
	select STMP_DEVICE
	help
	  SPI driver for Freescale MXS devices.

config SPI_TEGRA114
	tristate "NVIDIA Tegra114 SPI Controller"
	depends on (ARCH_TEGRA && TEGRA20_APB_DMA) || COMPILE_TEST
	depends on RESET_CONTROLLER
	help
	  SPI driver for NVIDIA Tegra114 SPI Controller interface. This controller
	  is different than the older SoCs SPI controller and also register interface
	  get changed with this controller.

config SPI_TEGRA20_SFLASH
	tristate "Nvidia Tegra20 Serial flash Controller"
	depends on ARCH_TEGRA || COMPILE_TEST
	depends on RESET_CONTROLLER
	help
	  SPI driver for Nvidia Tegra20 Serial flash Controller interface.
	  The main usecase of this controller is to use spi flash as boot
	  device.

config SPI_TEGRA20_SLINK
	tristate "Nvidia Tegra20/Tegra30 SLINK Controller"
	depends on (ARCH_TEGRA && TEGRA20_APB_DMA) || COMPILE_TEST
	depends on RESET_CONTROLLER
	help
	  SPI driver for Nvidia Tegra20/Tegra30 SLINK Controller interface.

config SPI_THUNDERX
	tristate "Cavium ThunderX SPI controller"
	depends on PCI && 64BIT && (ARM64 || COMPILE_TEST)
	help
	  SPI host driver for the hardware found on Cavium ThunderX
	  SOCs.

config SPI_TOPCLIFF_PCH
	tristate "Intel EG20T PCH/LAPIS Semicon IOH(ML7213/ML7223/ML7831) SPI"
	depends on PCI && (X86_32 || MIPS || COMPILE_TEST)
	help
	  SPI driver for the Topcliff PCH (Platform Controller Hub) SPI bus
	  used in some x86 embedded processors.

	  This driver also supports the ML7213/ML7223/ML7831, a companion chip
	  for the Atom E6xx series and compatible with the Intel EG20T PCH.

config SPI_TXX9
	tristate "Toshiba TXx9 SPI controller"
	depends on GPIOLIB && (CPU_TX49XX || COMPILE_TEST)
	help
	  SPI driver for Toshiba TXx9 MIPS SoCs

config SPI_UNIPHIER
	tristate "Socionext UniPhier SPI Controller"
	depends on (ARCH_UNIPHIER || COMPILE_TEST) && OF
	depends on HAS_IOMEM
	help
	  This enables a driver for the Socionext UniPhier SoC SCSSI SPI controller.

	  UniPhier SoCs have SCSSI and MCSSI SPI controllers.
	  Every UniPhier SoC has SCSSI which supports single channel.
	  Older UniPhier Pro4/Pro5 also has MCSSI which support multiple channels.
	  This driver supports SCSSI only.

	  If your SoC supports SCSSI, say Y here.

config SPI_XCOMM
	tristate "Analog Devices AD-FMCOMMS1-EBZ SPI-I2C-bridge driver"
	depends on I2C
	help
	  Support for the SPI-I2C bridge found on the Analog Devices
	  AD-FMCOMMS1-EBZ board.

config SPI_XILINX
	tristate "Xilinx SPI controller common module"
	depends on HAS_IOMEM
	select SPI_BITBANG
	help
	  This exposes the SPI controller IP from the Xilinx EDK.

	  See the "OPB Serial Peripheral Interface (SPI) (v1.00e)"
	  Product Specification document (DS464) for hardware details.

	  Or for the DS570, see "XPS Serial Peripheral Interface (SPI) (v2.00b)"

config SPI_XLP
	tristate "Netlogic XLP SPI controller driver"
	depends on CPU_XLP || ARCH_THUNDER2 || COMPILE_TEST
	help
	  Enable support for the SPI controller on the Netlogic XLP SoCs.
	  Currently supported XLP variants are XLP8XX, XLP3XX, XLP2XX, XLP9XX
	  and XLP5XX.

	  If you have a Netlogic XLP platform say Y here.
	  If unsure, say N.

config SPI_XTENSA_XTFPGA
	tristate "Xtensa SPI controller for xtfpga"
	depends on (XTENSA && XTENSA_PLATFORM_XTFPGA) || COMPILE_TEST
	select SPI_BITBANG
	help
	  SPI driver for xtfpga SPI master controller.

	  This simple SPI master controller is built into xtfpga bitstreams
	  and is used to control daughterboard audio codec. It always transfers
	  16 bit words in SPI mode 0, automatically asserting CS on transfer
	  start and deasserting on end.

config SPI_ZYNQ_QSPI
	tristate "Xilinx Zynq QSPI controller"
	depends on ARCH_ZYNQ || COMPILE_TEST
	help
	  This enables support for the Zynq Quad SPI controller
	  in master mode.
	  This controller only supports SPI memory interface.

config SPI_ZYNQMP_GQSPI
	tristate "Xilinx ZynqMP GQSPI controller"
	depends on (SPI_MASTER && HAS_DMA) || COMPILE_TEST
	help
	  Enables Xilinx GQSPI controller driver for Zynq UltraScale+ MPSoC.

config SPI_AMD
	tristate "AMD SPI controller"
	depends on SPI_MASTER || COMPILE_TEST
	help
	  Enables SPI controller driver for AMD SoC.

#
# Add new SPI master controllers in alphabetical order above this line
#

comment "SPI Multiplexer support"

config SPI_MUX
	tristate "SPI multiplexer support"
	select MULTIPLEXER
	help
	  This adds support for SPI multiplexers. Each SPI mux will be
	  accessible as a SPI controller, the devices behind the mux will appear
	  to be chip selects on this controller. It is still necessary to
	  select one or more specific mux-controller drivers.

#
# There are lots of SPI device types, with sensors and memory
# being probably the most widely used ones.
#
comment "SPI Protocol Masters"

config SPI_SPIDEV
	tristate "User mode SPI device driver support"
	help
	  This supports user mode SPI protocol drivers.

	  Note that this application programming interface is EXPERIMENTAL
	  and hence SUBJECT TO CHANGE WITHOUT NOTICE while it stabilizes.

config SPI_LOOPBACK_TEST
	tristate "spi loopback test framework support"
	depends on m
	help
	  This enables the SPI loopback testing framework driver

	  primarily used for development of spi_master drivers
	  and to detect regressions

config SPI_TLE62X0
	tristate "Infineon TLE62X0 (for power switching)"
	depends on SYSFS
	help
	  SPI driver for Infineon TLE62X0 series line driver chips,
	  such as the TLE6220, TLE6230 and TLE6240.  This provides a
	  sysfs interface, with each line presented as a kind of GPIO
	  exposing both switch control and diagnostic feedback.

#
# Add new SPI protocol masters in alphabetical order above this line
#

endif # SPI_MASTER

#
# SLAVE side ... listening to other SPI masters
#

config SPI_SLAVE
	bool "SPI slave protocol handlers"
	help
	  If your system has a slave-capable SPI controller, you can enable
	  slave protocol handlers.

if SPI_SLAVE

config SPI_SLAVE_TIME
	tristate "SPI slave handler reporting boot up time"
	help
	  SPI slave handler responding with the time of reception of the last
	  SPI message.

config SPI_SLAVE_SYSTEM_CONTROL
	tristate "SPI slave handler controlling system state"
	help
	  SPI slave handler to allow remote control of system reboot, power
	  off, halt, and suspend.

endif # SPI_SLAVE

config SPI_DYNAMIC
	def_bool ACPI || OF_DYNAMIC || SPI_SLAVE

endif # SPI<|MERGE_RESOLUTION|>--- conflicted
+++ resolved
@@ -251,8 +251,6 @@
 	tristate "Memory-mapped io interface driver for DW SPI core"
 	depends on HAS_IOMEM
 
-<<<<<<< HEAD
-=======
 config SPI_DW_BT1
 	tristate "Baikal-T1 SPI driver for DW SPI core"
 	depends on MIPS_BAIKAL_T1 || COMPILE_TEST
@@ -282,7 +280,6 @@
 	  time-critical tasks (like the SPI memory operations implemented
 	  in this driver).
 
->>>>>>> 532fb570
 endif
 
 config SPI_DLN2
