--- conflicted
+++ resolved
@@ -43,12 +43,7 @@
 
 #include <linux/spi/spi.h>
 
-<<<<<<< HEAD
-#include <plat/clock.h>
-#include <plat/mcspi.h>
-=======
 #include <linux/platform_data/spi-omap2-mcspi.h>
->>>>>>> 4a8e43fe
 
 #define OMAP2_MCSPI_MAX_FREQ		48000000
 #define SPI_AUTOSUSPEND_TIMEOUT		2000
@@ -321,103 +316,13 @@
 	omap2_mcspi_set_dma_req(spi, 0, 0);
 }
 
-<<<<<<< HEAD
-static unsigned
-omap2_mcspi_txrx_dma(struct spi_device *spi, struct spi_transfer *xfer)
-=======
 static void omap2_mcspi_tx_dma(struct spi_device *spi,
 				struct spi_transfer *xfer,
 				struct dma_slave_config cfg)
->>>>>>> 4a8e43fe
 {
 	struct omap2_mcspi	*mcspi;
 	struct omap2_mcspi_dma  *mcspi_dma;
 	unsigned int		count;
-<<<<<<< HEAD
-	int			word_len, element_count;
-	int			elements = 0;
-	u32			l;
-	u8			* rx;
-	const u8		* tx;
-	void __iomem		*chstat_reg;
-	struct dma_slave_config	cfg;
-	enum dma_slave_buswidth width;
-	unsigned es;
-
-	mcspi = spi_master_get_devdata(spi->master);
-	mcspi_dma = &mcspi->dma_channels[spi->chip_select];
-	l = mcspi_cached_chconf0(spi);
-
-	chstat_reg = cs->base + OMAP2_MCSPI_CHSTAT0;
-
-	if (cs->word_len <= 8) {
-		width = DMA_SLAVE_BUSWIDTH_1_BYTE;
-		es = 1;
-	} else if (cs->word_len <= 16) {
-		width = DMA_SLAVE_BUSWIDTH_2_BYTES;
-		es = 2;
-	} else {
-		width = DMA_SLAVE_BUSWIDTH_4_BYTES;
-		es = 4;
-	}
-
-	memset(&cfg, 0, sizeof(cfg));
-	cfg.src_addr = cs->phys + OMAP2_MCSPI_RX0;
-	cfg.dst_addr = cs->phys + OMAP2_MCSPI_TX0;
-	cfg.src_addr_width = width;
-	cfg.dst_addr_width = width;
-	cfg.src_maxburst = 1;
-	cfg.dst_maxburst = 1;
-
-	if (xfer->tx_buf && mcspi_dma->dma_tx) {
-		struct dma_async_tx_descriptor *tx;
-		struct scatterlist sg;
-
-		dmaengine_slave_config(mcspi_dma->dma_tx, &cfg);
-
-		sg_init_table(&sg, 1);
-		sg_dma_address(&sg) = xfer->tx_dma;
-		sg_dma_len(&sg) = xfer->len;
-
-		tx = dmaengine_prep_slave_sg(mcspi_dma->dma_tx, &sg, 1,
-			DMA_MEM_TO_DEV, DMA_PREP_INTERRUPT | DMA_CTRL_ACK);
-		if (tx) {
-			tx->callback = omap2_mcspi_tx_callback;
-			tx->callback_param = spi;
-			dmaengine_submit(tx);
-		} else {
-			/* FIXME: fall back to PIO? */
-		}
-	}
-
-	if (xfer->rx_buf && mcspi_dma->dma_rx) {
-		struct dma_async_tx_descriptor *tx;
-		struct scatterlist sg;
-		size_t len = xfer->len - es;
-
-		dmaengine_slave_config(mcspi_dma->dma_rx, &cfg);
-
-		if (l & OMAP2_MCSPI_CHCONF_TURBO)
-			len -= es;
-
-		sg_init_table(&sg, 1);
-		sg_dma_address(&sg) = xfer->rx_dma;
-		sg_dma_len(&sg) = len;
-
-		tx = dmaengine_prep_slave_sg(mcspi_dma->dma_rx, &sg, 1,
-			DMA_DEV_TO_MEM, DMA_PREP_INTERRUPT | DMA_CTRL_ACK);
-		if (tx) {
-			tx->callback = omap2_mcspi_rx_callback;
-			tx->callback_param = spi;
-			dmaengine_submit(tx);
-		} else {
-			/* FIXME: fall back to PIO? */
-		}
-	}
-
-	count = xfer->len;
-	word_len = cs->word_len;
-=======
 	u8			* rx;
 	const u8		* tx;
 	void __iomem		*chstat_reg;
@@ -426,31 +331,11 @@
 	mcspi = spi_master_get_devdata(spi->master);
 	mcspi_dma = &mcspi->dma_channels[spi->chip_select];
 	count = xfer->len;
->>>>>>> 4a8e43fe
 
 	rx = xfer->rx_buf;
 	tx = xfer->tx_buf;
 	chstat_reg = cs->base + OMAP2_MCSPI_CHSTAT0;
 
-<<<<<<< HEAD
-	if (word_len <= 8) {
-		element_count = count;
-	} else if (word_len <= 16) {
-		element_count = count >> 1;
-	} else /* word_len <= 32 */ {
-		element_count = count >> 2;
-	}
-
-	if (tx != NULL) {
-		dma_async_issue_pending(mcspi_dma->dma_tx);
-		omap2_mcspi_set_dma_req(spi, 0, 1);
-	}
-
-	if (rx != NULL) {
-		dma_async_issue_pending(mcspi_dma->dma_rx);
-		omap2_mcspi_set_dma_req(spi, 1, 1);
-	}
-=======
 	if (mcspi_dma->dma_tx) {
 		struct dma_async_tx_descriptor *tx;
 		struct scatterlist sg;
@@ -520,7 +405,6 @@
 		size_t len = xfer->len - es;
 
 		dmaengine_slave_config(mcspi_dma->dma_rx, &cfg);
->>>>>>> 4a8e43fe
 
 		if (l & OMAP2_MCSPI_CHCONF_TURBO)
 			len -= es;
@@ -544,17 +428,10 @@
 	dma_async_issue_pending(mcspi_dma->dma_rx);
 	omap2_mcspi_set_dma_req(spi, 1, 1);
 
-<<<<<<< HEAD
-		elements = element_count - 1;
-
-		if (l & OMAP2_MCSPI_CHCONF_TURBO) {
-			elements--;
-=======
 	wait_for_completion(&mcspi_dma->dma_rx_completion);
 	dma_unmap_single(mcspi->dev, xfer->rx_dma, count,
 			 DMA_FROM_DEVICE);
 	omap2_mcspi_set_enable(spi, 0);
->>>>>>> 4a8e43fe
 
 	elements = element_count - 1;
 
