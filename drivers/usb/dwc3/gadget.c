// SPDX-License-Identifier: GPL-2.0
/*
 * gadget.c - DesignWare USB3 DRD Controller Gadget Framework Link
 *
 * Copyright (C) 2010-2011 Texas Instruments Incorporated - https://www.ti.com
 *
 * Authors: Felipe Balbi <balbi@ti.com>,
 *	    Sebastian Andrzej Siewior <bigeasy@linutronix.de>
 */

#include <linux/kernel.h>
#include <linux/delay.h>
#include <linux/slab.h>
#include <linux/spinlock.h>
#include <linux/platform_device.h>
#include <linux/pm_runtime.h>
#include <linux/interrupt.h>
#include <linux/io.h>
#include <linux/list.h>
#include <linux/dma-mapping.h>

#include <linux/usb/ch9.h>
#include <linux/usb/gadget.h>

#include "debug.h"
#include "core.h"
#include "gadget.h"
#include "io.h"

#define DWC3_ALIGN_FRAME(d, n)	(((d)->frame_number + ((d)->interval * (n))) \
					& ~((d)->interval - 1))

/**
 * dwc3_gadget_set_test_mode - enables usb2 test modes
 * @dwc: pointer to our context structure
 * @mode: the mode to set (J, K SE0 NAK, Force Enable)
 *
 * Caller should take care of locking. This function will return 0 on
 * success or -EINVAL if wrong Test Selector is passed.
 */
int dwc3_gadget_set_test_mode(struct dwc3 *dwc, int mode)
{
	u32		reg;

	reg = dwc3_readl(dwc->regs, DWC3_DCTL);
	reg &= ~DWC3_DCTL_TSTCTRL_MASK;

	switch (mode) {
	case USB_TEST_J:
	case USB_TEST_K:
	case USB_TEST_SE0_NAK:
	case USB_TEST_PACKET:
	case USB_TEST_FORCE_ENABLE:
		reg |= mode << 1;
		break;
	default:
		return -EINVAL;
	}

	dwc3_gadget_dctl_write_safe(dwc, reg);

	return 0;
}

/**
 * dwc3_gadget_get_link_state - gets current state of usb link
 * @dwc: pointer to our context structure
 *
 * Caller should take care of locking. This function will
 * return the link state on success (>= 0) or -ETIMEDOUT.
 */
int dwc3_gadget_get_link_state(struct dwc3 *dwc)
{
	u32		reg;

	reg = dwc3_readl(dwc->regs, DWC3_DSTS);

	return DWC3_DSTS_USBLNKST(reg);
}

/**
 * dwc3_gadget_set_link_state - sets usb link to a particular state
 * @dwc: pointer to our context structure
 * @state: the state to put link into
 *
 * Caller should take care of locking. This function will
 * return 0 on success or -ETIMEDOUT.
 */
int dwc3_gadget_set_link_state(struct dwc3 *dwc, enum dwc3_link_state state)
{
	int		retries = 10000;
	u32		reg;

	/*
	 * Wait until device controller is ready. Only applies to 1.94a and
	 * later RTL.
	 */
	if (!DWC3_VER_IS_PRIOR(DWC3, 194A)) {
		while (--retries) {
			reg = dwc3_readl(dwc->regs, DWC3_DSTS);
			if (reg & DWC3_DSTS_DCNRD)
				udelay(5);
			else
				break;
		}

		if (retries <= 0)
			return -ETIMEDOUT;
	}

	reg = dwc3_readl(dwc->regs, DWC3_DCTL);
	reg &= ~DWC3_DCTL_ULSTCHNGREQ_MASK;

	/* set no action before sending new link state change */
	dwc3_writel(dwc->regs, DWC3_DCTL, reg);

	/* set requested state */
	reg |= DWC3_DCTL_ULSTCHNGREQ(state);
	dwc3_writel(dwc->regs, DWC3_DCTL, reg);

	/*
	 * The following code is racy when called from dwc3_gadget_wakeup,
	 * and is not needed, at least on newer versions
	 */
	if (!DWC3_VER_IS_PRIOR(DWC3, 194A))
		return 0;

	/* wait for a change in DSTS */
	retries = 10000;
	while (--retries) {
		reg = dwc3_readl(dwc->regs, DWC3_DSTS);

		if (DWC3_DSTS_USBLNKST(reg) == state)
			return 0;

		udelay(5);
	}

	return -ETIMEDOUT;
}

/**
 * dwc3_ep_inc_trb - increment a trb index.
 * @index: Pointer to the TRB index to increment.
 *
 * The index should never point to the link TRB. After incrementing,
 * if it is point to the link TRB, wrap around to the beginning. The
 * link TRB is always at the last TRB entry.
 */
static void dwc3_ep_inc_trb(u8 *index)
{
	(*index)++;
	if (*index == (DWC3_TRB_NUM - 1))
		*index = 0;
}

/**
 * dwc3_ep_inc_enq - increment endpoint's enqueue pointer
 * @dep: The endpoint whose enqueue pointer we're incrementing
 */
static void dwc3_ep_inc_enq(struct dwc3_ep *dep)
{
	dwc3_ep_inc_trb(&dep->trb_enqueue);
}

/**
 * dwc3_ep_inc_deq - increment endpoint's dequeue pointer
 * @dep: The endpoint whose enqueue pointer we're incrementing
 */
static void dwc3_ep_inc_deq(struct dwc3_ep *dep)
{
	dwc3_ep_inc_trb(&dep->trb_dequeue);
}

static void dwc3_gadget_del_and_unmap_request(struct dwc3_ep *dep,
		struct dwc3_request *req, int status)
{
	struct dwc3			*dwc = dep->dwc;

	list_del(&req->list);
	req->remaining = 0;
	req->needs_extra_trb = false;

	if (req->request.status == -EINPROGRESS)
		req->request.status = status;

	if (req->trb)
		usb_gadget_unmap_request_by_dev(dwc->sysdev,
				&req->request, req->direction);

	req->trb = NULL;
	trace_dwc3_gadget_giveback(req);

	if (dep->number > 1)
		pm_runtime_put(dwc->dev);
}

/**
 * dwc3_gadget_giveback - call struct usb_request's ->complete callback
 * @dep: The endpoint to whom the request belongs to
 * @req: The request we're giving back
 * @status: completion code for the request
 *
 * Must be called with controller's lock held and interrupts disabled. This
 * function will unmap @req and call its ->complete() callback to notify upper
 * layers that it has completed.
 */
void dwc3_gadget_giveback(struct dwc3_ep *dep, struct dwc3_request *req,
		int status)
{
	struct dwc3			*dwc = dep->dwc;

	dwc3_gadget_del_and_unmap_request(dep, req, status);
	req->status = DWC3_REQUEST_STATUS_COMPLETED;

	spin_unlock(&dwc->lock);
	usb_gadget_giveback_request(&dep->endpoint, &req->request);
	spin_lock(&dwc->lock);
}

/**
 * dwc3_send_gadget_generic_command - issue a generic command for the controller
 * @dwc: pointer to the controller context
 * @cmd: the command to be issued
 * @param: command parameter
 *
 * Caller should take care of locking. Issue @cmd with a given @param to @dwc
 * and wait for its completion.
 */
int dwc3_send_gadget_generic_command(struct dwc3 *dwc, unsigned int cmd,
		u32 param)
{
	u32		timeout = 500;
	int		status = 0;
	int		ret = 0;
	u32		reg;

	dwc3_writel(dwc->regs, DWC3_DGCMDPAR, param);
	dwc3_writel(dwc->regs, DWC3_DGCMD, cmd | DWC3_DGCMD_CMDACT);

	do {
		reg = dwc3_readl(dwc->regs, DWC3_DGCMD);
		if (!(reg & DWC3_DGCMD_CMDACT)) {
			status = DWC3_DGCMD_STATUS(reg);
			if (status)
				ret = -EINVAL;
			break;
		}
	} while (--timeout);

	if (!timeout) {
		ret = -ETIMEDOUT;
		status = -ETIMEDOUT;
	}

	trace_dwc3_gadget_generic_cmd(cmd, param, status);

	return ret;
}

static int __dwc3_gadget_wakeup(struct dwc3 *dwc);

/**
 * dwc3_send_gadget_ep_cmd - issue an endpoint command
 * @dep: the endpoint to which the command is going to be issued
 * @cmd: the command to be issued
 * @params: parameters to the command
 *
 * Caller should handle locking. This function will issue @cmd with given
 * @params to @dep and wait for its completion.
 */
int dwc3_send_gadget_ep_cmd(struct dwc3_ep *dep, unsigned int cmd,
		struct dwc3_gadget_ep_cmd_params *params)
{
	const struct usb_endpoint_descriptor *desc = dep->endpoint.desc;
	struct dwc3		*dwc = dep->dwc;
	u32			timeout = 5000;
	u32			saved_config = 0;
	u32			reg;

	int			cmd_status = 0;
	int			ret = -EINVAL;

	/*
	 * When operating in USB 2.0 speeds (HS/FS), if GUSB2PHYCFG.ENBLSLPM or
	 * GUSB2PHYCFG.SUSPHY is set, it must be cleared before issuing an
	 * endpoint command.
	 *
	 * Save and clear both GUSB2PHYCFG.ENBLSLPM and GUSB2PHYCFG.SUSPHY
	 * settings. Restore them after the command is completed.
	 *
	 * DWC_usb3 3.30a and DWC_usb31 1.90a programming guide section 3.2.2
	 */
	if (dwc->gadget->speed <= USB_SPEED_HIGH ||
	    DWC3_DEPCMD_CMD(cmd) == DWC3_DEPCMD_ENDTRANSFER) {
		reg = dwc3_readl(dwc->regs, DWC3_GUSB2PHYCFG(0));
		if (unlikely(reg & DWC3_GUSB2PHYCFG_SUSPHY)) {
			saved_config |= DWC3_GUSB2PHYCFG_SUSPHY;
			reg &= ~DWC3_GUSB2PHYCFG_SUSPHY;
		}

		if (reg & DWC3_GUSB2PHYCFG_ENBLSLPM) {
			saved_config |= DWC3_GUSB2PHYCFG_ENBLSLPM;
			reg &= ~DWC3_GUSB2PHYCFG_ENBLSLPM;
		}

		if (saved_config)
			dwc3_writel(dwc->regs, DWC3_GUSB2PHYCFG(0), reg);
	}

	if (DWC3_DEPCMD_CMD(cmd) == DWC3_DEPCMD_STARTTRANSFER) {
		int link_state;

		/*
		 * Initiate remote wakeup if the link state is in U3 when
		 * operating in SS/SSP or L1/L2 when operating in HS/FS. If the
		 * link state is in U1/U2, no remote wakeup is needed. The Start
		 * Transfer command will initiate the link recovery.
		 */
		link_state = dwc3_gadget_get_link_state(dwc);
		switch (link_state) {
		case DWC3_LINK_STATE_U2:
			if (dwc->gadget->speed >= USB_SPEED_SUPER)
				break;

			fallthrough;
		case DWC3_LINK_STATE_U3:
			ret = __dwc3_gadget_wakeup(dwc);
			dev_WARN_ONCE(dwc->dev, ret, "wakeup failed --> %d\n",
					ret);
			break;
		}
	}

	dwc3_writel(dep->regs, DWC3_DEPCMDPAR0, params->param0);
	dwc3_writel(dep->regs, DWC3_DEPCMDPAR1, params->param1);
	dwc3_writel(dep->regs, DWC3_DEPCMDPAR2, params->param2);

	/*
	 * Synopsys Databook 2.60a states in section 6.3.2.5.6 of that if we're
	 * not relying on XferNotReady, we can make use of a special "No
	 * Response Update Transfer" command where we should clear both CmdAct
	 * and CmdIOC bits.
	 *
	 * With this, we don't need to wait for command completion and can
	 * straight away issue further commands to the endpoint.
	 *
	 * NOTICE: We're making an assumption that control endpoints will never
	 * make use of Update Transfer command. This is a safe assumption
	 * because we can never have more than one request at a time with
	 * Control Endpoints. If anybody changes that assumption, this chunk
	 * needs to be updated accordingly.
	 */
	if (DWC3_DEPCMD_CMD(cmd) == DWC3_DEPCMD_UPDATETRANSFER &&
			!usb_endpoint_xfer_isoc(desc))
		cmd &= ~(DWC3_DEPCMD_CMDIOC | DWC3_DEPCMD_CMDACT);
	else
		cmd |= DWC3_DEPCMD_CMDACT;

	dwc3_writel(dep->regs, DWC3_DEPCMD, cmd);
	do {
		reg = dwc3_readl(dep->regs, DWC3_DEPCMD);
		if (!(reg & DWC3_DEPCMD_CMDACT)) {
			cmd_status = DWC3_DEPCMD_STATUS(reg);

			switch (cmd_status) {
			case 0:
				ret = 0;
				break;
			case DEPEVT_TRANSFER_NO_RESOURCE:
				dev_WARN(dwc->dev, "No resource for %s\n",
					 dep->name);
				ret = -EINVAL;
				break;
			case DEPEVT_TRANSFER_BUS_EXPIRY:
				/*
				 * SW issues START TRANSFER command to
				 * isochronous ep with future frame interval. If
				 * future interval time has already passed when
				 * core receives the command, it will respond
				 * with an error status of 'Bus Expiry'.
				 *
				 * Instead of always returning -EINVAL, let's
				 * give a hint to the gadget driver that this is
				 * the case by returning -EAGAIN.
				 */
				ret = -EAGAIN;
				break;
			default:
				dev_WARN(dwc->dev, "UNKNOWN cmd status\n");
			}

			break;
		}
	} while (--timeout);

	if (timeout == 0) {
		ret = -ETIMEDOUT;
		cmd_status = -ETIMEDOUT;
	}

	trace_dwc3_gadget_ep_cmd(dep, cmd, params, cmd_status);

	if (DWC3_DEPCMD_CMD(cmd) == DWC3_DEPCMD_STARTTRANSFER) {
		if (ret == 0)
			dep->flags |= DWC3_EP_TRANSFER_STARTED;

		if (ret != -ETIMEDOUT)
			dwc3_gadget_ep_get_transfer_index(dep);
	}

	if (saved_config) {
		reg = dwc3_readl(dwc->regs, DWC3_GUSB2PHYCFG(0));
		reg |= saved_config;
		dwc3_writel(dwc->regs, DWC3_GUSB2PHYCFG(0), reg);
	}

	return ret;
}
EXPORT_SYMBOL_GPL(dwc3_send_gadget_ep_cmd);

static int dwc3_send_clear_stall_ep_cmd(struct dwc3_ep *dep)
{
	struct dwc3 *dwc = dep->dwc;
	struct dwc3_gadget_ep_cmd_params params;
	u32 cmd = DWC3_DEPCMD_CLEARSTALL;

	/*
	 * As of core revision 2.60a the recommended programming model
	 * is to set the ClearPendIN bit when issuing a Clear Stall EP
	 * command for IN endpoints. This is to prevent an issue where
	 * some (non-compliant) hosts may not send ACK TPs for pending
	 * IN transfers due to a mishandled error condition. Synopsys
	 * STAR 9000614252.
	 */
	if (dep->direction &&
	    !DWC3_VER_IS_PRIOR(DWC3, 260A) &&
	    (dwc->gadget->speed >= USB_SPEED_SUPER))
		cmd |= DWC3_DEPCMD_CLEARPENDIN;

	memset(&params, 0, sizeof(params));

	return dwc3_send_gadget_ep_cmd(dep, cmd, &params);
}

static dma_addr_t dwc3_trb_dma_offset(struct dwc3_ep *dep,
		struct dwc3_trb *trb)
{
	u32		offset = (char *) trb - (char *) dep->trb_pool;

	return dep->trb_pool_dma + offset;
}

static int dwc3_alloc_trb_pool(struct dwc3_ep *dep)
{
	struct dwc3		*dwc = dep->dwc;

	if (dep->trb_pool)
		return 0;

	dep->trb_pool = dma_alloc_coherent(dwc->sysdev,
			sizeof(struct dwc3_trb) * DWC3_TRB_NUM,
			&dep->trb_pool_dma, GFP_KERNEL);
	if (!dep->trb_pool) {
		dev_err(dep->dwc->dev, "failed to allocate trb pool for %s\n",
				dep->name);
		return -ENOMEM;
	}

	return 0;
}

static void dwc3_free_trb_pool(struct dwc3_ep *dep)
{
	struct dwc3		*dwc = dep->dwc;

	dma_free_coherent(dwc->sysdev, sizeof(struct dwc3_trb) * DWC3_TRB_NUM,
			dep->trb_pool, dep->trb_pool_dma);

	dep->trb_pool = NULL;
	dep->trb_pool_dma = 0;
}

static int dwc3_gadget_set_xfer_resource(struct dwc3_ep *dep)
{
	struct dwc3_gadget_ep_cmd_params params;

	memset(&params, 0x00, sizeof(params));

	params.param0 = DWC3_DEPXFERCFG_NUM_XFER_RES(1);

	return dwc3_send_gadget_ep_cmd(dep, DWC3_DEPCMD_SETTRANSFRESOURCE,
			&params);
}

/**
 * dwc3_gadget_start_config - configure ep resources
 * @dep: endpoint that is being enabled
 *
 * Issue a %DWC3_DEPCMD_DEPSTARTCFG command to @dep. After the command's
 * completion, it will set Transfer Resource for all available endpoints.
 *
 * The assignment of transfer resources cannot perfectly follow the data book
 * due to the fact that the controller driver does not have all knowledge of the
 * configuration in advance. It is given this information piecemeal by the
 * composite gadget framework after every SET_CONFIGURATION and
 * SET_INTERFACE. Trying to follow the databook programming model in this
 * scenario can cause errors. For two reasons:
 *
 * 1) The databook says to do %DWC3_DEPCMD_DEPSTARTCFG for every
 * %USB_REQ_SET_CONFIGURATION and %USB_REQ_SET_INTERFACE (8.1.5). This is
 * incorrect in the scenario of multiple interfaces.
 *
 * 2) The databook does not mention doing more %DWC3_DEPCMD_DEPXFERCFG for new
 * endpoint on alt setting (8.1.6).
 *
 * The following simplified method is used instead:
 *
 * All hardware endpoints can be assigned a transfer resource and this setting
 * will stay persistent until either a core reset or hibernation. So whenever we
 * do a %DWC3_DEPCMD_DEPSTARTCFG(0) we can go ahead and do
 * %DWC3_DEPCMD_DEPXFERCFG for every hardware endpoint as well. We are
 * guaranteed that there are as many transfer resources as endpoints.
 *
 * This function is called for each endpoint when it is being enabled but is
 * triggered only when called for EP0-out, which always happens first, and which
 * should only happen in one of the above conditions.
 */
static int dwc3_gadget_start_config(struct dwc3_ep *dep)
{
	struct dwc3_gadget_ep_cmd_params params;
	struct dwc3		*dwc;
	u32			cmd;
	int			i;
	int			ret;

	if (dep->number)
		return 0;

	memset(&params, 0x00, sizeof(params));
	cmd = DWC3_DEPCMD_DEPSTARTCFG;
	dwc = dep->dwc;

	ret = dwc3_send_gadget_ep_cmd(dep, cmd, &params);
	if (ret)
		return ret;

	for (i = 0; i < DWC3_ENDPOINTS_NUM; i++) {
		struct dwc3_ep *dep = dwc->eps[i];

		if (!dep)
			continue;

		ret = dwc3_gadget_set_xfer_resource(dep);
		if (ret)
			return ret;
	}

	return 0;
}

static int dwc3_gadget_set_ep_config(struct dwc3_ep *dep, unsigned int action)
{
	const struct usb_ss_ep_comp_descriptor *comp_desc;
	const struct usb_endpoint_descriptor *desc;
	struct dwc3_gadget_ep_cmd_params params;
	struct dwc3 *dwc = dep->dwc;

	comp_desc = dep->endpoint.comp_desc;
	desc = dep->endpoint.desc;

	memset(&params, 0x00, sizeof(params));

	params.param0 = DWC3_DEPCFG_EP_TYPE(usb_endpoint_type(desc))
		| DWC3_DEPCFG_MAX_PACKET_SIZE(usb_endpoint_maxp(desc));

	/* Burst size is only needed in SuperSpeed mode */
	if (dwc->gadget->speed >= USB_SPEED_SUPER) {
		u32 burst = dep->endpoint.maxburst;

		params.param0 |= DWC3_DEPCFG_BURST_SIZE(burst - 1);
	}

	params.param0 |= action;
	if (action == DWC3_DEPCFG_ACTION_RESTORE)
		params.param2 |= dep->saved_state;

	if (usb_endpoint_xfer_control(desc))
		params.param1 = DWC3_DEPCFG_XFER_COMPLETE_EN;

	if (dep->number <= 1 || usb_endpoint_xfer_isoc(desc))
		params.param1 |= DWC3_DEPCFG_XFER_NOT_READY_EN;

	if (usb_ss_max_streams(comp_desc) && usb_endpoint_xfer_bulk(desc)) {
		params.param1 |= DWC3_DEPCFG_STREAM_CAPABLE
			| DWC3_DEPCFG_XFER_COMPLETE_EN
			| DWC3_DEPCFG_STREAM_EVENT_EN;
		dep->stream_capable = true;
	}

	if (!usb_endpoint_xfer_control(desc))
		params.param1 |= DWC3_DEPCFG_XFER_IN_PROGRESS_EN;

	/*
	 * We are doing 1:1 mapping for endpoints, meaning
	 * Physical Endpoints 2 maps to Logical Endpoint 2 and
	 * so on. We consider the direction bit as part of the physical
	 * endpoint number. So USB endpoint 0x81 is 0x03.
	 */
	params.param1 |= DWC3_DEPCFG_EP_NUMBER(dep->number);

	/*
	 * We must use the lower 16 TX FIFOs even though
	 * HW might have more
	 */
	if (dep->direction)
		params.param0 |= DWC3_DEPCFG_FIFO_NUMBER(dep->number >> 1);

	if (desc->bInterval) {
		u8 bInterval_m1;

		/*
		 * Valid range for DEPCFG.bInterval_m1 is from 0 to 13.
		 *
		 * NOTE: The programming guide incorrectly stated bInterval_m1
		 * must be set to 0 when operating in fullspeed. Internally the
		 * controller does not have this limitation. See DWC_usb3x
		 * programming guide section 3.2.2.1.
		 */
		bInterval_m1 = min_t(u8, desc->bInterval - 1, 13);

		if (usb_endpoint_type(desc) == USB_ENDPOINT_XFER_INT &&
		    dwc->gadget->speed == USB_SPEED_FULL)
			dep->interval = desc->bInterval;
		else
			dep->interval = 1 << (desc->bInterval - 1);

		params.param1 |= DWC3_DEPCFG_BINTERVAL_M1(bInterval_m1);
	}

	return dwc3_send_gadget_ep_cmd(dep, DWC3_DEPCMD_SETEPCONFIG, &params);
}

/**
 * dwc3_gadget_calc_tx_fifo_size - calculates the txfifo size value
 * @dwc: pointer to the DWC3 context
 * @nfifos: number of fifos to calculate for
 *
 * Calculates the size value based on the equation below:
 *
 * DWC3 revision 280A and prior:
 * fifo_size = mult * (max_packet / mdwidth) + 1;
 *
 * DWC3 revision 290A and onwards:
 * fifo_size = mult * ((max_packet + mdwidth)/mdwidth + 1) + 1
 *
 * The max packet size is set to 1024, as the txfifo requirements mainly apply
 * to super speed USB use cases.  However, it is safe to overestimate the fifo
 * allocations for other scenarios, i.e. high speed USB.
 */
static int dwc3_gadget_calc_tx_fifo_size(struct dwc3 *dwc, int mult)
{
	int max_packet = 1024;
	int fifo_size;
	int mdwidth;

	mdwidth = dwc3_mdwidth(dwc);

	/* MDWIDTH is represented in bits, we need it in bytes */
	mdwidth >>= 3;

	if (DWC3_VER_IS_PRIOR(DWC3, 290A))
		fifo_size = mult * (max_packet / mdwidth) + 1;
	else
		fifo_size = mult * ((max_packet + mdwidth) / mdwidth) + 1;
	return fifo_size;
}

/**
 * dwc3_gadget_clear_tx_fifo_size - Clears txfifo allocation
 * @dwc: pointer to the DWC3 context
 *
 * Iterates through all the endpoint registers and clears the previous txfifo
 * allocations.
 */
void dwc3_gadget_clear_tx_fifos(struct dwc3 *dwc)
{
	struct dwc3_ep *dep;
	int fifo_depth;
	int size;
	int num;

	if (!dwc->do_fifo_resize)
		return;

	/* Read ep0IN related TXFIFO size */
	dep = dwc->eps[1];
	size = dwc3_readl(dwc->regs, DWC3_GTXFIFOSIZ(0));
	if (DWC3_IP_IS(DWC3))
		fifo_depth = DWC3_GTXFIFOSIZ_TXFDEP(size);
	else
		fifo_depth = DWC31_GTXFIFOSIZ_TXFDEP(size);

	dwc->last_fifo_depth = fifo_depth;
	/* Clear existing TXFIFO for all IN eps except ep0 */
	for (num = 3; num < min_t(int, dwc->num_eps, DWC3_ENDPOINTS_NUM);
	     num += 2) {
		dep = dwc->eps[num];
		/* Don't change TXFRAMNUM on usb31 version */
		size = DWC3_IP_IS(DWC3) ? 0 :
			dwc3_readl(dwc->regs, DWC3_GTXFIFOSIZ(num >> 1)) &
				   DWC31_GTXFIFOSIZ_TXFRAMNUM;

		dwc3_writel(dwc->regs, DWC3_GTXFIFOSIZ(num >> 1), size);
		dep->flags &= ~DWC3_EP_TXFIFO_RESIZED;
	}
	dwc->num_ep_resized = 0;
}

/*
 * dwc3_gadget_resize_tx_fifos - reallocate fifo spaces for current use-case
 * @dwc: pointer to our context structure
 *
 * This function will a best effort FIFO allocation in order
 * to improve FIFO usage and throughput, while still allowing
 * us to enable as many endpoints as possible.
 *
 * Keep in mind that this operation will be highly dependent
 * on the configured size for RAM1 - which contains TxFifo -,
 * the amount of endpoints enabled on coreConsultant tool, and
 * the width of the Master Bus.
 *
 * In general, FIFO depths are represented with the following equation:
 *
 * fifo_size = mult * ((max_packet + mdwidth)/mdwidth + 1) + 1
 *
 * In conjunction with dwc3_gadget_check_config(), this resizing logic will
 * ensure that all endpoints will have enough internal memory for one max
 * packet per endpoint.
 */
static int dwc3_gadget_resize_tx_fifos(struct dwc3_ep *dep)
{
	struct dwc3 *dwc = dep->dwc;
	int fifo_0_start;
	int ram1_depth;
	int fifo_size;
	int min_depth;
	int num_in_ep;
	int remaining;
	int num_fifos = 1;
	int fifo;
	int tmp;

	if (!dwc->do_fifo_resize)
		return 0;

	/* resize IN endpoints except ep0 */
	if (!usb_endpoint_dir_in(dep->endpoint.desc) || dep->number <= 1)
		return 0;

	/* bail if already resized */
	if (dep->flags & DWC3_EP_TXFIFO_RESIZED)
		return 0;

	ram1_depth = DWC3_RAM1_DEPTH(dwc->hwparams.hwparams7);

	if ((dep->endpoint.maxburst > 1 &&
	     usb_endpoint_xfer_bulk(dep->endpoint.desc)) ||
	    usb_endpoint_xfer_isoc(dep->endpoint.desc))
		num_fifos = 3;

	if (dep->endpoint.maxburst > 6 &&
	    usb_endpoint_xfer_bulk(dep->endpoint.desc) && DWC3_IP_IS(DWC31))
		num_fifos = dwc->tx_fifo_resize_max_num;

	/* FIFO size for a single buffer */
	fifo = dwc3_gadget_calc_tx_fifo_size(dwc, 1);

	/* Calculate the number of remaining EPs w/o any FIFO */
	num_in_ep = dwc->max_cfg_eps;
	num_in_ep -= dwc->num_ep_resized;

	/* Reserve at least one FIFO for the number of IN EPs */
	min_depth = num_in_ep * (fifo + 1);
	remaining = ram1_depth - min_depth - dwc->last_fifo_depth;
	remaining = max_t(int, 0, remaining);
	/*
	 * We've already reserved 1 FIFO per EP, so check what we can fit in
	 * addition to it.  If there is not enough remaining space, allocate
	 * all the remaining space to the EP.
	 */
	fifo_size = (num_fifos - 1) * fifo;
	if (remaining < fifo_size)
		fifo_size = remaining;

	fifo_size += fifo;
	/* Last increment according to the TX FIFO size equation */
	fifo_size++;

	/* Check if TXFIFOs start at non-zero addr */
	tmp = dwc3_readl(dwc->regs, DWC3_GTXFIFOSIZ(0));
	fifo_0_start = DWC3_GTXFIFOSIZ_TXFSTADDR(tmp);

	fifo_size |= (fifo_0_start + (dwc->last_fifo_depth << 16));
	if (DWC3_IP_IS(DWC3))
		dwc->last_fifo_depth += DWC3_GTXFIFOSIZ_TXFDEP(fifo_size);
	else
		dwc->last_fifo_depth += DWC31_GTXFIFOSIZ_TXFDEP(fifo_size);

	/* Check fifo size allocation doesn't exceed available RAM size. */
	if (dwc->last_fifo_depth >= ram1_depth) {
		dev_err(dwc->dev, "Fifosize(%d) > RAM size(%d) %s depth:%d\n",
			dwc->last_fifo_depth, ram1_depth,
			dep->endpoint.name, fifo_size);
		if (DWC3_IP_IS(DWC3))
			fifo_size = DWC3_GTXFIFOSIZ_TXFDEP(fifo_size);
		else
			fifo_size = DWC31_GTXFIFOSIZ_TXFDEP(fifo_size);

		dwc->last_fifo_depth -= fifo_size;
		return -ENOMEM;
	}

	dwc3_writel(dwc->regs, DWC3_GTXFIFOSIZ(dep->number >> 1), fifo_size);
	dep->flags |= DWC3_EP_TXFIFO_RESIZED;
	dwc->num_ep_resized++;

	return 0;
}

/**
 * __dwc3_gadget_ep_enable - initializes a hw endpoint
 * @dep: endpoint to be initialized
 * @action: one of INIT, MODIFY or RESTORE
 *
 * Caller should take care of locking. Execute all necessary commands to
 * initialize a HW endpoint so it can be used by a gadget driver.
 */
static int __dwc3_gadget_ep_enable(struct dwc3_ep *dep, unsigned int action)
{
	const struct usb_endpoint_descriptor *desc = dep->endpoint.desc;
	struct dwc3		*dwc = dep->dwc;

	u32			reg;
	int			ret;

	if (!(dep->flags & DWC3_EP_ENABLED)) {
		ret = dwc3_gadget_resize_tx_fifos(dep);
		if (ret)
			return ret;

		ret = dwc3_gadget_start_config(dep);
		if (ret)
			return ret;
	}

	ret = dwc3_gadget_set_ep_config(dep, action);
	if (ret)
		return ret;

	if (!(dep->flags & DWC3_EP_ENABLED)) {
		struct dwc3_trb	*trb_st_hw;
		struct dwc3_trb	*trb_link;

		dep->type = usb_endpoint_type(desc);
		dep->flags |= DWC3_EP_ENABLED;

		reg = dwc3_readl(dwc->regs, DWC3_DALEPENA);
		reg |= DWC3_DALEPENA_EP(dep->number);
		dwc3_writel(dwc->regs, DWC3_DALEPENA, reg);

		if (usb_endpoint_xfer_control(desc))
			goto out;

		/* Initialize the TRB ring */
		dep->trb_dequeue = 0;
		dep->trb_enqueue = 0;
		memset(dep->trb_pool, 0,
		       sizeof(struct dwc3_trb) * DWC3_TRB_NUM);

		/* Link TRB. The HWO bit is never reset */
		trb_st_hw = &dep->trb_pool[0];

		trb_link = &dep->trb_pool[DWC3_TRB_NUM - 1];
		trb_link->bpl = lower_32_bits(dwc3_trb_dma_offset(dep, trb_st_hw));
		trb_link->bph = upper_32_bits(dwc3_trb_dma_offset(dep, trb_st_hw));
		trb_link->ctrl |= DWC3_TRBCTL_LINK_TRB;
		trb_link->ctrl |= DWC3_TRB_CTRL_HWO;
	}

	/*
	 * Issue StartTransfer here with no-op TRB so we can always rely on No
	 * Response Update Transfer command.
	 */
	if (usb_endpoint_xfer_bulk(desc) ||
			usb_endpoint_xfer_int(desc)) {
		struct dwc3_gadget_ep_cmd_params params;
		struct dwc3_trb	*trb;
		dma_addr_t trb_dma;
		u32 cmd;

		memset(&params, 0, sizeof(params));
		trb = &dep->trb_pool[0];
		trb_dma = dwc3_trb_dma_offset(dep, trb);

		params.param0 = upper_32_bits(trb_dma);
		params.param1 = lower_32_bits(trb_dma);

		cmd = DWC3_DEPCMD_STARTTRANSFER;

		ret = dwc3_send_gadget_ep_cmd(dep, cmd, &params);
		if (ret < 0)
			return ret;

		if (dep->stream_capable) {
			/*
			 * For streams, at start, there maybe a race where the
			 * host primes the endpoint before the function driver
			 * queues a request to initiate a stream. In that case,
			 * the controller will not see the prime to generate the
			 * ERDY and start stream. To workaround this, issue a
			 * no-op TRB as normal, but end it immediately. As a
			 * result, when the function driver queues the request,
			 * the next START_TRANSFER command will cause the
			 * controller to generate an ERDY to initiate the
			 * stream.
			 */
			dwc3_stop_active_transfer(dep, true, true);

			/*
			 * All stream eps will reinitiate stream on NoStream
			 * rejection until we can determine that the host can
			 * prime after the first transfer.
			 *
			 * However, if the controller is capable of
			 * TXF_FLUSH_BYPASS, then IN direction endpoints will
			 * automatically restart the stream without the driver
			 * initiation.
			 */
			if (!dep->direction ||
			    !(dwc->hwparams.hwparams9 &
			      DWC3_GHWPARAMS9_DEV_TXF_FLUSH_BYPASS))
				dep->flags |= DWC3_EP_FORCE_RESTART_STREAM;
		}
	}

out:
	trace_dwc3_gadget_ep_enable(dep);

	return 0;
}

void dwc3_remove_requests(struct dwc3 *dwc, struct dwc3_ep *dep, int status)
{
	struct dwc3_request		*req;

	dwc3_stop_active_transfer(dep, true, false);

	/* If endxfer is delayed, avoid unmapping requests */
	if (dep->flags & DWC3_EP_DELAY_STOP)
		return;

	/* - giveback all requests to gadget driver */
	while (!list_empty(&dep->started_list)) {
		req = next_request(&dep->started_list);

		dwc3_gadget_giveback(dep, req, status);
	}

	while (!list_empty(&dep->pending_list)) {
		req = next_request(&dep->pending_list);

		dwc3_gadget_giveback(dep, req, status);
	}

	while (!list_empty(&dep->cancelled_list)) {
		req = next_request(&dep->cancelled_list);

		dwc3_gadget_giveback(dep, req, status);
	}
}

/**
 * __dwc3_gadget_ep_disable - disables a hw endpoint
 * @dep: the endpoint to disable
 *
 * This function undoes what __dwc3_gadget_ep_enable did and also removes
 * requests which are currently being processed by the hardware and those which
 * are not yet scheduled.
 *
 * Caller should take care of locking.
 */
static int __dwc3_gadget_ep_disable(struct dwc3_ep *dep)
{
	struct dwc3		*dwc = dep->dwc;
	u32			reg;
	u32			mask;

	trace_dwc3_gadget_ep_disable(dep);

	/* make sure HW endpoint isn't stalled */
	if (dep->flags & DWC3_EP_STALL)
		__dwc3_gadget_ep_set_halt(dep, 0, false);

	reg = dwc3_readl(dwc->regs, DWC3_DALEPENA);
	reg &= ~DWC3_DALEPENA_EP(dep->number);
	dwc3_writel(dwc->regs, DWC3_DALEPENA, reg);

	dwc3_remove_requests(dwc, dep, -ESHUTDOWN);

	dep->stream_capable = false;
	dep->type = 0;
	mask = DWC3_EP_TXFIFO_RESIZED;
	/*
	 * dwc3_remove_requests() can exit early if DWC3 EP delayed stop is
	 * set.  Do not clear DEP flags, so that the end transfer command will
	 * be reattempted during the next SETUP stage.
	 */
	if (dep->flags & DWC3_EP_DELAY_STOP)
		mask |= (DWC3_EP_DELAY_STOP | DWC3_EP_TRANSFER_STARTED);
	dep->flags &= mask;

	/* Clear out the ep descriptors for non-ep0 */
	if (dep->number > 1) {
		dep->endpoint.comp_desc = NULL;
		dep->endpoint.desc = NULL;
	}

	return 0;
}

/* -------------------------------------------------------------------------- */

static int dwc3_gadget_ep0_enable(struct usb_ep *ep,
		const struct usb_endpoint_descriptor *desc)
{
	return -EINVAL;
}

static int dwc3_gadget_ep0_disable(struct usb_ep *ep)
{
	return -EINVAL;
}

/* -------------------------------------------------------------------------- */

static int dwc3_gadget_ep_enable(struct usb_ep *ep,
		const struct usb_endpoint_descriptor *desc)
{
	struct dwc3_ep			*dep;
	struct dwc3			*dwc;
	unsigned long			flags;
	int				ret;

	if (!ep || !desc || desc->bDescriptorType != USB_DT_ENDPOINT) {
		pr_debug("dwc3: invalid parameters\n");
		return -EINVAL;
	}

	if (!desc->wMaxPacketSize) {
		pr_debug("dwc3: missing wMaxPacketSize\n");
		return -EINVAL;
	}

	dep = to_dwc3_ep(ep);
	dwc = dep->dwc;

	if (dev_WARN_ONCE(dwc->dev, dep->flags & DWC3_EP_ENABLED,
					"%s is already enabled\n",
					dep->name))
		return 0;

	spin_lock_irqsave(&dwc->lock, flags);
	ret = __dwc3_gadget_ep_enable(dep, DWC3_DEPCFG_ACTION_INIT);
	spin_unlock_irqrestore(&dwc->lock, flags);

	return ret;
}

static int dwc3_gadget_ep_disable(struct usb_ep *ep)
{
	struct dwc3_ep			*dep;
	struct dwc3			*dwc;
	unsigned long			flags;
	int				ret;

	if (!ep) {
		pr_debug("dwc3: invalid parameters\n");
		return -EINVAL;
	}

	dep = to_dwc3_ep(ep);
	dwc = dep->dwc;

	if (dev_WARN_ONCE(dwc->dev, !(dep->flags & DWC3_EP_ENABLED),
					"%s is already disabled\n",
					dep->name))
		return 0;

	spin_lock_irqsave(&dwc->lock, flags);
	ret = __dwc3_gadget_ep_disable(dep);
	spin_unlock_irqrestore(&dwc->lock, flags);

	return ret;
}

static struct usb_request *dwc3_gadget_ep_alloc_request(struct usb_ep *ep,
		gfp_t gfp_flags)
{
	struct dwc3_request		*req;
	struct dwc3_ep			*dep = to_dwc3_ep(ep);

	req = kzalloc(sizeof(*req), gfp_flags);
	if (!req)
		return NULL;

	req->direction	= dep->direction;
	req->epnum	= dep->number;
	req->dep	= dep;
	req->status	= DWC3_REQUEST_STATUS_UNKNOWN;

	trace_dwc3_alloc_request(req);

	return &req->request;
}

static void dwc3_gadget_ep_free_request(struct usb_ep *ep,
		struct usb_request *request)
{
	struct dwc3_request		*req = to_dwc3_request(request);

	trace_dwc3_free_request(req);
	kfree(req);
}

/**
 * dwc3_ep_prev_trb - returns the previous TRB in the ring
 * @dep: The endpoint with the TRB ring
 * @index: The index of the current TRB in the ring
 *
 * Returns the TRB prior to the one pointed to by the index. If the
 * index is 0, we will wrap backwards, skip the link TRB, and return
 * the one just before that.
 */
static struct dwc3_trb *dwc3_ep_prev_trb(struct dwc3_ep *dep, u8 index)
{
	u8 tmp = index;

	if (!tmp)
		tmp = DWC3_TRB_NUM - 1;

	return &dep->trb_pool[tmp - 1];
}

static u32 dwc3_calc_trbs_left(struct dwc3_ep *dep)
{
	u8			trbs_left;

	/*
	 * If the enqueue & dequeue are equal then the TRB ring is either full
	 * or empty. It's considered full when there are DWC3_TRB_NUM-1 of TRBs
	 * pending to be processed by the driver.
	 */
	if (dep->trb_enqueue == dep->trb_dequeue) {
		/*
		 * If there is any request remained in the started_list at
		 * this point, that means there is no TRB available.
		 */
		if (!list_empty(&dep->started_list))
			return 0;

		return DWC3_TRB_NUM - 1;
	}

	trbs_left = dep->trb_dequeue - dep->trb_enqueue;
	trbs_left &= (DWC3_TRB_NUM - 1);

	if (dep->trb_dequeue < dep->trb_enqueue)
		trbs_left--;

	return trbs_left;
}

/**
 * dwc3_prepare_one_trb - setup one TRB from one request
 * @dep: endpoint for which this request is prepared
 * @req: dwc3_request pointer
 * @trb_length: buffer size of the TRB
 * @chain: should this TRB be chained to the next?
 * @node: only for isochronous endpoints. First TRB needs different type.
 * @use_bounce_buffer: set to use bounce buffer
 * @must_interrupt: set to interrupt on TRB completion
 */
static void dwc3_prepare_one_trb(struct dwc3_ep *dep,
		struct dwc3_request *req, unsigned int trb_length,
		unsigned int chain, unsigned int node, bool use_bounce_buffer,
		bool must_interrupt)
{
	struct dwc3_trb		*trb;
	dma_addr_t		dma;
	unsigned int		stream_id = req->request.stream_id;
	unsigned int		short_not_ok = req->request.short_not_ok;
	unsigned int		no_interrupt = req->request.no_interrupt;
	unsigned int		is_last = req->request.is_last;
	struct dwc3		*dwc = dep->dwc;
	struct usb_gadget	*gadget = dwc->gadget;
	enum usb_device_speed	speed = gadget->speed;

	if (use_bounce_buffer)
		dma = dep->dwc->bounce_addr;
	else if (req->request.num_sgs > 0)
		dma = sg_dma_address(req->start_sg);
	else
		dma = req->request.dma;

	trb = &dep->trb_pool[dep->trb_enqueue];

	if (!req->trb) {
		dwc3_gadget_move_started_request(req);
		req->trb = trb;
		req->trb_dma = dwc3_trb_dma_offset(dep, trb);
	}

	req->num_trbs++;

	trb->size = DWC3_TRB_SIZE_LENGTH(trb_length);
	trb->bpl = lower_32_bits(dma);
	trb->bph = upper_32_bits(dma);

	switch (usb_endpoint_type(dep->endpoint.desc)) {
	case USB_ENDPOINT_XFER_CONTROL:
		trb->ctrl = DWC3_TRBCTL_CONTROL_SETUP;
		break;

	case USB_ENDPOINT_XFER_ISOC:
		if (!node) {
			trb->ctrl = DWC3_TRBCTL_ISOCHRONOUS_FIRST;

			/*
			 * USB Specification 2.0 Section 5.9.2 states that: "If
			 * there is only a single transaction in the microframe,
			 * only a DATA0 data packet PID is used.  If there are
			 * two transactions per microframe, DATA1 is used for
			 * the first transaction data packet and DATA0 is used
			 * for the second transaction data packet.  If there are
			 * three transactions per microframe, DATA2 is used for
			 * the first transaction data packet, DATA1 is used for
			 * the second, and DATA0 is used for the third."
			 *
			 * IOW, we should satisfy the following cases:
			 *
			 * 1) length <= maxpacket
			 *	- DATA0
			 *
			 * 2) maxpacket < length <= (2 * maxpacket)
			 *	- DATA1, DATA0
			 *
			 * 3) (2 * maxpacket) < length <= (3 * maxpacket)
			 *	- DATA2, DATA1, DATA0
			 */
			if (speed == USB_SPEED_HIGH) {
				struct usb_ep *ep = &dep->endpoint;
				unsigned int mult = 2;
				unsigned int maxp = usb_endpoint_maxp(ep->desc);

				if (req->request.length <= (2 * maxp))
					mult--;

				if (req->request.length <= maxp)
					mult--;

				trb->size |= DWC3_TRB_SIZE_PCM1(mult);
			}
		} else {
			trb->ctrl = DWC3_TRBCTL_ISOCHRONOUS;
		}

		if (!no_interrupt && !chain)
			trb->ctrl |= DWC3_TRB_CTRL_ISP_IMI;
		break;

	case USB_ENDPOINT_XFER_BULK:
	case USB_ENDPOINT_XFER_INT:
		trb->ctrl = DWC3_TRBCTL_NORMAL;
		break;
	default:
		/*
		 * This is only possible with faulty memory because we
		 * checked it already :)
		 */
		dev_WARN(dwc->dev, "Unknown endpoint type %d\n",
				usb_endpoint_type(dep->endpoint.desc));
	}

	/*
	 * Enable Continue on Short Packet
	 * when endpoint is not a stream capable
	 */
	if (usb_endpoint_dir_out(dep->endpoint.desc)) {
		if (!dep->stream_capable)
			trb->ctrl |= DWC3_TRB_CTRL_CSP;

		if (short_not_ok)
			trb->ctrl |= DWC3_TRB_CTRL_ISP_IMI;
	}

	if ((!no_interrupt && !chain) || must_interrupt)
		trb->ctrl |= DWC3_TRB_CTRL_IOC;

	if (chain)
		trb->ctrl |= DWC3_TRB_CTRL_CHN;
	else if (dep->stream_capable && is_last)
		trb->ctrl |= DWC3_TRB_CTRL_LST;

	if (usb_endpoint_xfer_bulk(dep->endpoint.desc) && dep->stream_capable)
		trb->ctrl |= DWC3_TRB_CTRL_SID_SOFN(stream_id);

	/*
	 * As per data book 4.2.3.2TRB Control Bit Rules section
	 *
	 * The controller autonomously checks the HWO field of a TRB to determine if the
	 * entire TRB is valid. Therefore, software must ensure that the rest of the TRB
	 * is valid before setting the HWO field to '1'. In most systems, this means that
	 * software must update the fourth DWORD of a TRB last.
	 *
	 * However there is a possibility of CPU re-ordering here which can cause
	 * controller to observe the HWO bit set prematurely.
	 * Add a write memory barrier to prevent CPU re-ordering.
	 */
	wmb();
	trb->ctrl |= DWC3_TRB_CTRL_HWO;

	dwc3_ep_inc_enq(dep);

	trace_dwc3_prepare_trb(dep, trb);
}

static bool dwc3_needs_extra_trb(struct dwc3_ep *dep, struct dwc3_request *req)
{
	unsigned int maxp = usb_endpoint_maxp(dep->endpoint.desc);
	unsigned int rem = req->request.length % maxp;

	if ((req->request.length && req->request.zero && !rem &&
			!usb_endpoint_xfer_isoc(dep->endpoint.desc)) ||
			(!req->direction && rem))
		return true;

	return false;
}

/**
 * dwc3_prepare_last_sg - prepare TRBs for the last SG entry
 * @dep: The endpoint that the request belongs to
 * @req: The request to prepare
 * @entry_length: The last SG entry size
 * @node: Indicates whether this is not the first entry (for isoc only)
 *
 * Return the number of TRBs prepared.
 */
static int dwc3_prepare_last_sg(struct dwc3_ep *dep,
		struct dwc3_request *req, unsigned int entry_length,
		unsigned int node)
{
	unsigned int maxp = usb_endpoint_maxp(dep->endpoint.desc);
	unsigned int rem = req->request.length % maxp;
	unsigned int num_trbs = 1;

	if (dwc3_needs_extra_trb(dep, req))
		num_trbs++;

	if (dwc3_calc_trbs_left(dep) < num_trbs)
		return 0;

	req->needs_extra_trb = num_trbs > 1;

	/* Prepare a normal TRB */
	if (req->direction || req->request.length)
		dwc3_prepare_one_trb(dep, req, entry_length,
				req->needs_extra_trb, node, false, false);

	/* Prepare extra TRBs for ZLP and MPS OUT transfer alignment */
	if ((!req->direction && !req->request.length) || req->needs_extra_trb)
		dwc3_prepare_one_trb(dep, req,
				req->direction ? 0 : maxp - rem,
				false, 1, true, false);

	return num_trbs;
}

static int dwc3_prepare_trbs_sg(struct dwc3_ep *dep,
		struct dwc3_request *req)
{
	struct scatterlist *sg = req->start_sg;
	struct scatterlist *s;
	int		i;
	unsigned int length = req->request.length;
	unsigned int remaining = req->request.num_mapped_sgs
		- req->num_queued_sgs;
	unsigned int num_trbs = req->num_trbs;
	bool needs_extra_trb = dwc3_needs_extra_trb(dep, req);

	/*
	 * If we resume preparing the request, then get the remaining length of
	 * the request and resume where we left off.
	 */
	for_each_sg(req->request.sg, s, req->num_queued_sgs, i)
		length -= sg_dma_len(s);

	for_each_sg(sg, s, remaining, i) {
		unsigned int num_trbs_left = dwc3_calc_trbs_left(dep);
		unsigned int trb_length;
		bool must_interrupt = false;
		bool last_sg = false;

		trb_length = min_t(unsigned int, length, sg_dma_len(s));

		length -= trb_length;

		/*
		 * IOMMU driver is coalescing the list of sgs which shares a
		 * page boundary into one and giving it to USB driver. With
		 * this the number of sgs mapped is not equal to the number of
		 * sgs passed. So mark the chain bit to false if it isthe last
		 * mapped sg.
		 */
		if ((i == remaining - 1) || !length)
			last_sg = true;

		if (!num_trbs_left)
			break;

		if (last_sg) {
			if (!dwc3_prepare_last_sg(dep, req, trb_length, i))
				break;
		} else {
			/*
			 * Look ahead to check if we have enough TRBs for the
			 * next SG entry. If not, set interrupt on this TRB to
			 * resume preparing the next SG entry when more TRBs are
			 * free.
			 */
			if (num_trbs_left == 1 || (needs_extra_trb &&
					num_trbs_left <= 2 &&
					sg_dma_len(sg_next(s)) >= length))
				must_interrupt = true;

			dwc3_prepare_one_trb(dep, req, trb_length, 1, i, false,
					must_interrupt);
		}

		/*
		 * There can be a situation where all sgs in sglist are not
		 * queued because of insufficient trb number. To handle this
		 * case, update start_sg to next sg to be queued, so that
		 * we have free trbs we can continue queuing from where we
		 * previously stopped
		 */
		if (!last_sg)
			req->start_sg = sg_next(s);

		req->num_queued_sgs++;
		req->num_pending_sgs--;

		/*
		 * The number of pending SG entries may not correspond to the
		 * number of mapped SG entries. If all the data are queued, then
		 * don't include unused SG entries.
		 */
		if (length == 0) {
			req->num_pending_sgs = 0;
			break;
		}

		if (must_interrupt)
			break;
	}

	return req->num_trbs - num_trbs;
}

static int dwc3_prepare_trbs_linear(struct dwc3_ep *dep,
		struct dwc3_request *req)
{
	return dwc3_prepare_last_sg(dep, req, req->request.length, 0);
}

/*
 * dwc3_prepare_trbs - setup TRBs from requests
 * @dep: endpoint for which requests are being prepared
 *
 * The function goes through the requests list and sets up TRBs for the
 * transfers. The function returns once there are no more TRBs available or
 * it runs out of requests.
 *
 * Returns the number of TRBs prepared or negative errno.
 */
static int dwc3_prepare_trbs(struct dwc3_ep *dep)
{
	struct dwc3_request	*req, *n;
	int			ret = 0;

	BUILD_BUG_ON_NOT_POWER_OF_2(DWC3_TRB_NUM);

	/*
	 * We can get in a situation where there's a request in the started list
	 * but there weren't enough TRBs to fully kick it in the first time
	 * around, so it has been waiting for more TRBs to be freed up.
	 *
	 * In that case, we should check if we have a request with pending_sgs
	 * in the started list and prepare TRBs for that request first,
	 * otherwise we will prepare TRBs completely out of order and that will
	 * break things.
	 */
	list_for_each_entry(req, &dep->started_list, list) {
		if (req->num_pending_sgs > 0) {
			ret = dwc3_prepare_trbs_sg(dep, req);
			if (!ret || req->num_pending_sgs)
				return ret;
		}

		if (!dwc3_calc_trbs_left(dep))
			return ret;

		/*
		 * Don't prepare beyond a transfer. In DWC_usb32, its transfer
		 * burst capability may try to read and use TRBs beyond the
		 * active transfer instead of stopping.
		 */
		if (dep->stream_capable && req->request.is_last)
			return ret;
	}

	list_for_each_entry_safe(req, n, &dep->pending_list, list) {
		struct dwc3	*dwc = dep->dwc;

		ret = usb_gadget_map_request_by_dev(dwc->sysdev, &req->request,
						    dep->direction);
		if (ret)
			return ret;

		req->sg			= req->request.sg;
		req->start_sg		= req->sg;
		req->num_queued_sgs	= 0;
		req->num_pending_sgs	= req->request.num_mapped_sgs;

		if (req->num_pending_sgs > 0) {
			ret = dwc3_prepare_trbs_sg(dep, req);
			if (req->num_pending_sgs)
				return ret;
		} else {
			ret = dwc3_prepare_trbs_linear(dep, req);
		}

		if (!ret || !dwc3_calc_trbs_left(dep))
			return ret;

		/*
		 * Don't prepare beyond a transfer. In DWC_usb32, its transfer
		 * burst capability may try to read and use TRBs beyond the
		 * active transfer instead of stopping.
		 */
		if (dep->stream_capable && req->request.is_last)
			return ret;
	}

	return ret;
}

static void dwc3_gadget_ep_cleanup_cancelled_requests(struct dwc3_ep *dep);

static int __dwc3_gadget_kick_transfer(struct dwc3_ep *dep)
{
	struct dwc3_gadget_ep_cmd_params params;
	struct dwc3_request		*req;
	int				starting;
	int				ret;
	u32				cmd;

	/*
	 * Note that it's normal to have no new TRBs prepared (i.e. ret == 0).
	 * This happens when we need to stop and restart a transfer such as in
	 * the case of reinitiating a stream or retrying an isoc transfer.
	 */
	ret = dwc3_prepare_trbs(dep);
	if (ret < 0)
		return ret;

	starting = !(dep->flags & DWC3_EP_TRANSFER_STARTED);

	/*
	 * If there's no new TRB prepared and we don't need to restart a
	 * transfer, there's no need to update the transfer.
	 */
	if (!ret && !starting)
		return ret;

	req = next_request(&dep->started_list);
	if (!req) {
		dep->flags |= DWC3_EP_PENDING_REQUEST;
		return 0;
	}

	memset(&params, 0, sizeof(params));

	if (starting) {
		params.param0 = upper_32_bits(req->trb_dma);
		params.param1 = lower_32_bits(req->trb_dma);
		cmd = DWC3_DEPCMD_STARTTRANSFER;

		if (dep->stream_capable)
			cmd |= DWC3_DEPCMD_PARAM(req->request.stream_id);

		if (usb_endpoint_xfer_isoc(dep->endpoint.desc))
			cmd |= DWC3_DEPCMD_PARAM(dep->frame_number);
	} else {
		cmd = DWC3_DEPCMD_UPDATETRANSFER |
			DWC3_DEPCMD_PARAM(dep->resource_index);
	}

	ret = dwc3_send_gadget_ep_cmd(dep, cmd, &params);
	if (ret < 0) {
		struct dwc3_request *tmp;

		if (ret == -EAGAIN)
			return ret;

		dwc3_stop_active_transfer(dep, true, true);

		list_for_each_entry_safe(req, tmp, &dep->started_list, list)
			dwc3_gadget_move_cancelled_request(req, DWC3_REQUEST_STATUS_DEQUEUED);

		/* If ep isn't started, then there's no end transfer pending */
		if (!(dep->flags & DWC3_EP_END_TRANSFER_PENDING))
			dwc3_gadget_ep_cleanup_cancelled_requests(dep);

		return ret;
	}

	if (dep->stream_capable && req->request.is_last)
		dep->flags |= DWC3_EP_WAIT_TRANSFER_COMPLETE;

	return 0;
}

static int __dwc3_gadget_get_frame(struct dwc3 *dwc)
{
	u32			reg;

	reg = dwc3_readl(dwc->regs, DWC3_DSTS);
	return DWC3_DSTS_SOFFN(reg);
}

/**
 * __dwc3_stop_active_transfer - stop the current active transfer
 * @dep: isoc endpoint
 * @force: set forcerm bit in the command
 * @interrupt: command complete interrupt after End Transfer command
 *
 * When setting force, the ForceRM bit will be set. In that case
 * the controller won't update the TRB progress on command
 * completion. It also won't clear the HWO bit in the TRB.
 * The command will also not complete immediately in that case.
 */
static int __dwc3_stop_active_transfer(struct dwc3_ep *dep, bool force, bool interrupt)
{
<<<<<<< HEAD
=======
	struct dwc3 *dwc = dep->dwc;
>>>>>>> 3ad342cf
	struct dwc3_gadget_ep_cmd_params params;
	u32 cmd;
	int ret;

	cmd = DWC3_DEPCMD_ENDTRANSFER;
	cmd |= force ? DWC3_DEPCMD_HIPRI_FORCERM : 0;
	cmd |= interrupt ? DWC3_DEPCMD_CMDIOC : 0;
	cmd |= DWC3_DEPCMD_PARAM(dep->resource_index);
	memset(&params, 0, sizeof(params));
	ret = dwc3_send_gadget_ep_cmd(dep, cmd, &params);
<<<<<<< HEAD
	/*
	 * If the End Transfer command was timed out while the device is
	 * not in SETUP phase, it's possible that an incoming Setup packet
	 * may prevent the command's completion. Let's retry when the
	 * ep0state returns to EP0_SETUP_PHASE.
	 */
	if (ret == -ETIMEDOUT && dep->dwc->ep0state != EP0_SETUP_PHASE) {
		dep->flags |= DWC3_EP_DELAY_STOP;
		return 0;
	}
	WARN_ON_ONCE(ret);
	dep->resource_index = 0;

	if (!interrupt)
		dep->flags &= ~DWC3_EP_TRANSFER_STARTED;
	else if (!ret)
		dep->flags |= DWC3_EP_END_TRANSFER_PENDING;

	dep->flags &= ~DWC3_EP_DELAY_STOP;
=======
	WARN_ON_ONCE(ret);
	dep->resource_index = 0;

	if (!interrupt) {
		if (!DWC3_IP_IS(DWC3) || DWC3_VER_IS_PRIOR(DWC3, 310A))
			mdelay(1);
		dep->flags &= ~DWC3_EP_TRANSFER_STARTED;
	} else if (!ret) {
		dep->flags |= DWC3_EP_END_TRANSFER_PENDING;
	}

>>>>>>> 3ad342cf
	return ret;
}

/**
 * dwc3_gadget_start_isoc_quirk - workaround invalid frame number
 * @dep: isoc endpoint
 *
 * This function tests for the correct combination of BIT[15:14] from the 16-bit
 * microframe number reported by the XferNotReady event for the future frame
 * number to start the isoc transfer.
 *
 * In DWC_usb31 version 1.70a-ea06 and prior, for highspeed and fullspeed
 * isochronous IN, BIT[15:14] of the 16-bit microframe number reported by the
 * XferNotReady event are invalid. The driver uses this number to schedule the
 * isochronous transfer and passes it to the START TRANSFER command. Because
 * this number is invalid, the command may fail. If BIT[15:14] matches the
 * internal 16-bit microframe, the START TRANSFER command will pass and the
 * transfer will start at the scheduled time, if it is off by 1, the command
 * will still pass, but the transfer will start 2 seconds in the future. For all
 * other conditions, the START TRANSFER command will fail with bus-expiry.
 *
 * In order to workaround this issue, we can test for the correct combination of
 * BIT[15:14] by sending START TRANSFER commands with different values of
 * BIT[15:14]: 'b00, 'b01, 'b10, and 'b11. Each combination is 2^14 uframe apart
 * (or 2 seconds). 4 seconds into the future will result in a bus-expiry status.
 * As the result, within the 4 possible combinations for BIT[15:14], there will
 * be 2 successful and 2 failure START COMMAND status. One of the 2 successful
 * command status will result in a 2-second delay start. The smaller BIT[15:14]
 * value is the correct combination.
 *
 * Since there are only 4 outcomes and the results are ordered, we can simply
 * test 2 START TRANSFER commands with BIT[15:14] combinations 'b00 and 'b01 to
 * deduce the smaller successful combination.
 *
 * Let test0 = test status for combination 'b00 and test1 = test status for 'b01
 * of BIT[15:14]. The correct combination is as follow:
 *
 * if test0 fails and test1 passes, BIT[15:14] is 'b01
 * if test0 fails and test1 fails, BIT[15:14] is 'b10
 * if test0 passes and test1 fails, BIT[15:14] is 'b11
 * if test0 passes and test1 passes, BIT[15:14] is 'b00
 *
 * Synopsys STAR 9001202023: Wrong microframe number for isochronous IN
 * endpoints.
 */
static int dwc3_gadget_start_isoc_quirk(struct dwc3_ep *dep)
{
	int cmd_status = 0;
	bool test0;
	bool test1;

	while (dep->combo_num < 2) {
		struct dwc3_gadget_ep_cmd_params params;
		u32 test_frame_number;
		u32 cmd;

		/*
		 * Check if we can start isoc transfer on the next interval or
		 * 4 uframes in the future with BIT[15:14] as dep->combo_num
		 */
		test_frame_number = dep->frame_number & DWC3_FRNUMBER_MASK;
		test_frame_number |= dep->combo_num << 14;
		test_frame_number += max_t(u32, 4, dep->interval);

		params.param0 = upper_32_bits(dep->dwc->bounce_addr);
		params.param1 = lower_32_bits(dep->dwc->bounce_addr);

		cmd = DWC3_DEPCMD_STARTTRANSFER;
		cmd |= DWC3_DEPCMD_PARAM(test_frame_number);
		cmd_status = dwc3_send_gadget_ep_cmd(dep, cmd, &params);

		/* Redo if some other failure beside bus-expiry is received */
		if (cmd_status && cmd_status != -EAGAIN) {
			dep->start_cmd_status = 0;
			dep->combo_num = 0;
			return 0;
		}

		/* Store the first test status */
		if (dep->combo_num == 0)
			dep->start_cmd_status = cmd_status;

		dep->combo_num++;

		/*
		 * End the transfer if the START_TRANSFER command is successful
		 * to wait for the next XferNotReady to test the command again
		 */
		if (cmd_status == 0) {
			dwc3_stop_active_transfer(dep, true, true);
			return 0;
		}
	}

	/* test0 and test1 are both completed at this point */
	test0 = (dep->start_cmd_status == 0);
	test1 = (cmd_status == 0);

	if (!test0 && test1)
		dep->combo_num = 1;
	else if (!test0 && !test1)
		dep->combo_num = 2;
	else if (test0 && !test1)
		dep->combo_num = 3;
	else if (test0 && test1)
		dep->combo_num = 0;

	dep->frame_number &= DWC3_FRNUMBER_MASK;
	dep->frame_number |= dep->combo_num << 14;
	dep->frame_number += max_t(u32, 4, dep->interval);

	/* Reinitialize test variables */
	dep->start_cmd_status = 0;
	dep->combo_num = 0;

	return __dwc3_gadget_kick_transfer(dep);
}

static int __dwc3_gadget_start_isoc(struct dwc3_ep *dep)
{
	const struct usb_endpoint_descriptor *desc = dep->endpoint.desc;
	struct dwc3 *dwc = dep->dwc;
	int ret;
	int i;

	if (list_empty(&dep->pending_list) &&
	    list_empty(&dep->started_list)) {
		dep->flags |= DWC3_EP_PENDING_REQUEST;
		return -EAGAIN;
	}

	if (!dwc->dis_start_transfer_quirk &&
	    (DWC3_VER_IS_PRIOR(DWC31, 170A) ||
	     DWC3_VER_TYPE_IS_WITHIN(DWC31, 170A, EA01, EA06))) {
		if (dwc->gadget->speed <= USB_SPEED_HIGH && dep->direction)
			return dwc3_gadget_start_isoc_quirk(dep);
	}

	if (desc->bInterval <= 14 &&
	    dwc->gadget->speed >= USB_SPEED_HIGH) {
		u32 frame = __dwc3_gadget_get_frame(dwc);
		bool rollover = frame <
				(dep->frame_number & DWC3_FRNUMBER_MASK);

		/*
		 * frame_number is set from XferNotReady and may be already
		 * out of date. DSTS only provides the lower 14 bit of the
		 * current frame number. So add the upper two bits of
		 * frame_number and handle a possible rollover.
		 * This will provide the correct frame_number unless more than
		 * rollover has happened since XferNotReady.
		 */

		dep->frame_number = (dep->frame_number & ~DWC3_FRNUMBER_MASK) |
				     frame;
		if (rollover)
			dep->frame_number += BIT(14);
	}

	for (i = 0; i < DWC3_ISOC_MAX_RETRIES; i++) {
		dep->frame_number = DWC3_ALIGN_FRAME(dep, i + 1);

		ret = __dwc3_gadget_kick_transfer(dep);
		if (ret != -EAGAIN)
			break;
	}

	/*
	 * After a number of unsuccessful start attempts due to bus-expiry
	 * status, issue END_TRANSFER command and retry on the next XferNotReady
	 * event.
	 */
	if (ret == -EAGAIN)
		ret = __dwc3_stop_active_transfer(dep, false, true);

	return ret;
}

static int __dwc3_gadget_ep_queue(struct dwc3_ep *dep, struct dwc3_request *req)
{
	struct dwc3		*dwc = dep->dwc;

	if (!dep->endpoint.desc || !dwc->pullups_connected || !dwc->connected) {
		dev_err(dwc->dev, "%s: can't queue to disabled endpoint\n",
				dep->name);
		return -ESHUTDOWN;
	}

	if (WARN(req->dep != dep, "request %pK belongs to '%s'\n",
				&req->request, req->dep->name))
		return -EINVAL;

	if (WARN(req->status < DWC3_REQUEST_STATUS_COMPLETED,
				"%s: request %pK already in flight\n",
				dep->name, &req->request))
		return -EINVAL;

	pm_runtime_get(dwc->dev);

	req->request.actual	= 0;
	req->request.status	= -EINPROGRESS;

	trace_dwc3_ep_queue(req);

	list_add_tail(&req->list, &dep->pending_list);
	req->status = DWC3_REQUEST_STATUS_QUEUED;

	if (dep->flags & DWC3_EP_WAIT_TRANSFER_COMPLETE)
		return 0;

	/*
	 * Start the transfer only after the END_TRANSFER is completed
	 * and endpoint STALL is cleared.
	 */
	if ((dep->flags & DWC3_EP_END_TRANSFER_PENDING) ||
	    (dep->flags & DWC3_EP_WEDGE) ||
	    (dep->flags & DWC3_EP_DELAY_STOP) ||
	    (dep->flags & DWC3_EP_STALL)) {
		dep->flags |= DWC3_EP_DELAY_START;
		return 0;
	}

	/*
	 * NOTICE: Isochronous endpoints should NEVER be prestarted. We must
	 * wait for a XferNotReady event so we will know what's the current
	 * (micro-)frame number.
	 *
	 * Without this trick, we are very, very likely gonna get Bus Expiry
	 * errors which will force us issue EndTransfer command.
	 */
	if (usb_endpoint_xfer_isoc(dep->endpoint.desc)) {
		if (!(dep->flags & DWC3_EP_PENDING_REQUEST) &&
				!(dep->flags & DWC3_EP_TRANSFER_STARTED))
			return 0;

		if ((dep->flags & DWC3_EP_PENDING_REQUEST)) {
			if (!(dep->flags & DWC3_EP_TRANSFER_STARTED))
				return __dwc3_gadget_start_isoc(dep);
		}
	}

	__dwc3_gadget_kick_transfer(dep);

	return 0;
}

static int dwc3_gadget_ep_queue(struct usb_ep *ep, struct usb_request *request,
	gfp_t gfp_flags)
{
	struct dwc3_request		*req = to_dwc3_request(request);
	struct dwc3_ep			*dep = to_dwc3_ep(ep);
	struct dwc3			*dwc = dep->dwc;

	unsigned long			flags;

	int				ret;

	spin_lock_irqsave(&dwc->lock, flags);
	ret = __dwc3_gadget_ep_queue(dep, req);
	spin_unlock_irqrestore(&dwc->lock, flags);

	return ret;
}

static void dwc3_gadget_ep_skip_trbs(struct dwc3_ep *dep, struct dwc3_request *req)
{
	int i;

	/* If req->trb is not set, then the request has not started */
	if (!req->trb)
		return;

	/*
	 * If request was already started, this means we had to
	 * stop the transfer. With that we also need to ignore
	 * all TRBs used by the request, however TRBs can only
	 * be modified after completion of END_TRANSFER
	 * command. So what we do here is that we wait for
	 * END_TRANSFER completion and only after that, we jump
	 * over TRBs by clearing HWO and incrementing dequeue
	 * pointer.
	 */
	for (i = 0; i < req->num_trbs; i++) {
		struct dwc3_trb *trb;

		trb = &dep->trb_pool[dep->trb_dequeue];
		trb->ctrl &= ~DWC3_TRB_CTRL_HWO;
		dwc3_ep_inc_deq(dep);
	}

	req->num_trbs = 0;
}

static void dwc3_gadget_ep_cleanup_cancelled_requests(struct dwc3_ep *dep)
{
	struct dwc3_request		*req;
	struct dwc3_request		*tmp;
	struct dwc3			*dwc = dep->dwc;

	list_for_each_entry_safe(req, tmp, &dep->cancelled_list, list) {
		dwc3_gadget_ep_skip_trbs(dep, req);
		switch (req->status) {
		case DWC3_REQUEST_STATUS_DISCONNECTED:
			dwc3_gadget_giveback(dep, req, -ESHUTDOWN);
			break;
		case DWC3_REQUEST_STATUS_DEQUEUED:
			dwc3_gadget_giveback(dep, req, -ECONNRESET);
			break;
		case DWC3_REQUEST_STATUS_STALLED:
			dwc3_gadget_giveback(dep, req, -EPIPE);
			break;
		default:
			dev_err(dwc->dev, "request cancelled with wrong reason:%d\n", req->status);
			dwc3_gadget_giveback(dep, req, -ECONNRESET);
			break;
		}
	}
}

static int dwc3_gadget_ep_dequeue(struct usb_ep *ep,
		struct usb_request *request)
{
	struct dwc3_request		*req = to_dwc3_request(request);
	struct dwc3_request		*r = NULL;

	struct dwc3_ep			*dep = to_dwc3_ep(ep);
	struct dwc3			*dwc = dep->dwc;

	unsigned long			flags;
	int				ret = 0;

	trace_dwc3_ep_dequeue(req);

	spin_lock_irqsave(&dwc->lock, flags);

	list_for_each_entry(r, &dep->cancelled_list, list) {
		if (r == req)
			goto out;
	}

	list_for_each_entry(r, &dep->pending_list, list) {
		if (r == req) {
			dwc3_gadget_giveback(dep, req, -ECONNRESET);
			goto out;
		}
	}

	list_for_each_entry(r, &dep->started_list, list) {
		if (r == req) {
			struct dwc3_request *t;

			/* wait until it is processed */
			dwc3_stop_active_transfer(dep, true, true);

			/*
			 * Remove any started request if the transfer is
			 * cancelled.
			 */
			list_for_each_entry_safe(r, t, &dep->started_list, list)
				dwc3_gadget_move_cancelled_request(r,
						DWC3_REQUEST_STATUS_DEQUEUED);

			dep->flags &= ~DWC3_EP_WAIT_TRANSFER_COMPLETE;

			goto out;
		}
	}

	dev_err(dwc->dev, "request %pK was not queued to %s\n",
		request, ep->name);
	ret = -EINVAL;
out:
	spin_unlock_irqrestore(&dwc->lock, flags);

	return ret;
}

int __dwc3_gadget_ep_set_halt(struct dwc3_ep *dep, int value, int protocol)
{
	struct dwc3_gadget_ep_cmd_params	params;
	struct dwc3				*dwc = dep->dwc;
	int					ret;

	if (usb_endpoint_xfer_isoc(dep->endpoint.desc)) {
		dev_err(dwc->dev, "%s is of Isochronous type\n", dep->name);
		return -EINVAL;
	}

	memset(&params, 0x00, sizeof(params));

	if (value) {
		struct dwc3_trb *trb;

		unsigned int transfer_in_flight;
		unsigned int started;

		if (dep->number > 1)
			trb = dwc3_ep_prev_trb(dep, dep->trb_enqueue);
		else
			trb = &dwc->ep0_trb[dep->trb_enqueue];

		transfer_in_flight = trb->ctrl & DWC3_TRB_CTRL_HWO;
		started = !list_empty(&dep->started_list);

		if (!protocol && ((dep->direction && transfer_in_flight) ||
				(!dep->direction && started))) {
			return -EAGAIN;
		}

		ret = dwc3_send_gadget_ep_cmd(dep, DWC3_DEPCMD_SETSTALL,
				&params);
		if (ret)
			dev_err(dwc->dev, "failed to set STALL on %s\n",
					dep->name);
		else
			dep->flags |= DWC3_EP_STALL;
	} else {
		/*
		 * Don't issue CLEAR_STALL command to control endpoints. The
		 * controller automatically clears the STALL when it receives
		 * the SETUP token.
		 */
		if (dep->number <= 1) {
			dep->flags &= ~(DWC3_EP_STALL | DWC3_EP_WEDGE);
			return 0;
		}

		dwc3_stop_active_transfer(dep, true, true);

		if (!list_empty(&dep->started_list))
			dep->flags |= DWC3_EP_DELAY_START;

		if (dep->flags & DWC3_EP_END_TRANSFER_PENDING ||
		    (dep->flags & DWC3_EP_DELAY_STOP)) {
			dep->flags |= DWC3_EP_PENDING_CLEAR_STALL;
			return 0;
		}

		ret = dwc3_send_clear_stall_ep_cmd(dep);
		if (ret) {
			dev_err(dwc->dev, "failed to clear STALL on %s\n",
					dep->name);
			return ret;
		}

		dep->flags &= ~(DWC3_EP_STALL | DWC3_EP_WEDGE);

		if ((dep->flags & DWC3_EP_DELAY_START) &&
		    !usb_endpoint_xfer_isoc(dep->endpoint.desc))
			__dwc3_gadget_kick_transfer(dep);

		dep->flags &= ~DWC3_EP_DELAY_START;
	}

	return ret;
}

static int dwc3_gadget_ep_set_halt(struct usb_ep *ep, int value)
{
	struct dwc3_ep			*dep = to_dwc3_ep(ep);
	struct dwc3			*dwc = dep->dwc;

	unsigned long			flags;

	int				ret;

	spin_lock_irqsave(&dwc->lock, flags);
	ret = __dwc3_gadget_ep_set_halt(dep, value, false);
	spin_unlock_irqrestore(&dwc->lock, flags);

	return ret;
}

static int dwc3_gadget_ep_set_wedge(struct usb_ep *ep)
{
	struct dwc3_ep			*dep = to_dwc3_ep(ep);
	struct dwc3			*dwc = dep->dwc;
	unsigned long			flags;
	int				ret;

	spin_lock_irqsave(&dwc->lock, flags);
	dep->flags |= DWC3_EP_WEDGE;

	if (dep->number == 0 || dep->number == 1)
		ret = __dwc3_gadget_ep0_set_halt(ep, 1);
	else
		ret = __dwc3_gadget_ep_set_halt(dep, 1, false);
	spin_unlock_irqrestore(&dwc->lock, flags);

	return ret;
}

/* -------------------------------------------------------------------------- */

static struct usb_endpoint_descriptor dwc3_gadget_ep0_desc = {
	.bLength	= USB_DT_ENDPOINT_SIZE,
	.bDescriptorType = USB_DT_ENDPOINT,
	.bmAttributes	= USB_ENDPOINT_XFER_CONTROL,
};

static const struct usb_ep_ops dwc3_gadget_ep0_ops = {
	.enable		= dwc3_gadget_ep0_enable,
	.disable	= dwc3_gadget_ep0_disable,
	.alloc_request	= dwc3_gadget_ep_alloc_request,
	.free_request	= dwc3_gadget_ep_free_request,
	.queue		= dwc3_gadget_ep0_queue,
	.dequeue	= dwc3_gadget_ep_dequeue,
	.set_halt	= dwc3_gadget_ep0_set_halt,
	.set_wedge	= dwc3_gadget_ep_set_wedge,
};

static const struct usb_ep_ops dwc3_gadget_ep_ops = {
	.enable		= dwc3_gadget_ep_enable,
	.disable	= dwc3_gadget_ep_disable,
	.alloc_request	= dwc3_gadget_ep_alloc_request,
	.free_request	= dwc3_gadget_ep_free_request,
	.queue		= dwc3_gadget_ep_queue,
	.dequeue	= dwc3_gadget_ep_dequeue,
	.set_halt	= dwc3_gadget_ep_set_halt,
	.set_wedge	= dwc3_gadget_ep_set_wedge,
};

/* -------------------------------------------------------------------------- */

static int dwc3_gadget_get_frame(struct usb_gadget *g)
{
	struct dwc3		*dwc = gadget_to_dwc(g);

	return __dwc3_gadget_get_frame(dwc);
}

static int __dwc3_gadget_wakeup(struct dwc3 *dwc)
{
	int			retries;

	int			ret;
	u32			reg;

	u8			link_state;

	/*
	 * According to the Databook Remote wakeup request should
	 * be issued only when the device is in early suspend state.
	 *
	 * We can check that via USB Link State bits in DSTS register.
	 */
	reg = dwc3_readl(dwc->regs, DWC3_DSTS);

	link_state = DWC3_DSTS_USBLNKST(reg);

	switch (link_state) {
	case DWC3_LINK_STATE_RESET:
	case DWC3_LINK_STATE_RX_DET:	/* in HS, means Early Suspend */
	case DWC3_LINK_STATE_U3:	/* in HS, means SUSPEND */
	case DWC3_LINK_STATE_U2:	/* in HS, means Sleep (L1) */
	case DWC3_LINK_STATE_U1:
	case DWC3_LINK_STATE_RESUME:
		break;
	default:
		return -EINVAL;
	}

	ret = dwc3_gadget_set_link_state(dwc, DWC3_LINK_STATE_RECOV);
	if (ret < 0) {
		dev_err(dwc->dev, "failed to put link in Recovery\n");
		return ret;
	}

	/* Recent versions do this automatically */
	if (DWC3_VER_IS_PRIOR(DWC3, 194A)) {
		/* write zeroes to Link Change Request */
		reg = dwc3_readl(dwc->regs, DWC3_DCTL);
		reg &= ~DWC3_DCTL_ULSTCHNGREQ_MASK;
		dwc3_writel(dwc->regs, DWC3_DCTL, reg);
	}

	/* poll until Link State changes to ON */
	retries = 20000;

	while (retries--) {
		reg = dwc3_readl(dwc->regs, DWC3_DSTS);

		/* in HS, means ON */
		if (DWC3_DSTS_USBLNKST(reg) == DWC3_LINK_STATE_U0)
			break;
	}

	if (DWC3_DSTS_USBLNKST(reg) != DWC3_LINK_STATE_U0) {
		dev_err(dwc->dev, "failed to send remote wakeup\n");
		return -EINVAL;
	}

	return 0;
}

static int dwc3_gadget_wakeup(struct usb_gadget *g)
{
	struct dwc3		*dwc = gadget_to_dwc(g);
	unsigned long		flags;
	int			ret;

	spin_lock_irqsave(&dwc->lock, flags);
	ret = __dwc3_gadget_wakeup(dwc);
	spin_unlock_irqrestore(&dwc->lock, flags);

	return ret;
}

static int dwc3_gadget_set_selfpowered(struct usb_gadget *g,
		int is_selfpowered)
{
	struct dwc3		*dwc = gadget_to_dwc(g);
	unsigned long		flags;

	spin_lock_irqsave(&dwc->lock, flags);
	g->is_selfpowered = !!is_selfpowered;
	spin_unlock_irqrestore(&dwc->lock, flags);

	return 0;
}

static void dwc3_stop_active_transfers(struct dwc3 *dwc)
{
	u32 epnum;

	for (epnum = 2; epnum < dwc->num_eps; epnum++) {
		struct dwc3_ep *dep;

		dep = dwc->eps[epnum];
		if (!dep)
			continue;

		dwc3_remove_requests(dwc, dep, -ESHUTDOWN);
	}
}

static void __dwc3_gadget_set_ssp_rate(struct dwc3 *dwc)
{
	enum usb_ssp_rate	ssp_rate = dwc->gadget_ssp_rate;
	u32			reg;

	if (ssp_rate == USB_SSP_GEN_UNKNOWN)
		ssp_rate = dwc->max_ssp_rate;

	reg = dwc3_readl(dwc->regs, DWC3_DCFG);
	reg &= ~DWC3_DCFG_SPEED_MASK;
	reg &= ~DWC3_DCFG_NUMLANES(~0);

	if (ssp_rate == USB_SSP_GEN_1x2)
		reg |= DWC3_DCFG_SUPERSPEED;
	else if (dwc->max_ssp_rate != USB_SSP_GEN_1x2)
		reg |= DWC3_DCFG_SUPERSPEED_PLUS;

	if (ssp_rate != USB_SSP_GEN_2x1 &&
	    dwc->max_ssp_rate != USB_SSP_GEN_2x1)
		reg |= DWC3_DCFG_NUMLANES(1);

	dwc3_writel(dwc->regs, DWC3_DCFG, reg);
}

static void __dwc3_gadget_set_speed(struct dwc3 *dwc)
{
	enum usb_device_speed	speed;
	u32			reg;

	speed = dwc->gadget_max_speed;
	if (speed == USB_SPEED_UNKNOWN || speed > dwc->maximum_speed)
		speed = dwc->maximum_speed;

	if (speed == USB_SPEED_SUPER_PLUS &&
	    DWC3_IP_IS(DWC32)) {
		__dwc3_gadget_set_ssp_rate(dwc);
		return;
	}

	reg = dwc3_readl(dwc->regs, DWC3_DCFG);
	reg &= ~(DWC3_DCFG_SPEED_MASK);

	/*
	 * WORKAROUND: DWC3 revision < 2.20a have an issue
	 * which would cause metastability state on Run/Stop
	 * bit if we try to force the IP to USB2-only mode.
	 *
	 * Because of that, we cannot configure the IP to any
	 * speed other than the SuperSpeed
	 *
	 * Refers to:
	 *
	 * STAR#9000525659: Clock Domain Crossing on DCTL in
	 * USB 2.0 Mode
	 */
	if (DWC3_VER_IS_PRIOR(DWC3, 220A) &&
	    !dwc->dis_metastability_quirk) {
		reg |= DWC3_DCFG_SUPERSPEED;
	} else {
		switch (speed) {
		case USB_SPEED_LOW:
			reg |= DWC3_DCFG_LOWSPEED;
			break;
		case USB_SPEED_FULL:
			reg |= DWC3_DCFG_FULLSPEED;
			break;
		case USB_SPEED_HIGH:
			reg |= DWC3_DCFG_HIGHSPEED;
			break;
		case USB_SPEED_SUPER:
			reg |= DWC3_DCFG_SUPERSPEED;
			break;
		case USB_SPEED_SUPER_PLUS:
			if (DWC3_IP_IS(DWC3))
				reg |= DWC3_DCFG_SUPERSPEED;
			else
				reg |= DWC3_DCFG_SUPERSPEED_PLUS;
			break;
		default:
			dev_err(dwc->dev, "invalid speed (%d)\n", speed);

			if (DWC3_IP_IS(DWC3))
				reg |= DWC3_DCFG_SUPERSPEED;
			else
				reg |= DWC3_DCFG_SUPERSPEED_PLUS;
		}
	}

	if (DWC3_IP_IS(DWC32) &&
	    speed > USB_SPEED_UNKNOWN &&
	    speed < USB_SPEED_SUPER_PLUS)
		reg &= ~DWC3_DCFG_NUMLANES(~0);

	dwc3_writel(dwc->regs, DWC3_DCFG, reg);
}

static int dwc3_gadget_run_stop(struct dwc3 *dwc, int is_on, int suspend)
{
	u32			reg;
	u32			timeout = 500;

	if (pm_runtime_suspended(dwc->dev))
		return 0;

	reg = dwc3_readl(dwc->regs, DWC3_DCTL);
	if (is_on) {
		if (DWC3_VER_IS_WITHIN(DWC3, ANY, 187A)) {
			reg &= ~DWC3_DCTL_TRGTULST_MASK;
			reg |= DWC3_DCTL_TRGTULST_RX_DET;
		}

		if (!DWC3_VER_IS_PRIOR(DWC3, 194A))
			reg &= ~DWC3_DCTL_KEEP_CONNECT;
		reg |= DWC3_DCTL_RUN_STOP;

		if (dwc->has_hibernation)
			reg |= DWC3_DCTL_KEEP_CONNECT;

		__dwc3_gadget_set_speed(dwc);
		dwc->pullups_connected = true;
	} else {
		reg &= ~DWC3_DCTL_RUN_STOP;

		if (dwc->has_hibernation && !suspend)
			reg &= ~DWC3_DCTL_KEEP_CONNECT;

		dwc->pullups_connected = false;
	}

	dwc3_gadget_dctl_write_safe(dwc, reg);

	do {
		reg = dwc3_readl(dwc->regs, DWC3_DSTS);
		reg &= DWC3_DSTS_DEVCTRLHLT;
	} while (--timeout && !(!is_on ^ !reg));

	if (!timeout)
		return -ETIMEDOUT;

	return 0;
}

static void dwc3_gadget_disable_irq(struct dwc3 *dwc);
static void __dwc3_gadget_stop(struct dwc3 *dwc);
static int __dwc3_gadget_start(struct dwc3 *dwc);

static int dwc3_gadget_soft_disconnect(struct dwc3 *dwc)
{
	unsigned long flags;

	spin_lock_irqsave(&dwc->lock, flags);
	dwc->connected = false;

	/*
	 * In the Synopsys DesignWare Cores USB3 Databook Rev. 3.30a
	 * Section 4.1.8 Table 4-7, it states that for a device-initiated
	 * disconnect, the SW needs to ensure that it sends "a DEPENDXFER
	 * command for any active transfers" before clearing the RunStop
	 * bit.
	 */
	dwc3_stop_active_transfers(dwc);
	__dwc3_gadget_stop(dwc);
	spin_unlock_irqrestore(&dwc->lock, flags);

	/*
	 * Note: if the GEVNTCOUNT indicates events in the event buffer, the
	 * driver needs to acknowledge them before the controller can halt.
	 * Simply let the interrupt handler acknowledges and handle the
	 * remaining event generated by the controller while polling for
	 * DSTS.DEVCTLHLT.
	 */
	return dwc3_gadget_run_stop(dwc, false, false);
}

static int dwc3_gadget_pullup(struct usb_gadget *g, int is_on)
{
	struct dwc3		*dwc = gadget_to_dwc(g);
	struct dwc3_vendor	*vdwc = container_of(dwc, struct dwc3_vendor, dwc);
	int			ret;

	is_on = !!is_on;
	vdwc->softconnect = is_on;

	/*
	 * Per databook, when we want to stop the gadget, if a control transfer
	 * is still in process, complete it and get the core into setup phase.
	 */
	if (!is_on && dwc->ep0state != EP0_SETUP_PHASE) {
		reinit_completion(&dwc->ep0_in_setup);

		ret = wait_for_completion_timeout(&dwc->ep0_in_setup,
				msecs_to_jiffies(DWC3_PULL_UP_TIMEOUT));
		if (ret == 0)
			dev_warn(dwc->dev, "timed out waiting for SETUP phase\n");
	}

	/*
	 * Avoid issuing a runtime resume if the device is already in the
	 * suspended state during gadget disconnect.  DWC3 gadget was already
	 * halted/stopped during runtime suspend.
	 */
	if (!is_on) {
		pm_runtime_barrier(dwc->dev);
		if (pm_runtime_suspended(dwc->dev))
			return 0;
	}

	/*
	 * Check the return value for successful resume, or error.  For a
	 * successful resume, the DWC3 runtime PM resume routine will handle
	 * the run stop sequence, so avoid duplicate operations here.
	 */
	ret = pm_runtime_get_sync(dwc->dev);
	if (!ret || ret < 0) {
		pm_runtime_put(dwc->dev);
		return 0;
	}

	if (dwc->pullups_connected == is_on) {
		pm_runtime_put(dwc->dev);
		return 0;
	}

	if (!is_on) {
		ret = dwc3_gadget_soft_disconnect(dwc);
	} else {
		/*
		 * In the Synopsys DWC_usb31 1.90a programming guide section
		 * 4.1.9, it specifies that for a reconnect after a
		 * device-initiated disconnect requires a core soft reset
		 * (DCTL.CSftRst) before enabling the run/stop bit.
		 */
		dwc3_core_soft_reset(dwc);

		dwc3_event_buffers_setup(dwc);
		__dwc3_gadget_start(dwc);
		ret = dwc3_gadget_run_stop(dwc, true, false);
	}

	pm_runtime_put(dwc->dev);

	return ret;
}

static void dwc3_gadget_enable_irq(struct dwc3 *dwc)
{
	u32			reg;

	/* Enable all but Start and End of Frame IRQs */
	reg = (DWC3_DEVTEN_EVNTOVERFLOWEN |
			DWC3_DEVTEN_CMDCMPLTEN |
			DWC3_DEVTEN_ERRTICERREN |
			DWC3_DEVTEN_WKUPEVTEN |
			DWC3_DEVTEN_CONNECTDONEEN |
			DWC3_DEVTEN_USBRSTEN |
			DWC3_DEVTEN_DISCONNEVTEN);

	if (DWC3_VER_IS_PRIOR(DWC3, 250A))
		reg |= DWC3_DEVTEN_ULSTCNGEN;

	/* On 2.30a and above this bit enables U3/L2-L1 Suspend Events */
	if (!DWC3_VER_IS_PRIOR(DWC3, 230A))
		reg |= DWC3_DEVTEN_U3L2L1SUSPEN;

	dwc3_writel(dwc->regs, DWC3_DEVTEN, reg);
}

static void dwc3_gadget_disable_irq(struct dwc3 *dwc)
{
	/* mask all interrupts */
	dwc3_writel(dwc->regs, DWC3_DEVTEN, 0x00);
}

static irqreturn_t dwc3_interrupt(int irq, void *_dwc);
static irqreturn_t dwc3_thread_interrupt(int irq, void *_dwc);

/**
 * dwc3_gadget_setup_nump - calculate and initialize NUMP field of %DWC3_DCFG
 * @dwc: pointer to our context structure
 *
 * The following looks like complex but it's actually very simple. In order to
 * calculate the number of packets we can burst at once on OUT transfers, we're
 * gonna use RxFIFO size.
 *
 * To calculate RxFIFO size we need two numbers:
 * MDWIDTH = size, in bits, of the internal memory bus
 * RAM2_DEPTH = depth, in MDWIDTH, of internal RAM2 (where RxFIFO sits)
 *
 * Given these two numbers, the formula is simple:
 *
 * RxFIFO Size = (RAM2_DEPTH * MDWIDTH / 8) - 24 - 16;
 *
 * 24 bytes is for 3x SETUP packets
 * 16 bytes is a clock domain crossing tolerance
 *
 * Given RxFIFO Size, NUMP = RxFIFOSize / 1024;
 */
static void dwc3_gadget_setup_nump(struct dwc3 *dwc)
{
	u32 ram2_depth;
	u32 mdwidth;
	u32 nump;
	u32 reg;

	ram2_depth = DWC3_GHWPARAMS7_RAM2_DEPTH(dwc->hwparams.hwparams7);
	mdwidth = dwc3_mdwidth(dwc);

	nump = ((ram2_depth * mdwidth / 8) - 24 - 16) / 1024;
	nump = min_t(u32, nump, 16);

	/* update NumP */
	reg = dwc3_readl(dwc->regs, DWC3_DCFG);
	reg &= ~DWC3_DCFG_NUMP_MASK;
	reg |= nump << DWC3_DCFG_NUMP_SHIFT;
	dwc3_writel(dwc->regs, DWC3_DCFG, reg);
}

static int __dwc3_gadget_start(struct dwc3 *dwc)
{
	struct dwc3_ep		*dep;
	int			ret = 0;
	u32			reg;

	/*
	 * Use IMOD if enabled via dwc->imod_interval. Otherwise, if
	 * the core supports IMOD, disable it.
	 */
	if (dwc->imod_interval) {
		dwc3_writel(dwc->regs, DWC3_DEV_IMOD(0), dwc->imod_interval);
		dwc3_writel(dwc->regs, DWC3_GEVNTCOUNT(0), DWC3_GEVNTCOUNT_EHB);
	} else if (dwc3_has_imod(dwc)) {
		dwc3_writel(dwc->regs, DWC3_DEV_IMOD(0), 0);
	}

	/*
	 * We are telling dwc3 that we want to use DCFG.NUMP as ACK TP's NUMP
	 * field instead of letting dwc3 itself calculate that automatically.
	 *
	 * This way, we maximize the chances that we'll be able to get several
	 * bursts of data without going through any sort of endpoint throttling.
	 */
	reg = dwc3_readl(dwc->regs, DWC3_GRXTHRCFG);
	if (DWC3_IP_IS(DWC3))
		reg &= ~DWC3_GRXTHRCFG_PKTCNTSEL;
	else
		reg &= ~DWC31_GRXTHRCFG_PKTCNTSEL;

	dwc3_writel(dwc->regs, DWC3_GRXTHRCFG, reg);

	dwc3_gadget_setup_nump(dwc);

	/*
	 * Currently the controller handles single stream only. So, Ignore
	 * Packet Pending bit for stream selection and don't search for another
	 * stream if the host sends Data Packet with PP=0 (for OUT direction) or
	 * ACK with NumP=0 and PP=0 (for IN direction). This slightly improves
	 * the stream performance.
	 */
	reg = dwc3_readl(dwc->regs, DWC3_DCFG);
	reg |= DWC3_DCFG_IGNSTRMPP;
	dwc3_writel(dwc->regs, DWC3_DCFG, reg);

	/* Start with SuperSpeed Default */
	dwc3_gadget_ep0_desc.wMaxPacketSize = cpu_to_le16(512);

	dep = dwc->eps[0];
	ret = __dwc3_gadget_ep_enable(dep, DWC3_DEPCFG_ACTION_INIT);
	if (ret) {
		dev_err(dwc->dev, "failed to enable %s\n", dep->name);
		goto err0;
	}

	dep = dwc->eps[1];
	ret = __dwc3_gadget_ep_enable(dep, DWC3_DEPCFG_ACTION_INIT);
	if (ret) {
		dev_err(dwc->dev, "failed to enable %s\n", dep->name);
		goto err1;
	}

	/* begin to receive SETUP packets */
	dwc->ep0state = EP0_SETUP_PHASE;
	dwc->link_state = DWC3_LINK_STATE_SS_DIS;
	dwc->delayed_status = false;
	dwc3_ep0_out_start(dwc);

	dwc3_gadget_enable_irq(dwc);

	return 0;

err1:
	__dwc3_gadget_ep_disable(dwc->eps[0]);

err0:
	return ret;
}

static int dwc3_gadget_start(struct usb_gadget *g,
		struct usb_gadget_driver *driver)
{
	struct dwc3		*dwc = gadget_to_dwc(g);
	unsigned long		flags;
	int			ret = 0;
	int			irq;

	irq = dwc->irq_gadget;
	ret = request_threaded_irq(irq, dwc3_interrupt, dwc3_thread_interrupt,
			IRQF_SHARED, "dwc3", dwc->ev_buf);
	if (ret) {
		dev_err(dwc->dev, "failed to request irq #%d --> %d\n",
				irq, ret);
		goto err0;
	}

	spin_lock_irqsave(&dwc->lock, flags);
	if (dwc->gadget_driver) {
		dev_err(dwc->dev, "%s is already bound to %s\n",
				dwc->gadget->name,
				dwc->gadget_driver->driver.name);
		ret = -EBUSY;
		goto err1;
	}

	dwc->gadget_driver	= driver;
	spin_unlock_irqrestore(&dwc->lock, flags);

	return 0;

err1:
	spin_unlock_irqrestore(&dwc->lock, flags);
	free_irq(irq, dwc);

err0:
	return ret;
}

static void __dwc3_gadget_stop(struct dwc3 *dwc)
{
	dwc3_gadget_disable_irq(dwc);
	__dwc3_gadget_ep_disable(dwc->eps[0]);
	__dwc3_gadget_ep_disable(dwc->eps[1]);
}

static int dwc3_gadget_stop(struct usb_gadget *g)
{
	struct dwc3		*dwc = gadget_to_dwc(g);
	unsigned long		flags;

	spin_lock_irqsave(&dwc->lock, flags);
	dwc->gadget_driver	= NULL;
	dwc->max_cfg_eps = 0;
	spin_unlock_irqrestore(&dwc->lock, flags);

	free_irq(dwc->irq_gadget, dwc->ev_buf);

	return 0;
}

static void dwc3_gadget_config_params(struct usb_gadget *g,
				      struct usb_dcd_config_params *params)
{
	struct dwc3		*dwc = gadget_to_dwc(g);

	params->besl_baseline = USB_DEFAULT_BESL_UNSPECIFIED;
	params->besl_deep = USB_DEFAULT_BESL_UNSPECIFIED;

	/* Recommended BESL */
	if (!dwc->dis_enblslpm_quirk) {
		/*
		 * If the recommended BESL baseline is 0 or if the BESL deep is
		 * less than 2, Microsoft's Windows 10 host usb stack will issue
		 * a usb reset immediately after it receives the extended BOS
		 * descriptor and the enumeration will fail. To maintain
		 * compatibility with the Windows' usb stack, let's set the
		 * recommended BESL baseline to 1 and clamp the BESL deep to be
		 * within 2 to 15.
		 */
		params->besl_baseline = 1;
		if (dwc->is_utmi_l1_suspend)
			params->besl_deep =
				clamp_t(u8, dwc->hird_threshold, 2, 15);
	}

	/* U1 Device exit Latency */
	if (dwc->dis_u1_entry_quirk)
		params->bU1devExitLat = 0;
	else
		params->bU1devExitLat = DWC3_DEFAULT_U1_DEV_EXIT_LAT;

	/* U2 Device exit Latency */
	if (dwc->dis_u2_entry_quirk)
		params->bU2DevExitLat = 0;
	else
		params->bU2DevExitLat =
				cpu_to_le16(DWC3_DEFAULT_U2_DEV_EXIT_LAT);
}

static void dwc3_gadget_set_speed(struct usb_gadget *g,
				  enum usb_device_speed speed)
{
	struct dwc3		*dwc = gadget_to_dwc(g);
	unsigned long		flags;

	spin_lock_irqsave(&dwc->lock, flags);
	dwc->gadget_max_speed = speed;
	spin_unlock_irqrestore(&dwc->lock, flags);
}

static void dwc3_gadget_set_ssp_rate(struct usb_gadget *g,
				     enum usb_ssp_rate rate)
{
	struct dwc3		*dwc = gadget_to_dwc(g);
	unsigned long		flags;

	spin_lock_irqsave(&dwc->lock, flags);
	dwc->gadget_max_speed = USB_SPEED_SUPER_PLUS;
	dwc->gadget_ssp_rate = rate;
	spin_unlock_irqrestore(&dwc->lock, flags);
}

static int dwc3_gadget_vbus_draw(struct usb_gadget *g, unsigned int mA)
{
	struct dwc3		*dwc = gadget_to_dwc(g);
	union power_supply_propval	val = {0};
	int				ret;

	if (dwc->usb2_phy)
		return usb_phy_set_power(dwc->usb2_phy, mA);

	if (!dwc->usb_psy)
		return -EOPNOTSUPP;

	val.intval = 1000 * mA;
	ret = power_supply_set_property(dwc->usb_psy, POWER_SUPPLY_PROP_INPUT_CURRENT_LIMIT, &val);

	return ret;
}

/**
 * dwc3_gadget_check_config - ensure dwc3 can support the USB configuration
 * @g: pointer to the USB gadget
 *
 * Used to record the maximum number of endpoints being used in a USB composite
 * device. (across all configurations)  This is to be used in the calculation
 * of the TXFIFO sizes when resizing internal memory for individual endpoints.
 * It will help ensured that the resizing logic reserves enough space for at
 * least one max packet.
 */
static int dwc3_gadget_check_config(struct usb_gadget *g)
{
	struct dwc3 *dwc = gadget_to_dwc(g);
	struct usb_ep *ep;
	int fifo_size = 0;
	int ram1_depth;
	int ep_num = 0;

	if (!dwc->do_fifo_resize)
		return 0;

	list_for_each_entry(ep, &g->ep_list, ep_list) {
		/* Only interested in the IN endpoints */
		if (ep->claimed && (ep->address & USB_DIR_IN))
			ep_num++;
	}

	if (ep_num <= dwc->max_cfg_eps)
		return 0;

	/* Update the max number of eps in the composition */
	dwc->max_cfg_eps = ep_num;

	fifo_size = dwc3_gadget_calc_tx_fifo_size(dwc, dwc->max_cfg_eps);
	/* Based on the equation, increment by one for every ep */
	fifo_size += dwc->max_cfg_eps;

	/* Check if we can fit a single fifo per endpoint */
	ram1_depth = DWC3_RAM1_DEPTH(dwc->hwparams.hwparams7);
	if (fifo_size > ram1_depth)
		return -ENOMEM;

	return 0;
}

static void dwc3_gadget_async_callbacks(struct usb_gadget *g, bool enable)
{
	struct dwc3		*dwc = gadget_to_dwc(g);
	unsigned long		flags;

	spin_lock_irqsave(&dwc->lock, flags);
	dwc->async_callbacks = enable;
	spin_unlock_irqrestore(&dwc->lock, flags);
}

static const struct usb_gadget_ops dwc3_gadget_ops = {
	.get_frame		= dwc3_gadget_get_frame,
	.wakeup			= dwc3_gadget_wakeup,
	.set_selfpowered	= dwc3_gadget_set_selfpowered,
	.pullup			= dwc3_gadget_pullup,
	.udc_start		= dwc3_gadget_start,
	.udc_stop		= dwc3_gadget_stop,
	.udc_set_speed		= dwc3_gadget_set_speed,
	.udc_set_ssp_rate	= dwc3_gadget_set_ssp_rate,
	.get_config_params	= dwc3_gadget_config_params,
	.vbus_draw		= dwc3_gadget_vbus_draw,
	.check_config		= dwc3_gadget_check_config,
	.udc_async_callbacks	= dwc3_gadget_async_callbacks,
};

/* -------------------------------------------------------------------------- */

static int dwc3_gadget_init_control_endpoint(struct dwc3_ep *dep)
{
	struct dwc3 *dwc = dep->dwc;

	usb_ep_set_maxpacket_limit(&dep->endpoint, 512);
	dep->endpoint.maxburst = 1;
	dep->endpoint.ops = &dwc3_gadget_ep0_ops;
	if (!dep->direction)
		dwc->gadget->ep0 = &dep->endpoint;

	dep->endpoint.caps.type_control = true;

	return 0;
}

static int dwc3_gadget_init_in_endpoint(struct dwc3_ep *dep)
{
	struct dwc3 *dwc = dep->dwc;
	u32 mdwidth;
	int size;

	mdwidth = dwc3_mdwidth(dwc);

	/* MDWIDTH is represented in bits, we need it in bytes */
	mdwidth /= 8;

	size = dwc3_readl(dwc->regs, DWC3_GTXFIFOSIZ(dep->number >> 1));
	if (DWC3_IP_IS(DWC3))
		size = DWC3_GTXFIFOSIZ_TXFDEP(size);
	else
		size = DWC31_GTXFIFOSIZ_TXFDEP(size);

	/* FIFO Depth is in MDWDITH bytes. Multiply */
	size *= mdwidth;

	/*
	 * To meet performance requirement, a minimum TxFIFO size of 3x
	 * MaxPacketSize is recommended for endpoints that support burst and a
	 * minimum TxFIFO size of 2x MaxPacketSize for endpoints that don't
	 * support burst. Use those numbers and we can calculate the max packet
	 * limit as below.
	 */
	if (dwc->maximum_speed >= USB_SPEED_SUPER)
		size /= 3;
	else
		size /= 2;

	usb_ep_set_maxpacket_limit(&dep->endpoint, size);

	dep->endpoint.max_streams = 16;
	dep->endpoint.ops = &dwc3_gadget_ep_ops;
	list_add_tail(&dep->endpoint.ep_list,
			&dwc->gadget->ep_list);
	dep->endpoint.caps.type_iso = true;
	dep->endpoint.caps.type_bulk = true;
	dep->endpoint.caps.type_int = true;

	return dwc3_alloc_trb_pool(dep);
}

static int dwc3_gadget_init_out_endpoint(struct dwc3_ep *dep)
{
	struct dwc3 *dwc = dep->dwc;
	u32 mdwidth;
	int size;

	mdwidth = dwc3_mdwidth(dwc);

	/* MDWIDTH is represented in bits, convert to bytes */
	mdwidth /= 8;

	/* All OUT endpoints share a single RxFIFO space */
	size = dwc3_readl(dwc->regs, DWC3_GRXFIFOSIZ(0));
	if (DWC3_IP_IS(DWC3))
		size = DWC3_GRXFIFOSIZ_RXFDEP(size);
	else
		size = DWC31_GRXFIFOSIZ_RXFDEP(size);

	/* FIFO depth is in MDWDITH bytes */
	size *= mdwidth;

	/*
	 * To meet performance requirement, a minimum recommended RxFIFO size
	 * is defined as follow:
	 * RxFIFO size >= (3 x MaxPacketSize) +
	 * (3 x 8 bytes setup packets size) + (16 bytes clock crossing margin)
	 *
	 * Then calculate the max packet limit as below.
	 */
	size -= (3 * 8) + 16;
	if (size < 0)
		size = 0;
	else
		size /= 3;

	usb_ep_set_maxpacket_limit(&dep->endpoint, size);
	dep->endpoint.max_streams = 16;
	dep->endpoint.ops = &dwc3_gadget_ep_ops;
	list_add_tail(&dep->endpoint.ep_list,
			&dwc->gadget->ep_list);
	dep->endpoint.caps.type_iso = true;
	dep->endpoint.caps.type_bulk = true;
	dep->endpoint.caps.type_int = true;

	return dwc3_alloc_trb_pool(dep);
}

static int dwc3_gadget_init_endpoint(struct dwc3 *dwc, u8 epnum)
{
	struct dwc3_ep			*dep;
	bool				direction = epnum & 1;
	int				ret;
	u8				num = epnum >> 1;

	dep = kzalloc(sizeof(*dep), GFP_KERNEL);
	if (!dep)
		return -ENOMEM;

	dep->dwc = dwc;
	dep->number = epnum;
	dep->direction = direction;
	dep->regs = dwc->regs + DWC3_DEP_BASE(epnum);
	dwc->eps[epnum] = dep;
	dep->combo_num = 0;
	dep->start_cmd_status = 0;

	snprintf(dep->name, sizeof(dep->name), "ep%u%s", num,
			direction ? "in" : "out");

	dep->endpoint.name = dep->name;

	if (!(dep->number > 1)) {
		dep->endpoint.desc = &dwc3_gadget_ep0_desc;
		dep->endpoint.comp_desc = NULL;
	}

	if (num == 0)
		ret = dwc3_gadget_init_control_endpoint(dep);
	else if (direction)
		ret = dwc3_gadget_init_in_endpoint(dep);
	else
		ret = dwc3_gadget_init_out_endpoint(dep);

	if (ret)
		return ret;

	dep->endpoint.caps.dir_in = direction;
	dep->endpoint.caps.dir_out = !direction;

	INIT_LIST_HEAD(&dep->pending_list);
	INIT_LIST_HEAD(&dep->started_list);
	INIT_LIST_HEAD(&dep->cancelled_list);

	dwc3_debugfs_create_endpoint_dir(dep);

	return 0;
}

static int dwc3_gadget_init_endpoints(struct dwc3 *dwc, u8 total)
{
	u8				epnum;

	INIT_LIST_HEAD(&dwc->gadget->ep_list);

	for (epnum = 0; epnum < total; epnum++) {
		int			ret;

		ret = dwc3_gadget_init_endpoint(dwc, epnum);
		if (ret)
			return ret;
	}

	return 0;
}

static void dwc3_gadget_free_endpoints(struct dwc3 *dwc)
{
	struct dwc3_ep			*dep;
	u8				epnum;

	for (epnum = 0; epnum < DWC3_ENDPOINTS_NUM; epnum++) {
		dep = dwc->eps[epnum];
		if (!dep)
			continue;
		/*
		 * Physical endpoints 0 and 1 are special; they form the
		 * bi-directional USB endpoint 0.
		 *
		 * For those two physical endpoints, we don't allocate a TRB
		 * pool nor do we add them the endpoints list. Due to that, we
		 * shouldn't do these two operations otherwise we would end up
		 * with all sorts of bugs when removing dwc3.ko.
		 */
		if (epnum != 0 && epnum != 1) {
			dwc3_free_trb_pool(dep);
			list_del(&dep->endpoint.ep_list);
		}

		debugfs_remove_recursive(debugfs_lookup(dep->name, dwc->root));
		kfree(dep);
	}
}

/* -------------------------------------------------------------------------- */

static int dwc3_gadget_ep_reclaim_completed_trb(struct dwc3_ep *dep,
		struct dwc3_request *req, struct dwc3_trb *trb,
		const struct dwc3_event_depevt *event, int status, int chain)
{
	unsigned int		count;

	dwc3_ep_inc_deq(dep);

	trace_dwc3_complete_trb(dep, trb);
	req->num_trbs--;

	/*
	 * If we're in the middle of series of chained TRBs and we
	 * receive a short transfer along the way, DWC3 will skip
	 * through all TRBs including the last TRB in the chain (the
	 * where CHN bit is zero. DWC3 will also avoid clearing HWO
	 * bit and SW has to do it manually.
	 *
	 * We're going to do that here to avoid problems of HW trying
	 * to use bogus TRBs for transfers.
	 */
	if (chain && (trb->ctrl & DWC3_TRB_CTRL_HWO))
		trb->ctrl &= ~DWC3_TRB_CTRL_HWO;

	/*
	 * For isochronous transfers, the first TRB in a service interval must
	 * have the Isoc-First type. Track and report its interval frame number.
	 */
	if (usb_endpoint_xfer_isoc(dep->endpoint.desc) &&
	    (trb->ctrl & DWC3_TRBCTL_ISOCHRONOUS_FIRST)) {
		unsigned int frame_number;

		frame_number = DWC3_TRB_CTRL_GET_SID_SOFN(trb->ctrl);
		frame_number &= ~(dep->interval - 1);
		req->request.frame_number = frame_number;
	}

	/*
	 * We use bounce buffer for requests that needs extra TRB or OUT ZLP. If
	 * this TRB points to the bounce buffer address, it's a MPS alignment
	 * TRB. Don't add it to req->remaining calculation.
	 */
	if (trb->bpl == lower_32_bits(dep->dwc->bounce_addr) &&
	    trb->bph == upper_32_bits(dep->dwc->bounce_addr)) {
		trb->ctrl &= ~DWC3_TRB_CTRL_HWO;
		return 1;
	}

	count = trb->size & DWC3_TRB_SIZE_MASK;
	req->remaining += count;

	if ((trb->ctrl & DWC3_TRB_CTRL_HWO) && status != -ESHUTDOWN)
		return 1;

	if (event->status & DEPEVT_STATUS_SHORT && !chain)
		return 1;

	if ((trb->ctrl & DWC3_TRB_CTRL_ISP_IMI) &&
	    DWC3_TRB_SIZE_TRBSTS(trb->size) == DWC3_TRBSTS_MISSED_ISOC)
		return 1;

	if ((trb->ctrl & DWC3_TRB_CTRL_IOC) ||
	    (trb->ctrl & DWC3_TRB_CTRL_LST))
		return 1;

	return 0;
}

static int dwc3_gadget_ep_reclaim_trb_sg(struct dwc3_ep *dep,
		struct dwc3_request *req, const struct dwc3_event_depevt *event,
		int status)
{
	struct dwc3_trb *trb = &dep->trb_pool[dep->trb_dequeue];
	struct scatterlist *sg = req->sg;
	struct scatterlist *s;
	unsigned int num_queued = req->num_queued_sgs;
	unsigned int i;
	int ret = 0;

	for_each_sg(sg, s, num_queued, i) {
		trb = &dep->trb_pool[dep->trb_dequeue];

		req->sg = sg_next(s);
		req->num_queued_sgs--;

		ret = dwc3_gadget_ep_reclaim_completed_trb(dep, req,
				trb, event, status, true);
		if (ret)
			break;
	}

	return ret;
}

static int dwc3_gadget_ep_reclaim_trb_linear(struct dwc3_ep *dep,
		struct dwc3_request *req, const struct dwc3_event_depevt *event,
		int status)
{
	struct dwc3_trb *trb = &dep->trb_pool[dep->trb_dequeue];

	return dwc3_gadget_ep_reclaim_completed_trb(dep, req, trb,
			event, status, false);
}

static bool dwc3_gadget_ep_request_completed(struct dwc3_request *req)
{
	return req->num_pending_sgs == 0 && req->num_queued_sgs == 0;
}

static int dwc3_gadget_ep_cleanup_completed_request(struct dwc3_ep *dep,
		const struct dwc3_event_depevt *event,
		struct dwc3_request *req, int status)
{
	int request_status;
	int ret;

	if (req->request.num_mapped_sgs)
		ret = dwc3_gadget_ep_reclaim_trb_sg(dep, req, event,
				status);
	else
		ret = dwc3_gadget_ep_reclaim_trb_linear(dep, req, event,
				status);

	req->request.actual = req->request.length - req->remaining;

	if (!dwc3_gadget_ep_request_completed(req))
		goto out;

	if (req->needs_extra_trb) {
		ret = dwc3_gadget_ep_reclaim_trb_linear(dep, req, event,
				status);
		req->needs_extra_trb = false;
	}

	/*
	 * The event status only reflects the status of the TRB with IOC set.
	 * For the requests that don't set interrupt on completion, the driver
	 * needs to check and return the status of the completed TRBs associated
	 * with the request. Use the status of the last TRB of the request.
	 */
	if (req->request.no_interrupt) {
		struct dwc3_trb *trb;

		trb = dwc3_ep_prev_trb(dep, dep->trb_dequeue);
		switch (DWC3_TRB_SIZE_TRBSTS(trb->size)) {
		case DWC3_TRBSTS_MISSED_ISOC:
			/* Isoc endpoint only */
			request_status = -EXDEV;
			break;
		case DWC3_TRB_STS_XFER_IN_PROG:
			/* Applicable when End Transfer with ForceRM=0 */
		case DWC3_TRBSTS_SETUP_PENDING:
			/* Control endpoint only */
		case DWC3_TRBSTS_OK:
		default:
			request_status = 0;
			break;
		}
	} else {
		request_status = status;
	}

	dwc3_gadget_giveback(dep, req, request_status);

out:
	return ret;
}

static void dwc3_gadget_ep_cleanup_completed_requests(struct dwc3_ep *dep,
		const struct dwc3_event_depevt *event, int status)
{
	struct dwc3_request	*req;
	struct dwc3_request	*tmp;

	list_for_each_entry_safe(req, tmp, &dep->started_list, list) {
		int ret;

		ret = dwc3_gadget_ep_cleanup_completed_request(dep, event,
				req, status);
		if (ret)
			break;
	}
}

static bool dwc3_gadget_ep_should_continue(struct dwc3_ep *dep)
{
	struct dwc3_request	*req;
	struct dwc3		*dwc = dep->dwc;

	if (!dep->endpoint.desc || !dwc->pullups_connected ||
	    !dwc->connected)
		return false;

	if (!list_empty(&dep->pending_list))
		return true;

	/*
	 * We only need to check the first entry of the started list. We can
	 * assume the completed requests are removed from the started list.
	 */
	req = next_request(&dep->started_list);
	if (!req)
		return false;

	return !dwc3_gadget_ep_request_completed(req);
}

static void dwc3_gadget_endpoint_frame_from_event(struct dwc3_ep *dep,
		const struct dwc3_event_depevt *event)
{
	dep->frame_number = event->parameters;
}

static bool dwc3_gadget_endpoint_trbs_complete(struct dwc3_ep *dep,
		const struct dwc3_event_depevt *event, int status)
{
	struct dwc3		*dwc = dep->dwc;
	bool			no_started_trb = true;

	dwc3_gadget_ep_cleanup_completed_requests(dep, event, status);

	if (dep->flags & DWC3_EP_END_TRANSFER_PENDING)
		goto out;

	if (!dep->endpoint.desc)
		return no_started_trb;

	if (usb_endpoint_xfer_isoc(dep->endpoint.desc) &&
		list_empty(&dep->started_list) &&
		(list_empty(&dep->pending_list) || status == -EXDEV))
		dwc3_stop_active_transfer(dep, true, true);
	else if (dwc3_gadget_ep_should_continue(dep))
		if (__dwc3_gadget_kick_transfer(dep) == 0)
			no_started_trb = false;

out:
	/*
	 * WORKAROUND: This is the 2nd half of U1/U2 -> U0 workaround.
	 * See dwc3_gadget_linksts_change_interrupt() for 1st half.
	 */
	if (DWC3_VER_IS_PRIOR(DWC3, 183A)) {
		u32		reg;
		int		i;

		for (i = 0; i < DWC3_ENDPOINTS_NUM; i++) {
			dep = dwc->eps[i];

			if (!(dep->flags & DWC3_EP_ENABLED))
				continue;

			if (!list_empty(&dep->started_list))
				return no_started_trb;
		}

		reg = dwc3_readl(dwc->regs, DWC3_DCTL);
		reg |= dwc->u1u2;
		dwc3_writel(dwc->regs, DWC3_DCTL, reg);

		dwc->u1u2 = 0;
	}

	return no_started_trb;
}

static void dwc3_gadget_endpoint_transfer_in_progress(struct dwc3_ep *dep,
		const struct dwc3_event_depevt *event)
{
	int status = 0;

	if (!dep->endpoint.desc)
		return;

	if (usb_endpoint_xfer_isoc(dep->endpoint.desc))
		dwc3_gadget_endpoint_frame_from_event(dep, event);

	if (event->status & DEPEVT_STATUS_BUSERR)
		status = -ECONNRESET;

	if (event->status & DEPEVT_STATUS_MISSED_ISOC)
		status = -EXDEV;

	dwc3_gadget_endpoint_trbs_complete(dep, event, status);
}

static void dwc3_gadget_endpoint_transfer_complete(struct dwc3_ep *dep,
		const struct dwc3_event_depevt *event)
{
	int status = 0;

	dep->flags &= ~DWC3_EP_TRANSFER_STARTED;

	if (event->status & DEPEVT_STATUS_BUSERR)
		status = -ECONNRESET;

	if (dwc3_gadget_endpoint_trbs_complete(dep, event, status))
		dep->flags &= ~DWC3_EP_WAIT_TRANSFER_COMPLETE;
}

static void dwc3_gadget_endpoint_transfer_not_ready(struct dwc3_ep *dep,
		const struct dwc3_event_depevt *event)
{
	dwc3_gadget_endpoint_frame_from_event(dep, event);

	/*
	 * The XferNotReady event is generated only once before the endpoint
	 * starts. It will be generated again when END_TRANSFER command is
	 * issued. For some controller versions, the XferNotReady event may be
	 * generated while the END_TRANSFER command is still in process. Ignore
	 * it and wait for the next XferNotReady event after the command is
	 * completed.
	 */
	if (dep->flags & DWC3_EP_END_TRANSFER_PENDING)
		return;

	(void) __dwc3_gadget_start_isoc(dep);
}

static void dwc3_gadget_endpoint_command_complete(struct dwc3_ep *dep,
		const struct dwc3_event_depevt *event)
{
	u8 cmd = DEPEVT_PARAMETER_CMD(event->parameters);

	if (cmd != DWC3_DEPCMD_ENDTRANSFER)
		return;

	/*
	 * The END_TRANSFER command will cause the controller to generate a
	 * NoStream Event, and it's not due to the host DP NoStream rejection.
	 * Ignore the next NoStream event.
	 */
	if (dep->stream_capable)
		dep->flags |= DWC3_EP_IGNORE_NEXT_NOSTREAM;

	dep->flags &= ~DWC3_EP_END_TRANSFER_PENDING;
	dep->flags &= ~DWC3_EP_TRANSFER_STARTED;
	dwc3_gadget_ep_cleanup_cancelled_requests(dep);

	if (dep->flags & DWC3_EP_PENDING_CLEAR_STALL) {
		struct dwc3 *dwc = dep->dwc;

		dep->flags &= ~DWC3_EP_PENDING_CLEAR_STALL;
		if (dwc3_send_clear_stall_ep_cmd(dep)) {
			struct usb_ep *ep0 = &dwc->eps[0]->endpoint;

			dev_err(dwc->dev, "failed to clear STALL on %s\n", dep->name);
			if (dwc->delayed_status)
				__dwc3_gadget_ep0_set_halt(ep0, 1);
			return;
		}

		dep->flags &= ~(DWC3_EP_STALL | DWC3_EP_WEDGE);
		if (dwc->delayed_status)
			dwc3_ep0_send_delayed_status(dwc);
	}

	if ((dep->flags & DWC3_EP_DELAY_START) &&
	    !usb_endpoint_xfer_isoc(dep->endpoint.desc))
		__dwc3_gadget_kick_transfer(dep);

	dep->flags &= ~DWC3_EP_DELAY_START;
}

static void dwc3_gadget_endpoint_stream_event(struct dwc3_ep *dep,
		const struct dwc3_event_depevt *event)
{
	struct dwc3 *dwc = dep->dwc;

	if (event->status == DEPEVT_STREAMEVT_FOUND) {
		dep->flags |= DWC3_EP_FIRST_STREAM_PRIMED;
		goto out;
	}

	/* Note: NoStream rejection event param value is 0 and not 0xFFFF */
	switch (event->parameters) {
	case DEPEVT_STREAM_PRIME:
		/*
		 * If the host can properly transition the endpoint state from
		 * idle to prime after a NoStream rejection, there's no need to
		 * force restarting the endpoint to reinitiate the stream. To
		 * simplify the check, assume the host follows the USB spec if
		 * it primed the endpoint more than once.
		 */
		if (dep->flags & DWC3_EP_FORCE_RESTART_STREAM) {
			if (dep->flags & DWC3_EP_FIRST_STREAM_PRIMED)
				dep->flags &= ~DWC3_EP_FORCE_RESTART_STREAM;
			else
				dep->flags |= DWC3_EP_FIRST_STREAM_PRIMED;
		}

		break;
	case DEPEVT_STREAM_NOSTREAM:
		if ((dep->flags & DWC3_EP_IGNORE_NEXT_NOSTREAM) ||
		    !(dep->flags & DWC3_EP_FORCE_RESTART_STREAM) ||
		    !(dep->flags & DWC3_EP_WAIT_TRANSFER_COMPLETE))
			break;

		/*
		 * If the host rejects a stream due to no active stream, by the
		 * USB and xHCI spec, the endpoint will be put back to idle
		 * state. When the host is ready (buffer added/updated), it will
		 * prime the endpoint to inform the usb device controller. This
		 * triggers the device controller to issue ERDY to restart the
		 * stream. However, some hosts don't follow this and keep the
		 * endpoint in the idle state. No prime will come despite host
		 * streams are updated, and the device controller will not be
		 * triggered to generate ERDY to move the next stream data. To
		 * workaround this and maintain compatibility with various
		 * hosts, force to reinitate the stream until the host is ready
		 * instead of waiting for the host to prime the endpoint.
		 */
		if (DWC3_VER_IS_WITHIN(DWC32, 100A, ANY)) {
			unsigned int cmd = DWC3_DGCMD_SET_ENDPOINT_PRIME;

			dwc3_send_gadget_generic_command(dwc, cmd, dep->number);
		} else {
			dep->flags |= DWC3_EP_DELAY_START;
			dwc3_stop_active_transfer(dep, true, true);
			return;
		}
		break;
	}

out:
	dep->flags &= ~DWC3_EP_IGNORE_NEXT_NOSTREAM;
}

static void dwc3_endpoint_interrupt(struct dwc3 *dwc,
		const struct dwc3_event_depevt *event)
{
	struct dwc3_ep		*dep;
	u8			epnum = event->endpoint_number;

	dep = dwc->eps[epnum];

	if (!(dep->flags & DWC3_EP_ENABLED)) {
		if (!(dep->flags & DWC3_EP_TRANSFER_STARTED))
			return;

		/* Handle only EPCMDCMPLT when EP disabled */
		if (event->endpoint_event != DWC3_DEPEVT_EPCMDCMPLT)
			return;
	}

	if (epnum == 0 || epnum == 1) {
		dwc3_ep0_interrupt(dwc, event);
		return;
	}

	switch (event->endpoint_event) {
	case DWC3_DEPEVT_XFERINPROGRESS:
		dwc3_gadget_endpoint_transfer_in_progress(dep, event);
		break;
	case DWC3_DEPEVT_XFERNOTREADY:
		dwc3_gadget_endpoint_transfer_not_ready(dep, event);
		break;
	case DWC3_DEPEVT_EPCMDCMPLT:
		dwc3_gadget_endpoint_command_complete(dep, event);
		break;
	case DWC3_DEPEVT_XFERCOMPLETE:
		dwc3_gadget_endpoint_transfer_complete(dep, event);
		break;
	case DWC3_DEPEVT_STREAMEVT:
		dwc3_gadget_endpoint_stream_event(dep, event);
		break;
	case DWC3_DEPEVT_RXTXFIFOEVT:
		break;
	}
}

static void dwc3_disconnect_gadget(struct dwc3 *dwc)
{
	if (dwc->async_callbacks && dwc->gadget_driver->disconnect) {
		spin_unlock(&dwc->lock);
		dwc->gadget_driver->disconnect(dwc->gadget);
		spin_lock(&dwc->lock);
	}
}

static void dwc3_suspend_gadget(struct dwc3 *dwc)
{
	if (dwc->async_callbacks && dwc->gadget_driver->suspend) {
		spin_unlock(&dwc->lock);
		dwc->gadget_driver->suspend(dwc->gadget);
		spin_lock(&dwc->lock);
	}
}

static void dwc3_resume_gadget(struct dwc3 *dwc)
{
	if (dwc->async_callbacks && dwc->gadget_driver->resume) {
		spin_unlock(&dwc->lock);
		dwc->gadget_driver->resume(dwc->gadget);
		spin_lock(&dwc->lock);
	}
}

static void dwc3_reset_gadget(struct dwc3 *dwc)
{
	if (!dwc->gadget_driver)
		return;

	if (dwc->async_callbacks && dwc->gadget->speed != USB_SPEED_UNKNOWN) {
		spin_unlock(&dwc->lock);
		usb_gadget_udc_reset(dwc->gadget, dwc->gadget_driver);
		spin_lock(&dwc->lock);
	}
}

void dwc3_stop_active_transfer(struct dwc3_ep *dep, bool force,
	bool interrupt)
{
<<<<<<< HEAD
	struct dwc3 *dwc = dep->dwc;

	/*
	 * Only issue End Transfer command to the control endpoint of a started
	 * Data Phase. Typically we should only do so in error cases such as
	 * invalid/unexpected direction as described in the control transfer
	 * flow of the programming guide.
	 */
	if (dep->number <= 1 && dwc->ep0state != EP0_DATA_PHASE)
		return;

	if (interrupt && (dep->flags & DWC3_EP_DELAY_STOP))
		return;

=======
>>>>>>> 3ad342cf
	if (!(dep->flags & DWC3_EP_TRANSFER_STARTED) ||
	    (dep->flags & DWC3_EP_END_TRANSFER_PENDING))
		return;

	/*
	 * If a Setup packet is received but yet to DMA out, the controller will
	 * not process the End Transfer command of any endpoint. Polling of its
	 * DEPCMD.CmdAct may block setting up TRB for Setup packet, causing a
	 * timeout. Delay issuing the End Transfer command until the Setup TRB is
	 * prepared.
	 */
	if (dwc->ep0state != EP0_SETUP_PHASE && !dwc->delayed_status) {
		dep->flags |= DWC3_EP_DELAY_STOP;
		return;
	}

	/*
	 * NOTICE: We are violating what the Databook says about the
	 * EndTransfer command. Ideally we would _always_ wait for the
	 * EndTransfer Command Completion IRQ, but that's causing too
	 * much trouble synchronizing between us and gadget driver.
	 *
	 * We have discussed this with the IP Provider and it was
	 * suggested to giveback all requests here.
	 *
	 * Note also that a similar handling was tested by Synopsys
	 * (thanks a lot Paul) and nothing bad has come out of it.
	 * In short, what we're doing is issuing EndTransfer with
	 * CMDIOC bit set and delay kicking transfer until the
	 * EndTransfer command had completed.
	 *
	 * As of IP version 3.10a of the DWC_usb3 IP, the controller
	 * supports a mode to work around the above limitation. The
	 * software can poll the CMDACT bit in the DEPCMD register
	 * after issuing a EndTransfer command. This mode is enabled
	 * by writing GUCTL2[14]. This polling is already done in the
	 * dwc3_send_gadget_ep_cmd() function so if the mode is
	 * enabled, the EndTransfer command will have completed upon
	 * returning from this function.
	 *
	 * This mode is NOT available on the DWC_usb31 IP.  In this
	 * case, if the IOC bit is not set, then delay by 1ms
	 * after issuing the EndTransfer command.  This allows for the
	 * controller to handle the command completely before DWC3
	 * remove requests attempts to unmap USB request buffers.
	 */

	__dwc3_stop_active_transfer(dep, force, interrupt);
}
EXPORT_SYMBOL_GPL(dwc3_stop_active_transfer);

static void dwc3_clear_stall_all_ep(struct dwc3 *dwc)
{
	u32 epnum;

	for (epnum = 1; epnum < DWC3_ENDPOINTS_NUM; epnum++) {
		struct dwc3_ep *dep;
		int ret;

		dep = dwc->eps[epnum];
		if (!dep)
			continue;

		if (!(dep->flags & DWC3_EP_STALL))
			continue;

		dep->flags &= ~DWC3_EP_STALL;

		ret = dwc3_send_clear_stall_ep_cmd(dep);
		WARN_ON_ONCE(ret);
	}
}

static void dwc3_gadget_disconnect_interrupt(struct dwc3 *dwc)
{
	int			reg;

	dwc3_gadget_set_link_state(dwc, DWC3_LINK_STATE_RX_DET);

	reg = dwc3_readl(dwc->regs, DWC3_DCTL);
	reg &= ~DWC3_DCTL_INITU1ENA;
	reg &= ~DWC3_DCTL_INITU2ENA;
	dwc3_gadget_dctl_write_safe(dwc, reg);

	dwc3_disconnect_gadget(dwc);

	dwc->gadget->speed = USB_SPEED_UNKNOWN;
	dwc->setup_packet_pending = false;
	usb_gadget_set_state(dwc->gadget, USB_STATE_NOTATTACHED);

	dwc->connected = false;
}

static void dwc3_gadget_reset_interrupt(struct dwc3 *dwc)
{
	u32			reg;

	/*
	 * Ideally, dwc3_reset_gadget() would trigger the function
	 * drivers to stop any active transfers through ep disable.
	 * However, for functions which defer ep disable, such as mass
	 * storage, we will need to rely on the call to stop active
	 * transfers here, and avoid allowing of request queuing.
	 */
	dwc->connected = false;

	/*
	 * WORKAROUND: DWC3 revisions <1.88a have an issue which
	 * would cause a missing Disconnect Event if there's a
	 * pending Setup Packet in the FIFO.
	 *
	 * There's no suggested workaround on the official Bug
	 * report, which states that "unless the driver/application
	 * is doing any special handling of a disconnect event,
	 * there is no functional issue".
	 *
	 * Unfortunately, it turns out that we _do_ some special
	 * handling of a disconnect event, namely complete all
	 * pending transfers, notify gadget driver of the
	 * disconnection, and so on.
	 *
	 * Our suggested workaround is to follow the Disconnect
	 * Event steps here, instead, based on a setup_packet_pending
	 * flag. Such flag gets set whenever we have a SETUP_PENDING
	 * status for EP0 TRBs and gets cleared on XferComplete for the
	 * same endpoint.
	 *
	 * Refers to:
	 *
	 * STAR#9000466709: RTL: Device : Disconnect event not
	 * generated if setup packet pending in FIFO
	 */
	if (DWC3_VER_IS_PRIOR(DWC3, 188A)) {
		if (dwc->setup_packet_pending)
			dwc3_gadget_disconnect_interrupt(dwc);
	}

	dwc3_reset_gadget(dwc);
	/*
	 * In the Synopsis DesignWare Cores USB3 Databook Rev. 3.30a
	 * Section 4.1.2 Table 4-2, it states that during a USB reset, the SW
	 * needs to ensure that it sends "a DEPENDXFER command for any active
	 * transfers."
	 */
	dwc3_stop_active_transfers(dwc);
	dwc->connected = true;

	reg = dwc3_readl(dwc->regs, DWC3_DCTL);
	reg &= ~DWC3_DCTL_TSTCTRL_MASK;
	dwc3_gadget_dctl_write_safe(dwc, reg);
	dwc->test_mode = false;
	dwc3_clear_stall_all_ep(dwc);

	/* Reset device address to zero */
	reg = dwc3_readl(dwc->regs, DWC3_DCFG);
	reg &= ~(DWC3_DCFG_DEVADDR_MASK);
	dwc3_writel(dwc->regs, DWC3_DCFG, reg);
}

static void dwc3_gadget_conndone_interrupt(struct dwc3 *dwc)
{
	struct dwc3_ep		*dep;
	int			ret;
	u32			reg;
	u8			lanes = 1;
	u8			speed;

	reg = dwc3_readl(dwc->regs, DWC3_DSTS);
	speed = reg & DWC3_DSTS_CONNECTSPD;
	dwc->speed = speed;

	if (DWC3_IP_IS(DWC32))
		lanes = DWC3_DSTS_CONNLANES(reg) + 1;

	dwc->gadget->ssp_rate = USB_SSP_GEN_UNKNOWN;

	/*
	 * RAMClkSel is reset to 0 after USB reset, so it must be reprogrammed
	 * each time on Connect Done.
	 *
	 * Currently we always use the reset value. If any platform
	 * wants to set this to a different value, we need to add a
	 * setting and update GCTL.RAMCLKSEL here.
	 */

	switch (speed) {
	case DWC3_DSTS_SUPERSPEED_PLUS:
		dwc3_gadget_ep0_desc.wMaxPacketSize = cpu_to_le16(512);
		dwc->gadget->ep0->maxpacket = 512;
		dwc->gadget->speed = USB_SPEED_SUPER_PLUS;

		if (lanes > 1)
			dwc->gadget->ssp_rate = USB_SSP_GEN_2x2;
		else
			dwc->gadget->ssp_rate = USB_SSP_GEN_2x1;
		break;
	case DWC3_DSTS_SUPERSPEED:
		/*
		 * WORKAROUND: DWC3 revisions <1.90a have an issue which
		 * would cause a missing USB3 Reset event.
		 *
		 * In such situations, we should force a USB3 Reset
		 * event by calling our dwc3_gadget_reset_interrupt()
		 * routine.
		 *
		 * Refers to:
		 *
		 * STAR#9000483510: RTL: SS : USB3 reset event may
		 * not be generated always when the link enters poll
		 */
		if (DWC3_VER_IS_PRIOR(DWC3, 190A))
			dwc3_gadget_reset_interrupt(dwc);

		dwc3_gadget_ep0_desc.wMaxPacketSize = cpu_to_le16(512);
		dwc->gadget->ep0->maxpacket = 512;
		dwc->gadget->speed = USB_SPEED_SUPER;

		if (lanes > 1) {
			dwc->gadget->speed = USB_SPEED_SUPER_PLUS;
			dwc->gadget->ssp_rate = USB_SSP_GEN_1x2;
		}
		break;
	case DWC3_DSTS_HIGHSPEED:
		dwc3_gadget_ep0_desc.wMaxPacketSize = cpu_to_le16(64);
		dwc->gadget->ep0->maxpacket = 64;
		dwc->gadget->speed = USB_SPEED_HIGH;
		break;
	case DWC3_DSTS_FULLSPEED:
		dwc3_gadget_ep0_desc.wMaxPacketSize = cpu_to_le16(64);
		dwc->gadget->ep0->maxpacket = 64;
		dwc->gadget->speed = USB_SPEED_FULL;
		break;
	case DWC3_DSTS_LOWSPEED:
		dwc3_gadget_ep0_desc.wMaxPacketSize = cpu_to_le16(8);
		dwc->gadget->ep0->maxpacket = 8;
		dwc->gadget->speed = USB_SPEED_LOW;
		break;
	}

	dwc->eps[1]->endpoint.maxpacket = dwc->gadget->ep0->maxpacket;

	/* Enable USB2 LPM Capability */

	if (!DWC3_VER_IS_WITHIN(DWC3, ANY, 194A) &&
	    !dwc->usb2_gadget_lpm_disable &&
	    (speed != DWC3_DSTS_SUPERSPEED) &&
	    (speed != DWC3_DSTS_SUPERSPEED_PLUS)) {
		reg = dwc3_readl(dwc->regs, DWC3_DCFG);
		reg |= DWC3_DCFG_LPM_CAP;
		dwc3_writel(dwc->regs, DWC3_DCFG, reg);

		reg = dwc3_readl(dwc->regs, DWC3_DCTL);
		reg &= ~(DWC3_DCTL_HIRD_THRES_MASK | DWC3_DCTL_L1_HIBER_EN);

		reg |= DWC3_DCTL_HIRD_THRES(dwc->hird_threshold |
					    (dwc->is_utmi_l1_suspend << 4));

		/*
		 * When dwc3 revisions >= 2.40a, LPM Erratum is enabled and
		 * DCFG.LPMCap is set, core responses with an ACK and the
		 * BESL value in the LPM token is less than or equal to LPM
		 * NYET threshold.
		 */
		WARN_ONCE(DWC3_VER_IS_PRIOR(DWC3, 240A) && dwc->has_lpm_erratum,
				"LPM Erratum not available on dwc3 revisions < 2.40a\n");

		if (dwc->has_lpm_erratum && !DWC3_VER_IS_PRIOR(DWC3, 240A))
			reg |= DWC3_DCTL_NYET_THRES(dwc->lpm_nyet_threshold);

		dwc3_gadget_dctl_write_safe(dwc, reg);
	} else {
		if (dwc->usb2_gadget_lpm_disable) {
			reg = dwc3_readl(dwc->regs, DWC3_DCFG);
			reg &= ~DWC3_DCFG_LPM_CAP;
			dwc3_writel(dwc->regs, DWC3_DCFG, reg);
		}

		reg = dwc3_readl(dwc->regs, DWC3_DCTL);
		reg &= ~DWC3_DCTL_HIRD_THRES_MASK;
		dwc3_gadget_dctl_write_safe(dwc, reg);
	}

	dep = dwc->eps[0];
	ret = __dwc3_gadget_ep_enable(dep, DWC3_DEPCFG_ACTION_MODIFY);
	if (ret) {
		dev_err(dwc->dev, "failed to enable %s\n", dep->name);
		return;
	}

	dep = dwc->eps[1];
	ret = __dwc3_gadget_ep_enable(dep, DWC3_DEPCFG_ACTION_MODIFY);
	if (ret) {
		dev_err(dwc->dev, "failed to enable %s\n", dep->name);
		return;
	}

	/*
	 * Configure PHY via GUSB3PIPECTLn if required.
	 *
	 * Update GTXFIFOSIZn
	 *
	 * In both cases reset values should be sufficient.
	 */
}

static void dwc3_gadget_wakeup_interrupt(struct dwc3 *dwc)
{
	/*
	 * TODO take core out of low power mode when that's
	 * implemented.
	 */

	if (dwc->async_callbacks && dwc->gadget_driver->resume) {
		spin_unlock(&dwc->lock);
		dwc->gadget_driver->resume(dwc->gadget);
		spin_lock(&dwc->lock);
	}
}

static void dwc3_gadget_linksts_change_interrupt(struct dwc3 *dwc,
		unsigned int evtinfo)
{
	enum dwc3_link_state	next = evtinfo & DWC3_LINK_STATE_MASK;
	unsigned int		pwropt;

	/*
	 * WORKAROUND: DWC3 < 2.50a have an issue when configured without
	 * Hibernation mode enabled which would show up when device detects
	 * host-initiated U3 exit.
	 *
	 * In that case, device will generate a Link State Change Interrupt
	 * from U3 to RESUME which is only necessary if Hibernation is
	 * configured in.
	 *
	 * There are no functional changes due to such spurious event and we
	 * just need to ignore it.
	 *
	 * Refers to:
	 *
	 * STAR#9000570034 RTL: SS Resume event generated in non-Hibernation
	 * operational mode
	 */
	pwropt = DWC3_GHWPARAMS1_EN_PWROPT(dwc->hwparams.hwparams1);
	if (DWC3_VER_IS_PRIOR(DWC3, 250A) &&
			(pwropt != DWC3_GHWPARAMS1_EN_PWROPT_HIB)) {
		if ((dwc->link_state == DWC3_LINK_STATE_U3) &&
				(next == DWC3_LINK_STATE_RESUME)) {
			return;
		}
	}

	/*
	 * WORKAROUND: DWC3 Revisions <1.83a have an issue which, depending
	 * on the link partner, the USB session might do multiple entry/exit
	 * of low power states before a transfer takes place.
	 *
	 * Due to this problem, we might experience lower throughput. The
	 * suggested workaround is to disable DCTL[12:9] bits if we're
	 * transitioning from U1/U2 to U0 and enable those bits again
	 * after a transfer completes and there are no pending transfers
	 * on any of the enabled endpoints.
	 *
	 * This is the first half of that workaround.
	 *
	 * Refers to:
	 *
	 * STAR#9000446952: RTL: Device SS : if U1/U2 ->U0 takes >128us
	 * core send LGO_Ux entering U0
	 */
	if (DWC3_VER_IS_PRIOR(DWC3, 183A)) {
		if (next == DWC3_LINK_STATE_U0) {
			u32	u1u2;
			u32	reg;

			switch (dwc->link_state) {
			case DWC3_LINK_STATE_U1:
			case DWC3_LINK_STATE_U2:
				reg = dwc3_readl(dwc->regs, DWC3_DCTL);
				u1u2 = reg & (DWC3_DCTL_INITU2ENA
						| DWC3_DCTL_ACCEPTU2ENA
						| DWC3_DCTL_INITU1ENA
						| DWC3_DCTL_ACCEPTU1ENA);

				if (!dwc->u1u2)
					dwc->u1u2 = reg & u1u2;

				reg &= ~u1u2;

				dwc3_gadget_dctl_write_safe(dwc, reg);
				break;
			default:
				/* do nothing */
				break;
			}
		}
	}

	switch (next) {
	case DWC3_LINK_STATE_U1:
		if (dwc->speed == USB_SPEED_SUPER)
			dwc3_suspend_gadget(dwc);
		break;
	case DWC3_LINK_STATE_U2:
	case DWC3_LINK_STATE_U3:
		dwc3_suspend_gadget(dwc);
		break;
	case DWC3_LINK_STATE_RESUME:
		dwc3_resume_gadget(dwc);
		break;
	default:
		/* do nothing */
		break;
	}

	dwc->link_state = next;
}

static void dwc3_gadget_suspend_interrupt(struct dwc3 *dwc,
					  unsigned int evtinfo)
{
	enum dwc3_link_state next = evtinfo & DWC3_LINK_STATE_MASK;

	if (dwc->link_state != next && next == DWC3_LINK_STATE_U3)
		dwc3_suspend_gadget(dwc);

	dwc->link_state = next;
}

static void dwc3_gadget_hibernation_interrupt(struct dwc3 *dwc,
		unsigned int evtinfo)
{
	unsigned int is_ss = evtinfo & BIT(4);

	/*
	 * WORKAROUND: DWC3 revison 2.20a with hibernation support
	 * have a known issue which can cause USB CV TD.9.23 to fail
	 * randomly.
	 *
	 * Because of this issue, core could generate bogus hibernation
	 * events which SW needs to ignore.
	 *
	 * Refers to:
	 *
	 * STAR#9000546576: Device Mode Hibernation: Issue in USB 2.0
	 * Device Fallback from SuperSpeed
	 */
	if (is_ss ^ (dwc->speed == USB_SPEED_SUPER))
		return;

	/* enter hibernation here */
}

static void dwc3_gadget_interrupt(struct dwc3 *dwc,
		const struct dwc3_event_devt *event)
{
	switch (event->type) {
	case DWC3_DEVICE_EVENT_DISCONNECT:
		dwc3_gadget_disconnect_interrupt(dwc);
		break;
	case DWC3_DEVICE_EVENT_RESET:
		dwc3_gadget_reset_interrupt(dwc);
		break;
	case DWC3_DEVICE_EVENT_CONNECT_DONE:
		dwc3_gadget_conndone_interrupt(dwc);
		break;
	case DWC3_DEVICE_EVENT_WAKEUP:
		dwc3_gadget_wakeup_interrupt(dwc);
		break;
	case DWC3_DEVICE_EVENT_HIBER_REQ:
		if (dev_WARN_ONCE(dwc->dev, !dwc->has_hibernation,
					"unexpected hibernation event\n"))
			break;

		dwc3_gadget_hibernation_interrupt(dwc, event->event_info);
		break;
	case DWC3_DEVICE_EVENT_LINK_STATUS_CHANGE:
		dwc3_gadget_linksts_change_interrupt(dwc, event->event_info);
		break;
	case DWC3_DEVICE_EVENT_SUSPEND:
		/* It changed to be suspend event for version 2.30a and above */
		if (!DWC3_VER_IS_PRIOR(DWC3, 230A)) {
			/*
			 * Ignore suspend event until the gadget enters into
			 * USB_STATE_CONFIGURED state.
			 */
			if (dwc->gadget->state >= USB_STATE_CONFIGURED)
				dwc3_gadget_suspend_interrupt(dwc,
						event->event_info);
		}
		break;
	case DWC3_DEVICE_EVENT_SOF:
	case DWC3_DEVICE_EVENT_ERRATIC_ERROR:
	case DWC3_DEVICE_EVENT_CMD_CMPL:
	case DWC3_DEVICE_EVENT_OVERFLOW:
		break;
	default:
		dev_WARN(dwc->dev, "UNKNOWN IRQ %d\n", event->type);
	}
}

static void dwc3_process_event_entry(struct dwc3 *dwc,
		const union dwc3_event *event)
{
	trace_dwc3_event(event->raw, dwc);

	if (!event->type.is_devspec)
		dwc3_endpoint_interrupt(dwc, &event->depevt);
	else if (event->type.type == DWC3_EVENT_TYPE_DEV)
		dwc3_gadget_interrupt(dwc, &event->devt);
	else
		dev_err(dwc->dev, "UNKNOWN IRQ type %d\n", event->raw);
}

static irqreturn_t dwc3_process_event_buf(struct dwc3_event_buffer *evt)
{
	struct dwc3 *dwc = evt->dwc;
	irqreturn_t ret = IRQ_NONE;
	int left;
	u32 reg;

	left = evt->count;

	if (!(evt->flags & DWC3_EVENT_PENDING))
		return IRQ_NONE;

	while (left > 0) {
		union dwc3_event event;

		event.raw = *(u32 *) (evt->cache + evt->lpos);

		dwc3_process_event_entry(dwc, &event);

		/*
		 * FIXME we wrap around correctly to the next entry as
		 * almost all entries are 4 bytes in size. There is one
		 * entry which has 12 bytes which is a regular entry
		 * followed by 8 bytes data. ATM I don't know how
		 * things are organized if we get next to the a
		 * boundary so I worry about that once we try to handle
		 * that.
		 */
		evt->lpos = (evt->lpos + 4) % evt->length;
		left -= 4;
	}

	evt->count = 0;
	ret = IRQ_HANDLED;

	/* Unmask interrupt */
	reg = dwc3_readl(dwc->regs, DWC3_GEVNTSIZ(0));
	reg &= ~DWC3_GEVNTSIZ_INTMASK;
	dwc3_writel(dwc->regs, DWC3_GEVNTSIZ(0), reg);

	if (dwc->imod_interval) {
		dwc3_writel(dwc->regs, DWC3_GEVNTCOUNT(0), DWC3_GEVNTCOUNT_EHB);
		dwc3_writel(dwc->regs, DWC3_DEV_IMOD(0), dwc->imod_interval);
	}

	/* Keep the clearing of DWC3_EVENT_PENDING at the end */
	evt->flags &= ~DWC3_EVENT_PENDING;

	return ret;
}

static irqreturn_t dwc3_thread_interrupt(int irq, void *_evt)
{
	struct dwc3_event_buffer *evt = _evt;
	struct dwc3 *dwc = evt->dwc;
	unsigned long flags;
	irqreturn_t ret = IRQ_NONE;

	local_bh_disable();
	spin_lock_irqsave(&dwc->lock, flags);
	ret = dwc3_process_event_buf(evt);
	spin_unlock_irqrestore(&dwc->lock, flags);
	local_bh_enable();

	return ret;
}

static irqreturn_t dwc3_check_event_buf(struct dwc3_event_buffer *evt)
{
	struct dwc3 *dwc = evt->dwc;
	u32 amount;
	u32 count;
	u32 reg;

	if (pm_runtime_suspended(dwc->dev)) {
		pm_runtime_get(dwc->dev);
		disable_irq_nosync(dwc->irq_gadget);
		dwc->pending_events = true;
		return IRQ_HANDLED;
	}

	/*
	 * With PCIe legacy interrupt, test shows that top-half irq handler can
	 * be called again after HW interrupt deassertion. Check if bottom-half
	 * irq event handler completes before caching new event to prevent
	 * losing events.
	 */
	if (evt->flags & DWC3_EVENT_PENDING)
		return IRQ_HANDLED;

	count = dwc3_readl(dwc->regs, DWC3_GEVNTCOUNT(0));
	count &= DWC3_GEVNTCOUNT_MASK;
	if (!count)
		return IRQ_NONE;

	evt->count = count;
	evt->flags |= DWC3_EVENT_PENDING;

	/* Mask interrupt */
	reg = dwc3_readl(dwc->regs, DWC3_GEVNTSIZ(0));
	reg |= DWC3_GEVNTSIZ_INTMASK;
	dwc3_writel(dwc->regs, DWC3_GEVNTSIZ(0), reg);

	amount = min(count, evt->length - evt->lpos);
	memcpy(evt->cache + evt->lpos, evt->buf + evt->lpos, amount);

	if (amount < count)
		memcpy(evt->cache, evt->buf, count - amount);

	dwc3_writel(dwc->regs, DWC3_GEVNTCOUNT(0), count);

	return IRQ_WAKE_THREAD;
}

static irqreturn_t dwc3_interrupt(int irq, void *_evt)
{
	struct dwc3_event_buffer	*evt = _evt;

	return dwc3_check_event_buf(evt);
}

static int dwc3_gadget_get_irq(struct dwc3 *dwc)
{
	struct platform_device *dwc3_pdev = to_platform_device(dwc->dev);
	int irq;

	irq = platform_get_irq_byname_optional(dwc3_pdev, "peripheral");
	if (irq > 0)
		goto out;

	if (irq == -EPROBE_DEFER)
		goto out;

	irq = platform_get_irq_byname_optional(dwc3_pdev, "dwc_usb3");
	if (irq > 0)
		goto out;

	if (irq == -EPROBE_DEFER)
		goto out;

	irq = platform_get_irq(dwc3_pdev, 0);
	if (irq > 0)
		goto out;

	if (!irq)
		irq = -EINVAL;

out:
	return irq;
}

static void dwc_gadget_release(struct device *dev)
{
	struct usb_gadget *gadget = container_of(dev, struct usb_gadget, dev);

	kfree(gadget);
}

/**
 * dwc3_gadget_init - initializes gadget related registers
 * @dwc: pointer to our controller context structure
 *
 * Returns 0 on success otherwise negative errno.
 */
int dwc3_gadget_init(struct dwc3 *dwc)
{
	int ret;
	int irq;
	struct device *dev;

	irq = dwc3_gadget_get_irq(dwc);
	if (irq < 0) {
		ret = irq;
		goto err0;
	}

	dwc->irq_gadget = irq;

	dwc->ep0_trb = dma_alloc_coherent(dwc->sysdev,
					  sizeof(*dwc->ep0_trb) * 2,
					  &dwc->ep0_trb_addr, GFP_KERNEL);
	if (!dwc->ep0_trb) {
		dev_err(dwc->dev, "failed to allocate ep0 trb\n");
		ret = -ENOMEM;
		goto err0;
	}

	dwc->setup_buf = kzalloc(DWC3_EP0_SETUP_SIZE, GFP_KERNEL);
	if (!dwc->setup_buf) {
		ret = -ENOMEM;
		goto err1;
	}

	dwc->bounce = dma_alloc_coherent(dwc->sysdev, DWC3_BOUNCE_SIZE,
			&dwc->bounce_addr, GFP_KERNEL);
	if (!dwc->bounce) {
		ret = -ENOMEM;
		goto err2;
	}

	init_completion(&dwc->ep0_in_setup);
	dwc->gadget = kzalloc(sizeof(struct usb_gadget), GFP_KERNEL);
	if (!dwc->gadget) {
		ret = -ENOMEM;
		goto err3;
	}


	usb_initialize_gadget(dwc->dev, dwc->gadget, dwc_gadget_release);
	dev				= &dwc->gadget->dev;
	dev->platform_data		= dwc;
	dwc->gadget->ops		= &dwc3_gadget_ops;
	dwc->gadget->speed		= USB_SPEED_UNKNOWN;
	dwc->gadget->ssp_rate		= USB_SSP_GEN_UNKNOWN;
	dwc->gadget->sg_supported	= true;
	dwc->gadget->name		= "dwc3-gadget";
	dwc->gadget->lpm_capable	= !dwc->usb2_gadget_lpm_disable;

	/*
	 * FIXME We might be setting max_speed to <SUPER, however versions
	 * <2.20a of dwc3 have an issue with metastability (documented
	 * elsewhere in this driver) which tells us we can't set max speed to
	 * anything lower than SUPER.
	 *
	 * Because gadget.max_speed is only used by composite.c and function
	 * drivers (i.e. it won't go into dwc3's registers) we are allowing this
	 * to happen so we avoid sending SuperSpeed Capability descriptor
	 * together with our BOS descriptor as that could confuse host into
	 * thinking we can handle super speed.
	 *
	 * Note that, in fact, we won't even support GetBOS requests when speed
	 * is less than super speed because we don't have means, yet, to tell
	 * composite.c that we are USB 2.0 + LPM ECN.
	 */
	if (DWC3_VER_IS_PRIOR(DWC3, 220A) &&
	    !dwc->dis_metastability_quirk)
		dev_info(dwc->dev, "changing max_speed on rev %08x\n",
				dwc->revision);

	dwc->gadget->max_speed		= dwc->maximum_speed;
	dwc->gadget->max_ssp_rate	= dwc->max_ssp_rate;

	/*
	 * REVISIT: Here we should clear all pending IRQs to be
	 * sure we're starting from a well known location.
	 */

	ret = dwc3_gadget_init_endpoints(dwc, dwc->num_eps);
	if (ret)
		goto err4;

	ret = usb_add_gadget(dwc->gadget);
	if (ret) {
		dev_err(dwc->dev, "failed to add gadget\n");
		goto err5;
	}

	if (DWC3_IP_IS(DWC32) && dwc->maximum_speed == USB_SPEED_SUPER_PLUS)
		dwc3_gadget_set_ssp_rate(dwc->gadget, dwc->max_ssp_rate);
	else
		dwc3_gadget_set_speed(dwc->gadget, dwc->maximum_speed);

	return 0;

err5:
	dwc3_gadget_free_endpoints(dwc);
err4:
	usb_put_gadget(dwc->gadget);
	dwc->gadget = NULL;
err3:
	dma_free_coherent(dwc->sysdev, DWC3_BOUNCE_SIZE, dwc->bounce,
			dwc->bounce_addr);

err2:
	kfree(dwc->setup_buf);

err1:
	dma_free_coherent(dwc->sysdev, sizeof(*dwc->ep0_trb) * 2,
			dwc->ep0_trb, dwc->ep0_trb_addr);

err0:
	return ret;
}

/* -------------------------------------------------------------------------- */

void dwc3_gadget_exit(struct dwc3 *dwc)
{
	if (!dwc->gadget)
		return;

	usb_del_gadget(dwc->gadget);
	dwc3_gadget_free_endpoints(dwc);
	usb_put_gadget(dwc->gadget);
	dma_free_coherent(dwc->sysdev, DWC3_BOUNCE_SIZE, dwc->bounce,
			  dwc->bounce_addr);
	kfree(dwc->setup_buf);
	dma_free_coherent(dwc->sysdev, sizeof(*dwc->ep0_trb) * 2,
			  dwc->ep0_trb, dwc->ep0_trb_addr);
}

int dwc3_gadget_suspend(struct dwc3 *dwc)
{
	if (!dwc->gadget_driver)
		return 0;

	dwc3_gadget_run_stop(dwc, false, false);
	dwc3_disconnect_gadget(dwc);
	__dwc3_gadget_stop(dwc);

	return 0;
}

int dwc3_gadget_resume(struct dwc3 *dwc)
{
	struct dwc3_vendor	*vdwc = container_of(dwc, struct dwc3_vendor, dwc);
	int			ret;

	if (!dwc->gadget_driver || !vdwc->softconnect)
		return 0;

	ret = __dwc3_gadget_start(dwc);
	if (ret < 0)
		goto err0;

	ret = dwc3_gadget_run_stop(dwc, true, false);
	if (ret < 0)
		goto err1;

	return 0;

err1:
	__dwc3_gadget_stop(dwc);

err0:
	return ret;
}

void dwc3_gadget_process_pending_events(struct dwc3 *dwc)
{
	if (dwc->pending_events) {
		dwc3_interrupt(dwc->irq_gadget, dwc->ev_buf);
		dwc->pending_events = false;
		enable_irq(dwc->irq_gadget);
	}
}<|MERGE_RESOLUTION|>--- conflicted
+++ resolved
@@ -1663,10 +1663,7 @@
  */
 static int __dwc3_stop_active_transfer(struct dwc3_ep *dep, bool force, bool interrupt)
 {
-<<<<<<< HEAD
-=======
 	struct dwc3 *dwc = dep->dwc;
->>>>>>> 3ad342cf
 	struct dwc3_gadget_ep_cmd_params params;
 	u32 cmd;
 	int ret;
@@ -1677,7 +1674,6 @@
 	cmd |= DWC3_DEPCMD_PARAM(dep->resource_index);
 	memset(&params, 0, sizeof(params));
 	ret = dwc3_send_gadget_ep_cmd(dep, cmd, &params);
-<<<<<<< HEAD
 	/*
 	 * If the End Transfer command was timed out while the device is
 	 * not in SETUP phase, it's possible that an incoming Setup packet
@@ -1688,16 +1684,6 @@
 		dep->flags |= DWC3_EP_DELAY_STOP;
 		return 0;
 	}
-	WARN_ON_ONCE(ret);
-	dep->resource_index = 0;
-
-	if (!interrupt)
-		dep->flags &= ~DWC3_EP_TRANSFER_STARTED;
-	else if (!ret)
-		dep->flags |= DWC3_EP_END_TRANSFER_PENDING;
-
-	dep->flags &= ~DWC3_EP_DELAY_STOP;
-=======
 	WARN_ON_ONCE(ret);
 	dep->resource_index = 0;
 
@@ -1709,7 +1695,7 @@
 		dep->flags |= DWC3_EP_END_TRANSFER_PENDING;
 	}
 
->>>>>>> 3ad342cf
+	dep->flags &= ~DWC3_EP_DELAY_STOP;
 	return ret;
 }
 
@@ -3671,7 +3657,6 @@
 void dwc3_stop_active_transfer(struct dwc3_ep *dep, bool force,
 	bool interrupt)
 {
-<<<<<<< HEAD
 	struct dwc3 *dwc = dep->dwc;
 
 	/*
@@ -3686,8 +3671,6 @@
 	if (interrupt && (dep->flags & DWC3_EP_DELAY_STOP))
 		return;
 
-=======
->>>>>>> 3ad342cf
 	if (!(dep->flags & DWC3_EP_TRANSFER_STARTED) ||
 	    (dep->flags & DWC3_EP_END_TRANSFER_PENDING))
 		return;
