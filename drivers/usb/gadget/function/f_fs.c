// SPDX-License-Identifier: GPL-2.0+
/*
 * f_fs.c -- user mode file system API for USB composite function controllers
 *
 * Copyright (C) 2010 Samsung Electronics
 * Author: Michal Nazarewicz <mina86@mina86.com>
 *
 * Based on inode.c (GadgetFS) which was:
 * Copyright (C) 2003-2004 David Brownell
 * Copyright (C) 2003 Agilent Technologies
 */


/* #define DEBUG */
/* #define VERBOSE_DEBUG */

#include <linux/blkdev.h>
#include <linux/pagemap.h>
#include <linux/export.h>
#include <linux/fs_parser.h>
#include <linux/hid.h>
#include <linux/mm.h>
#include <linux/module.h>
#include <linux/scatterlist.h>
#include <linux/sched/signal.h>
#include <linux/uio.h>
#include <linux/vmalloc.h>
#include <asm/unaligned.h>

#include <linux/usb/ccid.h>
#include <linux/usb/composite.h>
#include <linux/usb/functionfs.h>

#include <linux/aio.h>
#include <linux/kthread.h>
#include <linux/poll.h>
#include <linux/eventfd.h>

#include "u_fs.h"
#include "u_f.h"
#include "u_os_desc.h"
#include "configfs.h"

#define FUNCTIONFS_MAGIC	0xa647361 /* Chosen by a honest dice roll ;) */

/* Reference counter handling */
static void ffs_data_get(struct ffs_data *ffs);
static void ffs_data_put(struct ffs_data *ffs);
/* Creates new ffs_data object. */
static struct ffs_data *__must_check ffs_data_new(const char *dev_name)
	__attribute__((malloc));

/* Opened counter handling. */
static void ffs_data_opened(struct ffs_data *ffs);
static void ffs_data_closed(struct ffs_data *ffs);

/* Called with ffs->mutex held; take over ownership of data. */
static int __must_check
__ffs_data_got_descs(struct ffs_data *ffs, char *data, size_t len);
static int __must_check
__ffs_data_got_strings(struct ffs_data *ffs, char *data, size_t len);


/* The function structure ***************************************************/

struct ffs_ep;

struct ffs_function {
	struct usb_configuration	*conf;
	struct usb_gadget		*gadget;
	struct ffs_data			*ffs;

	struct ffs_ep			*eps;
	u8				eps_revmap[16];
	short				*interfaces_nums;

	struct usb_function		function;
};


static struct ffs_function *ffs_func_from_usb(struct usb_function *f)
{
	return container_of(f, struct ffs_function, function);
}


static inline enum ffs_setup_state
ffs_setup_state_clear_cancelled(struct ffs_data *ffs)
{
	return (enum ffs_setup_state)
		cmpxchg(&ffs->setup_state, FFS_SETUP_CANCELLED, FFS_NO_SETUP);
}


static void ffs_func_eps_disable(struct ffs_function *func);
static int __must_check ffs_func_eps_enable(struct ffs_function *func);

static int ffs_func_bind(struct usb_configuration *,
			 struct usb_function *);
static int ffs_func_set_alt(struct usb_function *, unsigned, unsigned);
static void ffs_func_disable(struct usb_function *);
static int ffs_func_setup(struct usb_function *,
			  const struct usb_ctrlrequest *);
static bool ffs_func_req_match(struct usb_function *,
			       const struct usb_ctrlrequest *,
			       bool config0);
static void ffs_func_suspend(struct usb_function *);
static void ffs_func_resume(struct usb_function *);


static int ffs_func_revmap_ep(struct ffs_function *func, u8 num);
static int ffs_func_revmap_intf(struct ffs_function *func, u8 intf);


/* The endpoints structures *************************************************/

struct ffs_ep {
	struct usb_ep			*ep;	/* P: ffs->eps_lock */
	struct usb_request		*req;	/* P: epfile->mutex */

	/* [0]: full speed, [1]: high speed, [2]: super speed */
	struct usb_endpoint_descriptor	*descs[3];

	u8				num;

	int				status;	/* P: epfile->mutex */
};

struct ffs_epfile {
	/* Protects ep->ep and ep->req. */
	struct mutex			mutex;

	struct ffs_data			*ffs;
	struct ffs_ep			*ep;	/* P: ffs->eps_lock */

	struct dentry			*dentry;

	/*
	 * Buffer for holding data from partial reads which may happen since
	 * we’re rounding user read requests to a multiple of a max packet size.
	 *
	 * The pointer is initialised with NULL value and may be set by
	 * __ffs_epfile_read_data function to point to a temporary buffer.
	 *
	 * In normal operation, calls to __ffs_epfile_read_buffered will consume
	 * data from said buffer and eventually free it.  Importantly, while the
	 * function is using the buffer, it sets the pointer to NULL.  This is
	 * all right since __ffs_epfile_read_data and __ffs_epfile_read_buffered
	 * can never run concurrently (they are synchronised by epfile->mutex)
	 * so the latter will not assign a new value to the pointer.
	 *
	 * Meanwhile ffs_func_eps_disable frees the buffer (if the pointer is
	 * valid) and sets the pointer to READ_BUFFER_DROP value.  This special
	 * value is crux of the synchronisation between ffs_func_eps_disable and
	 * __ffs_epfile_read_data.
	 *
	 * Once __ffs_epfile_read_data is about to finish it will try to set the
	 * pointer back to its old value (as described above), but seeing as the
	 * pointer is not-NULL (namely READ_BUFFER_DROP) it will instead free
	 * the buffer.
	 *
	 * == State transitions ==
	 *
	 * • ptr == NULL:  (initial state)
	 *   ◦ __ffs_epfile_read_buffer_free: go to ptr == DROP
	 *   ◦ __ffs_epfile_read_buffered:    nop
	 *   ◦ __ffs_epfile_read_data allocates temp buffer: go to ptr == buf
	 *   ◦ reading finishes:              n/a, not in ‘and reading’ state
	 * • ptr == DROP:
	 *   ◦ __ffs_epfile_read_buffer_free: nop
	 *   ◦ __ffs_epfile_read_buffered:    go to ptr == NULL
	 *   ◦ __ffs_epfile_read_data allocates temp buffer: free buf, nop
	 *   ◦ reading finishes:              n/a, not in ‘and reading’ state
	 * • ptr == buf:
	 *   ◦ __ffs_epfile_read_buffer_free: free buf, go to ptr == DROP
	 *   ◦ __ffs_epfile_read_buffered:    go to ptr == NULL and reading
	 *   ◦ __ffs_epfile_read_data:        n/a, __ffs_epfile_read_buffered
	 *                                    is always called first
	 *   ◦ reading finishes:              n/a, not in ‘and reading’ state
	 * • ptr == NULL and reading:
	 *   ◦ __ffs_epfile_read_buffer_free: go to ptr == DROP and reading
	 *   ◦ __ffs_epfile_read_buffered:    n/a, mutex is held
	 *   ◦ __ffs_epfile_read_data:        n/a, mutex is held
	 *   ◦ reading finishes and …
	 *     … all data read:               free buf, go to ptr == NULL
	 *     … otherwise:                   go to ptr == buf and reading
	 * • ptr == DROP and reading:
	 *   ◦ __ffs_epfile_read_buffer_free: nop
	 *   ◦ __ffs_epfile_read_buffered:    n/a, mutex is held
	 *   ◦ __ffs_epfile_read_data:        n/a, mutex is held
	 *   ◦ reading finishes:              free buf, go to ptr == DROP
	 */
	struct ffs_buffer		*read_buffer;
#define READ_BUFFER_DROP ((struct ffs_buffer *)ERR_PTR(-ESHUTDOWN))

	char				name[5];

	unsigned char			in;	/* P: ffs->eps_lock */
	unsigned char			isoc;	/* P: ffs->eps_lock */

	unsigned char			_pad;
};

struct ffs_buffer {
	size_t length;
	char *data;
	char storage[];
};

/*  ffs_io_data structure ***************************************************/

struct ffs_io_data {
	bool aio;
	bool read;

	struct kiocb *kiocb;
	struct iov_iter data;
	const void *to_free;
	char *buf;

	struct mm_struct *mm;
	struct work_struct work;

	struct usb_ep *ep;
	struct usb_request *req;
	struct sg_table sgt;
	bool use_sg;

	struct ffs_data *ffs;
};

struct ffs_desc_helper {
	struct ffs_data *ffs;
	unsigned interfaces_count;
	unsigned eps_count;
};

static int  __must_check ffs_epfiles_create(struct ffs_data *ffs);
static void ffs_epfiles_destroy(struct ffs_epfile *epfiles, unsigned count);

static struct dentry *
ffs_sb_create_file(struct super_block *sb, const char *name, void *data,
		   const struct file_operations *fops);

/* Devices management *******************************************************/

DEFINE_MUTEX(ffs_lock);
EXPORT_SYMBOL_GPL(ffs_lock);

static struct ffs_dev *_ffs_find_dev(const char *name);
static struct ffs_dev *_ffs_alloc_dev(void);
static void _ffs_free_dev(struct ffs_dev *dev);
static int ffs_acquire_dev(const char *dev_name, struct ffs_data *ffs_data);
static void ffs_release_dev(struct ffs_dev *ffs_dev);
static int ffs_ready(struct ffs_data *ffs);
static void ffs_closed(struct ffs_data *ffs);

/* Misc helper functions ****************************************************/

static int ffs_mutex_lock(struct mutex *mutex, unsigned nonblock)
	__attribute__((warn_unused_result, nonnull));
static char *ffs_prepare_buffer(const char __user *buf, size_t len)
	__attribute__((warn_unused_result, nonnull));


/* Control file aka ep0 *****************************************************/

static void ffs_ep0_complete(struct usb_ep *ep, struct usb_request *req)
{
	struct ffs_data *ffs = req->context;

	complete(&ffs->ep0req_completion);
}

static int __ffs_ep0_queue_wait(struct ffs_data *ffs, char *data, size_t len)
	__releases(&ffs->ev.waitq.lock)
{
	struct usb_request *req = ffs->ep0req;
	int ret;

	if (!req) {
		spin_unlock_irq(&ffs->ev.waitq.lock);
		return -EINVAL;
	}

	req->zero     = len < le16_to_cpu(ffs->ev.setup.wLength);

	spin_unlock_irq(&ffs->ev.waitq.lock);

	req->buf      = data;
	req->length   = len;

	/*
	 * UDC layer requires to provide a buffer even for ZLP, but should
	 * not use it at all. Let's provide some poisoned pointer to catch
	 * possible bug in the driver.
	 */
	if (req->buf == NULL)
		req->buf = (void *)0xDEADBABE;

	reinit_completion(&ffs->ep0req_completion);

	ret = usb_ep_queue(ffs->gadget->ep0, req, GFP_ATOMIC);
	if (unlikely(ret < 0))
		return ret;

	ret = wait_for_completion_interruptible(&ffs->ep0req_completion);
	if (unlikely(ret)) {
		usb_ep_dequeue(ffs->gadget->ep0, req);
		return -EINTR;
	}

	ffs->setup_state = FFS_NO_SETUP;
	return req->status ? req->status : req->actual;
}

static int __ffs_ep0_stall(struct ffs_data *ffs)
{
	if (ffs->ev.can_stall) {
		pr_vdebug("ep0 stall\n");
		usb_ep_set_halt(ffs->gadget->ep0);
		ffs->setup_state = FFS_NO_SETUP;
		return -EL2HLT;
	} else {
		pr_debug("bogus ep0 stall!\n");
		return -ESRCH;
	}
}

static ssize_t ffs_ep0_write(struct file *file, const char __user *buf,
			     size_t len, loff_t *ptr)
{
	struct ffs_data *ffs = file->private_data;
	ssize_t ret;
	char *data;

	ENTER();

	/* Fast check if setup was canceled */
	if (ffs_setup_state_clear_cancelled(ffs) == FFS_SETUP_CANCELLED)
		return -EIDRM;

	/* Acquire mutex */
	ret = ffs_mutex_lock(&ffs->mutex, file->f_flags & O_NONBLOCK);
	if (unlikely(ret < 0))
		return ret;

	/* Check state */
	switch (ffs->state) {
	case FFS_READ_DESCRIPTORS:
	case FFS_READ_STRINGS:
		/* Copy data */
		if (unlikely(len < 16)) {
			ret = -EINVAL;
			break;
		}

		data = ffs_prepare_buffer(buf, len);
		if (IS_ERR(data)) {
			ret = PTR_ERR(data);
			break;
		}

		/* Handle data */
		if (ffs->state == FFS_READ_DESCRIPTORS) {
			pr_info("read descriptors\n");
			ret = __ffs_data_got_descs(ffs, data, len);
			if (unlikely(ret < 0))
				break;

			ffs->state = FFS_READ_STRINGS;
			ret = len;
		} else {
			pr_info("read strings\n");
			ret = __ffs_data_got_strings(ffs, data, len);
			if (unlikely(ret < 0))
				break;

			ret = ffs_epfiles_create(ffs);
			if (unlikely(ret)) {
				ffs->state = FFS_CLOSING;
				break;
			}

			ffs->state = FFS_ACTIVE;
			mutex_unlock(&ffs->mutex);

			ret = ffs_ready(ffs);
			if (unlikely(ret < 0)) {
				ffs->state = FFS_CLOSING;
				return ret;
			}

			return len;
		}
		break;

	case FFS_ACTIVE:
		data = NULL;
		/*
		 * We're called from user space, we can use _irq
		 * rather then _irqsave
		 */
		spin_lock_irq(&ffs->ev.waitq.lock);
		switch (ffs_setup_state_clear_cancelled(ffs)) {
		case FFS_SETUP_CANCELLED:
			ret = -EIDRM;
			goto done_spin;

		case FFS_NO_SETUP:
			ret = -ESRCH;
			goto done_spin;

		case FFS_SETUP_PENDING:
			break;
		}

		/* FFS_SETUP_PENDING */
		if (!(ffs->ev.setup.bRequestType & USB_DIR_IN)) {
			spin_unlock_irq(&ffs->ev.waitq.lock);
			ret = __ffs_ep0_stall(ffs);
			break;
		}

		/* FFS_SETUP_PENDING and not stall */
		len = min(len, (size_t)le16_to_cpu(ffs->ev.setup.wLength));

		spin_unlock_irq(&ffs->ev.waitq.lock);

		data = ffs_prepare_buffer(buf, len);
		if (IS_ERR(data)) {
			ret = PTR_ERR(data);
			break;
		}

		spin_lock_irq(&ffs->ev.waitq.lock);

		/*
		 * We are guaranteed to be still in FFS_ACTIVE state
		 * but the state of setup could have changed from
		 * FFS_SETUP_PENDING to FFS_SETUP_CANCELLED so we need
		 * to check for that.  If that happened we copied data
		 * from user space in vain but it's unlikely.
		 *
		 * For sure we are not in FFS_NO_SETUP since this is
		 * the only place FFS_SETUP_PENDING -> FFS_NO_SETUP
		 * transition can be performed and it's protected by
		 * mutex.
		 */
		if (ffs_setup_state_clear_cancelled(ffs) ==
		    FFS_SETUP_CANCELLED) {
			ret = -EIDRM;
done_spin:
			spin_unlock_irq(&ffs->ev.waitq.lock);
		} else {
			/* unlocks spinlock */
			ret = __ffs_ep0_queue_wait(ffs, data, len);
		}
		kfree(data);
		break;

	default:
		ret = -EBADFD;
		break;
	}

	mutex_unlock(&ffs->mutex);
	return ret;
}

/* Called with ffs->ev.waitq.lock and ffs->mutex held, both released on exit. */
static ssize_t __ffs_ep0_read_events(struct ffs_data *ffs, char __user *buf,
				     size_t n)
	__releases(&ffs->ev.waitq.lock)
{
	/*
	 * n cannot be bigger than ffs->ev.count, which cannot be bigger than
	 * size of ffs->ev.types array (which is four) so that's how much space
	 * we reserve.
	 */
	struct usb_functionfs_event events[ARRAY_SIZE(ffs->ev.types)];
	const size_t size = n * sizeof *events;
	unsigned i = 0;

	memset(events, 0, size);

	do {
		events[i].type = ffs->ev.types[i];
		if (events[i].type == FUNCTIONFS_SETUP) {
			events[i].u.setup = ffs->ev.setup;
			ffs->setup_state = FFS_SETUP_PENDING;
		}
	} while (++i < n);

	ffs->ev.count -= n;
	if (ffs->ev.count)
		memmove(ffs->ev.types, ffs->ev.types + n,
			ffs->ev.count * sizeof *ffs->ev.types);

	spin_unlock_irq(&ffs->ev.waitq.lock);
	mutex_unlock(&ffs->mutex);

	return unlikely(copy_to_user(buf, events, size)) ? -EFAULT : size;
}

static ssize_t ffs_ep0_read(struct file *file, char __user *buf,
			    size_t len, loff_t *ptr)
{
	struct ffs_data *ffs = file->private_data;
	char *data = NULL;
	size_t n;
	int ret;

	ENTER();

	/* Fast check if setup was canceled */
	if (ffs_setup_state_clear_cancelled(ffs) == FFS_SETUP_CANCELLED)
		return -EIDRM;

	/* Acquire mutex */
	ret = ffs_mutex_lock(&ffs->mutex, file->f_flags & O_NONBLOCK);
	if (unlikely(ret < 0))
		return ret;

	/* Check state */
	if (ffs->state != FFS_ACTIVE) {
		ret = -EBADFD;
		goto done_mutex;
	}

	/*
	 * We're called from user space, we can use _irq rather then
	 * _irqsave
	 */
	spin_lock_irq(&ffs->ev.waitq.lock);

	switch (ffs_setup_state_clear_cancelled(ffs)) {
	case FFS_SETUP_CANCELLED:
		ret = -EIDRM;
		break;

	case FFS_NO_SETUP:
		n = len / sizeof(struct usb_functionfs_event);
		if (unlikely(!n)) {
			ret = -EINVAL;
			break;
		}

		if ((file->f_flags & O_NONBLOCK) && !ffs->ev.count) {
			ret = -EAGAIN;
			break;
		}

		if (wait_event_interruptible_exclusive_locked_irq(ffs->ev.waitq,
							ffs->ev.count)) {
			ret = -EINTR;
			break;
		}

		/* unlocks spinlock */
		return __ffs_ep0_read_events(ffs, buf,
					     min(n, (size_t)ffs->ev.count));

	case FFS_SETUP_PENDING:
		if (ffs->ev.setup.bRequestType & USB_DIR_IN) {
			spin_unlock_irq(&ffs->ev.waitq.lock);
			ret = __ffs_ep0_stall(ffs);
			goto done_mutex;
		}

		len = min(len, (size_t)le16_to_cpu(ffs->ev.setup.wLength));

		spin_unlock_irq(&ffs->ev.waitq.lock);

		if (likely(len)) {
			data = kmalloc(len, GFP_KERNEL);
			if (unlikely(!data)) {
				ret = -ENOMEM;
				goto done_mutex;
			}
		}

		spin_lock_irq(&ffs->ev.waitq.lock);

		/* See ffs_ep0_write() */
		if (ffs_setup_state_clear_cancelled(ffs) ==
		    FFS_SETUP_CANCELLED) {
			ret = -EIDRM;
			break;
		}

		/* unlocks spinlock */
		ret = __ffs_ep0_queue_wait(ffs, data, len);
		if (likely(ret > 0) && unlikely(copy_to_user(buf, data, len)))
			ret = -EFAULT;
		goto done_mutex;

	default:
		ret = -EBADFD;
		break;
	}

	spin_unlock_irq(&ffs->ev.waitq.lock);
done_mutex:
	mutex_unlock(&ffs->mutex);
	kfree(data);
	return ret;
}

static int ffs_ep0_open(struct inode *inode, struct file *file)
{
	struct ffs_data *ffs = inode->i_private;

	ENTER();

	if (unlikely(ffs->state == FFS_CLOSING))
		return -EBUSY;

	file->private_data = ffs;
	ffs_data_opened(ffs);

	return stream_open(inode, file);
}

static int ffs_ep0_release(struct inode *inode, struct file *file)
{
	struct ffs_data *ffs = file->private_data;

	ENTER();

	ffs_data_closed(ffs);

	return 0;
}

static long ffs_ep0_ioctl(struct file *file, unsigned code, unsigned long value)
{
	struct ffs_data *ffs = file->private_data;
	struct usb_gadget *gadget = ffs->gadget;
	long ret;

	ENTER();

	if (code == FUNCTIONFS_INTERFACE_REVMAP) {
		struct ffs_function *func = ffs->func;
		ret = func ? ffs_func_revmap_intf(func, value) : -ENODEV;
	} else if (gadget && gadget->ops->ioctl) {
		ret = gadget->ops->ioctl(gadget, code, value);
	} else {
		ret = -ENOTTY;
	}

	return ret;
}

static __poll_t ffs_ep0_poll(struct file *file, poll_table *wait)
{
	struct ffs_data *ffs = file->private_data;
	__poll_t mask = EPOLLWRNORM;
	int ret;

	poll_wait(file, &ffs->ev.waitq, wait);

	ret = ffs_mutex_lock(&ffs->mutex, file->f_flags & O_NONBLOCK);
	if (unlikely(ret < 0))
		return mask;

	switch (ffs->state) {
	case FFS_READ_DESCRIPTORS:
	case FFS_READ_STRINGS:
		mask |= EPOLLOUT;
		break;

	case FFS_ACTIVE:
		switch (ffs->setup_state) {
		case FFS_NO_SETUP:
			if (ffs->ev.count)
				mask |= EPOLLIN;
			break;

		case FFS_SETUP_PENDING:
		case FFS_SETUP_CANCELLED:
			mask |= (EPOLLIN | EPOLLOUT);
			break;
		}
	case FFS_CLOSING:
		break;
	case FFS_DEACTIVATED:
		break;
	}

	mutex_unlock(&ffs->mutex);

	return mask;
}

static const struct file_operations ffs_ep0_operations = {
	.llseek =	no_llseek,

	.open =		ffs_ep0_open,
	.write =	ffs_ep0_write,
	.read =		ffs_ep0_read,
	.release =	ffs_ep0_release,
	.unlocked_ioctl =	ffs_ep0_ioctl,
	.poll =		ffs_ep0_poll,
};


/* "Normal" endpoints operations ********************************************/

static void ffs_epfile_io_complete(struct usb_ep *_ep, struct usb_request *req)
{
	ENTER();
	if (likely(req->context)) {
		struct ffs_ep *ep = _ep->driver_data;
		ep->status = req->status ? req->status : req->actual;
		complete(req->context);
	}
}

static ssize_t ffs_copy_to_iter(void *data, int data_len, struct iov_iter *iter)
{
	ssize_t ret = copy_to_iter(data, data_len, iter);
	if (likely(ret == data_len))
		return ret;

	if (unlikely(iov_iter_count(iter)))
		return -EFAULT;

	/*
	 * Dear user space developer!
	 *
	 * TL;DR: To stop getting below error message in your kernel log, change
	 * user space code using functionfs to align read buffers to a max
	 * packet size.
	 *
	 * Some UDCs (e.g. dwc3) require request sizes to be a multiple of a max
	 * packet size.  When unaligned buffer is passed to functionfs, it
	 * internally uses a larger, aligned buffer so that such UDCs are happy.
	 *
	 * Unfortunately, this means that host may send more data than was
	 * requested in read(2) system call.  f_fs doesn’t know what to do with
	 * that excess data so it simply drops it.
	 *
	 * Was the buffer aligned in the first place, no such problem would
	 * happen.
	 *
	 * Data may be dropped only in AIO reads.  Synchronous reads are handled
	 * by splitting a request into multiple parts.  This splitting may still
	 * be a problem though so it’s likely best to align the buffer
	 * regardless of it being AIO or not..
	 *
	 * This only affects OUT endpoints, i.e. reading data with a read(2),
	 * aio_read(2) etc. system calls.  Writing data to an IN endpoint is not
	 * affected.
	 */
	pr_err("functionfs read size %d > requested size %zd, dropping excess data. "
	       "Align read buffer size to max packet size to avoid the problem.\n",
	       data_len, ret);

	return ret;
}

/*
 * allocate a virtually contiguous buffer and create a scatterlist describing it
 * @sg_table	- pointer to a place to be filled with sg_table contents
 * @size	- required buffer size
 */
static void *ffs_build_sg_list(struct sg_table *sgt, size_t sz)
{
	struct page **pages;
	void *vaddr, *ptr;
	unsigned int n_pages;
	int i;

	vaddr = vmalloc(sz);
	if (!vaddr)
		return NULL;

	n_pages = PAGE_ALIGN(sz) >> PAGE_SHIFT;
	pages = kvmalloc_array(n_pages, sizeof(struct page *), GFP_KERNEL);
	if (!pages) {
		vfree(vaddr);

		return NULL;
	}
	for (i = 0, ptr = vaddr; i < n_pages; ++i, ptr += PAGE_SIZE)
		pages[i] = vmalloc_to_page(ptr);

	if (sg_alloc_table_from_pages(sgt, pages, n_pages, 0, sz, GFP_KERNEL)) {
		kvfree(pages);
		vfree(vaddr);

		return NULL;
	}
	kvfree(pages);

	return vaddr;
}

static inline void *ffs_alloc_buffer(struct ffs_io_data *io_data,
	size_t data_len)
{
	if (io_data->use_sg)
		return ffs_build_sg_list(&io_data->sgt, data_len);

	return kmalloc(data_len, GFP_KERNEL);
}

static inline void ffs_free_buffer(struct ffs_io_data *io_data)
{
	if (!io_data->buf)
		return;

	if (io_data->use_sg) {
		sg_free_table(&io_data->sgt);
		vfree(io_data->buf);
	} else {
		kfree(io_data->buf);
	}
}

static void ffs_user_copy_worker(struct work_struct *work)
{
	struct ffs_io_data *io_data = container_of(work, struct ffs_io_data,
						   work);
	int ret = io_data->req->status ? io_data->req->status :
					 io_data->req->actual;
	bool kiocb_has_eventfd = io_data->kiocb->ki_flags & IOCB_EVENTFD;

	if (io_data->read && ret > 0) {
		kthread_use_mm(io_data->mm);
		ret = ffs_copy_to_iter(io_data->buf, ret, &io_data->data);
		kthread_unuse_mm(io_data->mm);
	}

	io_data->kiocb->ki_complete(io_data->kiocb, ret, ret);

	if (io_data->ffs->ffs_eventfd && !kiocb_has_eventfd)
		eventfd_signal(io_data->ffs->ffs_eventfd, 1);

	usb_ep_free_request(io_data->ep, io_data->req);

	if (io_data->read)
		kfree(io_data->to_free);
	ffs_free_buffer(io_data);
	kfree(io_data);
}

static void ffs_epfile_async_io_complete(struct usb_ep *_ep,
					 struct usb_request *req)
{
	struct ffs_io_data *io_data = req->context;
	struct ffs_data *ffs = io_data->ffs;

	ENTER();

	INIT_WORK(&io_data->work, ffs_user_copy_worker);
	queue_work(ffs->io_completion_wq, &io_data->work);
}

static void __ffs_epfile_read_buffer_free(struct ffs_epfile *epfile)
{
	/*
	 * See comment in struct ffs_epfile for full read_buffer pointer
	 * synchronisation story.
	 */
	struct ffs_buffer *buf = xchg(&epfile->read_buffer, READ_BUFFER_DROP);
	if (buf && buf != READ_BUFFER_DROP)
		kfree(buf);
}

/* Assumes epfile->mutex is held. */
static ssize_t __ffs_epfile_read_buffered(struct ffs_epfile *epfile,
					  struct iov_iter *iter)
{
	/*
	 * Null out epfile->read_buffer so ffs_func_eps_disable does not free
	 * the buffer while we are using it.  See comment in struct ffs_epfile
	 * for full read_buffer pointer synchronisation story.
	 */
	struct ffs_buffer *buf = xchg(&epfile->read_buffer, NULL);
	ssize_t ret;
	if (!buf || buf == READ_BUFFER_DROP)
		return 0;

	ret = copy_to_iter(buf->data, buf->length, iter);
	if (buf->length == ret) {
		kfree(buf);
		return ret;
	}

	if (unlikely(iov_iter_count(iter))) {
		ret = -EFAULT;
	} else {
		buf->length -= ret;
		buf->data += ret;
	}

	if (cmpxchg(&epfile->read_buffer, NULL, buf))
		kfree(buf);

	return ret;
}

/* Assumes epfile->mutex is held. */
static ssize_t __ffs_epfile_read_data(struct ffs_epfile *epfile,
				      void *data, int data_len,
				      struct iov_iter *iter)
{
	struct ffs_buffer *buf;

	ssize_t ret = copy_to_iter(data, data_len, iter);
	if (likely(data_len == ret))
		return ret;

	if (unlikely(iov_iter_count(iter)))
		return -EFAULT;

	/* See ffs_copy_to_iter for more context. */
	pr_warn("functionfs read size %d > requested size %zd, splitting request into multiple reads.",
		data_len, ret);

	data_len -= ret;
	buf = kmalloc(sizeof(*buf) + data_len, GFP_KERNEL);
	if (!buf)
		return -ENOMEM;
	buf->length = data_len;
	buf->data = buf->storage;
	memcpy(buf->storage, data + ret, data_len);

	/*
	 * At this point read_buffer is NULL or READ_BUFFER_DROP (if
	 * ffs_func_eps_disable has been called in the meanwhile).  See comment
	 * in struct ffs_epfile for full read_buffer pointer synchronisation
	 * story.
	 */
	if (unlikely(cmpxchg(&epfile->read_buffer, NULL, buf)))
		kfree(buf);

	return ret;
}

static ssize_t ffs_epfile_io(struct file *file, struct ffs_io_data *io_data)
{
	struct ffs_epfile *epfile = file->private_data;
	struct usb_request *req;
	struct ffs_ep *ep;
	char *data = NULL;
	ssize_t ret, data_len = -EINVAL;
	int halt;

	/* Are we still active? */
	if (WARN_ON(epfile->ffs->state != FFS_ACTIVE))
		return -ENODEV;

	/* Wait for endpoint to be enabled */
	ep = epfile->ep;
	if (!ep) {
		if (file->f_flags & O_NONBLOCK)
			return -EAGAIN;

		ret = wait_event_interruptible(
				epfile->ffs->wait, (ep = epfile->ep));
		if (ret)
			return -EINTR;
	}

	/* Do we halt? */
	halt = (!io_data->read == !epfile->in);
	if (halt && epfile->isoc)
		return -EINVAL;

	/* We will be using request and read_buffer */
	ret = ffs_mutex_lock(&epfile->mutex, file->f_flags & O_NONBLOCK);
	if (unlikely(ret))
		goto error;

	/* Allocate & copy */
	if (!halt) {
		struct usb_gadget *gadget;

		/*
		 * Do we have buffered data from previous partial read?  Check
		 * that for synchronous case only because we do not have
		 * facility to ‘wake up’ a pending asynchronous read and push
		 * buffered data to it which we would need to make things behave
		 * consistently.
		 */
		if (!io_data->aio && io_data->read) {
			ret = __ffs_epfile_read_buffered(epfile, &io_data->data);
			if (ret)
				goto error_mutex;
		}

		/*
		 * if we _do_ wait above, the epfile->ffs->gadget might be NULL
		 * before the waiting completes, so do not assign to 'gadget'
		 * earlier
		 */
		gadget = epfile->ffs->gadget;

		spin_lock_irq(&epfile->ffs->eps_lock);
		/* In the meantime, endpoint got disabled or changed. */
		if (epfile->ep != ep) {
			ret = -ESHUTDOWN;
			goto error_lock;
		}
		data_len = iov_iter_count(&io_data->data);
		/*
		 * Controller may require buffer size to be aligned to
		 * maxpacketsize of an out endpoint.
		 */
		if (io_data->read)
			data_len = usb_ep_align_maybe(gadget, ep->ep, data_len);

		io_data->use_sg = gadget->sg_supported && data_len > PAGE_SIZE;
		spin_unlock_irq(&epfile->ffs->eps_lock);

		data = ffs_alloc_buffer(io_data, data_len);
		if (unlikely(!data)) {
			ret = -ENOMEM;
			goto error_mutex;
		}
		if (!io_data->read &&
		    !copy_from_iter_full(data, data_len, &io_data->data)) {
			ret = -EFAULT;
			goto error_mutex;
		}
	}

	spin_lock_irq(&epfile->ffs->eps_lock);

	if (epfile->ep != ep) {
		/* In the meantime, endpoint got disabled or changed. */
		ret = -ESHUTDOWN;
	} else if (halt) {
		ret = usb_ep_set_halt(ep->ep);
		if (!ret)
			ret = -EBADMSG;
	} else if (unlikely(data_len == -EINVAL)) {
		/*
		 * Sanity Check: even though data_len can't be used
		 * uninitialized at the time I write this comment, some
		 * compilers complain about this situation.
		 * In order to keep the code clean from warnings, data_len is
		 * being initialized to -EINVAL during its declaration, which
		 * means we can't rely on compiler anymore to warn no future
		 * changes won't result in data_len being used uninitialized.
		 * For such reason, we're adding this redundant sanity check
		 * here.
		 */
		WARN(1, "%s: data_len == -EINVAL\n", __func__);
		ret = -EINVAL;
	} else if (!io_data->aio) {
		DECLARE_COMPLETION_ONSTACK(done);
		bool interrupted = false;

		req = ep->req;
		if (io_data->use_sg) {
			req->buf = NULL;
			req->sg	= io_data->sgt.sgl;
			req->num_sgs = io_data->sgt.nents;
		} else {
			req->buf = data;
			req->num_sgs = 0;
		}
		req->length = data_len;

		io_data->buf = data;

		req->context  = &done;
		req->complete = ffs_epfile_io_complete;

		ret = usb_ep_queue(ep->ep, req, GFP_ATOMIC);
		if (unlikely(ret < 0))
			goto error_lock;

		spin_unlock_irq(&epfile->ffs->eps_lock);

		if (unlikely(wait_for_completion_interruptible(&done))) {
			/*
			 * To avoid race condition with ffs_epfile_io_complete,
			 * dequeue the request first then check
			 * status. usb_ep_dequeue API should guarantee no race
			 * condition with req->complete callback.
			 */
			usb_ep_dequeue(ep->ep, req);
			wait_for_completion(&done);
			interrupted = ep->status < 0;
		}

		if (interrupted)
			ret = -EINTR;
		else if (io_data->read && ep->status > 0)
			ret = __ffs_epfile_read_data(epfile, data, ep->status,
						     &io_data->data);
		else
			ret = ep->status;
		goto error_mutex;
	} else if (!(req = usb_ep_alloc_request(ep->ep, GFP_ATOMIC))) {
		ret = -ENOMEM;
	} else {
		if (io_data->use_sg) {
			req->buf = NULL;
			req->sg	= io_data->sgt.sgl;
			req->num_sgs = io_data->sgt.nents;
		} else {
			req->buf = data;
			req->num_sgs = 0;
		}
		req->length = data_len;

		io_data->buf = data;
		io_data->ep = ep->ep;
		io_data->req = req;
		io_data->ffs = epfile->ffs;

		req->context  = io_data;
		req->complete = ffs_epfile_async_io_complete;

		ret = usb_ep_queue(ep->ep, req, GFP_ATOMIC);
		if (unlikely(ret)) {
			io_data->req = NULL;
			usb_ep_free_request(ep->ep, req);
			goto error_lock;
		}

		ret = -EIOCBQUEUED;
		/*
		 * Do not kfree the buffer in this function.  It will be freed
		 * by ffs_user_copy_worker.
		 */
		data = NULL;
	}

error_lock:
	spin_unlock_irq(&epfile->ffs->eps_lock);
error_mutex:
	mutex_unlock(&epfile->mutex);
error:
	if (ret != -EIOCBQUEUED) /* don't free if there is iocb queued */
		ffs_free_buffer(io_data);
	return ret;
}

static int
ffs_epfile_open(struct inode *inode, struct file *file)
{
	struct ffs_epfile *epfile = inode->i_private;

	ENTER();

	if (WARN_ON(epfile->ffs->state != FFS_ACTIVE))
		return -ENODEV;

	file->private_data = epfile;
	ffs_data_opened(epfile->ffs);

	return stream_open(inode, file);
}

static int ffs_aio_cancel(struct kiocb *kiocb)
{
	struct ffs_io_data *io_data = kiocb->private;
	struct ffs_epfile *epfile = kiocb->ki_filp->private_data;
	unsigned long flags;
	int value;

	ENTER();

	spin_lock_irqsave(&epfile->ffs->eps_lock, flags);

	if (likely(io_data && io_data->ep && io_data->req))
		value = usb_ep_dequeue(io_data->ep, io_data->req);
	else
		value = -EINVAL;

	spin_unlock_irqrestore(&epfile->ffs->eps_lock, flags);

	return value;
}

static ssize_t ffs_epfile_write_iter(struct kiocb *kiocb, struct iov_iter *from)
{
	struct ffs_io_data io_data, *p = &io_data;
	ssize_t res;

	ENTER();

	if (!is_sync_kiocb(kiocb)) {
		p = kzalloc(sizeof(io_data), GFP_KERNEL);
		if (unlikely(!p))
			return -ENOMEM;
		p->aio = true;
	} else {
		memset(p, 0, sizeof(*p));
		p->aio = false;
	}

	p->read = false;
	p->kiocb = kiocb;
	p->data = *from;
	p->mm = current->mm;

	kiocb->private = p;

	if (p->aio)
		kiocb_set_cancel_fn(kiocb, ffs_aio_cancel);

	res = ffs_epfile_io(kiocb->ki_filp, p);
	if (res == -EIOCBQUEUED)
		return res;
	if (p->aio)
		kfree(p);
	else
		*from = p->data;
	return res;
}

static ssize_t ffs_epfile_read_iter(struct kiocb *kiocb, struct iov_iter *to)
{
	struct ffs_io_data io_data, *p = &io_data;
	ssize_t res;

	ENTER();

	if (!is_sync_kiocb(kiocb)) {
		p = kzalloc(sizeof(io_data), GFP_KERNEL);
		if (unlikely(!p))
			return -ENOMEM;
		p->aio = true;
	} else {
		memset(p, 0, sizeof(*p));
		p->aio = false;
	}

	p->read = true;
	p->kiocb = kiocb;
	if (p->aio) {
		p->to_free = dup_iter(&p->data, to, GFP_KERNEL);
		if (!p->to_free) {
			kfree(p);
			return -ENOMEM;
		}
	} else {
		p->data = *to;
		p->to_free = NULL;
	}
	p->mm = current->mm;

	kiocb->private = p;

	if (p->aio)
		kiocb_set_cancel_fn(kiocb, ffs_aio_cancel);

	res = ffs_epfile_io(kiocb->ki_filp, p);
	if (res == -EIOCBQUEUED)
		return res;

	if (p->aio) {
		kfree(p->to_free);
		kfree(p);
	} else {
		*to = p->data;
	}
	return res;
}

static int
ffs_epfile_release(struct inode *inode, struct file *file)
{
	struct ffs_epfile *epfile = inode->i_private;

	ENTER();

	__ffs_epfile_read_buffer_free(epfile);
	ffs_data_closed(epfile->ffs);

	return 0;
}

static long ffs_epfile_ioctl(struct file *file, unsigned code,
			     unsigned long value)
{
	struct ffs_epfile *epfile = file->private_data;
	struct ffs_ep *ep;
	int ret;

	ENTER();

	if (WARN_ON(epfile->ffs->state != FFS_ACTIVE))
		return -ENODEV;

	/* Wait for endpoint to be enabled */
	ep = epfile->ep;
	if (!ep) {
		if (file->f_flags & O_NONBLOCK)
			return -EAGAIN;

		ret = wait_event_interruptible(
				epfile->ffs->wait, (ep = epfile->ep));
		if (ret)
			return -EINTR;
	}

	spin_lock_irq(&epfile->ffs->eps_lock);

	/* In the meantime, endpoint got disabled or changed. */
	if (epfile->ep != ep) {
		spin_unlock_irq(&epfile->ffs->eps_lock);
		return -ESHUTDOWN;
	}

	switch (code) {
	case FUNCTIONFS_FIFO_STATUS:
		ret = usb_ep_fifo_status(epfile->ep->ep);
		break;
	case FUNCTIONFS_FIFO_FLUSH:
		usb_ep_fifo_flush(epfile->ep->ep);
		ret = 0;
		break;
	case FUNCTIONFS_CLEAR_HALT:
		ret = usb_ep_clear_halt(epfile->ep->ep);
		break;
	case FUNCTIONFS_ENDPOINT_REVMAP:
		ret = epfile->ep->num;
		break;
	case FUNCTIONFS_ENDPOINT_DESC:
	{
		int desc_idx;
		struct usb_endpoint_descriptor desc1, *desc;

		switch (epfile->ffs->gadget->speed) {
		case USB_SPEED_SUPER:
		case USB_SPEED_SUPER_PLUS:
			desc_idx = 2;
			break;
		case USB_SPEED_HIGH:
			desc_idx = 1;
			break;
		default:
			desc_idx = 0;
		}

		desc = epfile->ep->descs[desc_idx];
		memcpy(&desc1, desc, desc->bLength);

		spin_unlock_irq(&epfile->ffs->eps_lock);
		ret = copy_to_user((void __user *)value, &desc1, desc1.bLength);
		if (ret)
			ret = -EFAULT;
		return ret;
	}
	default:
		ret = -ENOTTY;
	}
	spin_unlock_irq(&epfile->ffs->eps_lock);

	return ret;
}

static const struct file_operations ffs_epfile_operations = {
	.llseek =	no_llseek,

	.open =		ffs_epfile_open,
	.write_iter =	ffs_epfile_write_iter,
	.read_iter =	ffs_epfile_read_iter,
	.release =	ffs_epfile_release,
	.unlocked_ioctl =	ffs_epfile_ioctl,
	.compat_ioctl = compat_ptr_ioctl,
};


/* File system and super block operations ***********************************/

/*
 * Mounting the file system creates a controller file, used first for
 * function configuration then later for event monitoring.
 */

static struct inode *__must_check
ffs_sb_make_inode(struct super_block *sb, void *data,
		  const struct file_operations *fops,
		  const struct inode_operations *iops,
		  struct ffs_file_perms *perms)
{
	struct inode *inode;

	ENTER();

	inode = new_inode(sb);

	if (likely(inode)) {
		struct timespec64 ts = current_time(inode);

		inode->i_ino	 = get_next_ino();
		inode->i_mode    = perms->mode;
		inode->i_uid     = perms->uid;
		inode->i_gid     = perms->gid;
		inode->i_atime   = ts;
		inode->i_mtime   = ts;
		inode->i_ctime   = ts;
		inode->i_private = data;
		if (fops)
			inode->i_fop = fops;
		if (iops)
			inode->i_op  = iops;
	}

	return inode;
}

/* Create "regular" file */
static struct dentry *ffs_sb_create_file(struct super_block *sb,
					const char *name, void *data,
					const struct file_operations *fops)
{
	struct ffs_data	*ffs = sb->s_fs_info;
	struct dentry	*dentry;
	struct inode	*inode;

	ENTER();

	dentry = d_alloc_name(sb->s_root, name);
	if (unlikely(!dentry))
		return NULL;

	inode = ffs_sb_make_inode(sb, data, fops, NULL, &ffs->file_perms);
	if (unlikely(!inode)) {
		dput(dentry);
		return NULL;
	}

	d_add(dentry, inode);
	return dentry;
}

/* Super block */
static const struct super_operations ffs_sb_operations = {
	.statfs =	simple_statfs,
	.drop_inode =	generic_delete_inode,
};

struct ffs_sb_fill_data {
	struct ffs_file_perms perms;
	umode_t root_mode;
	const char *dev_name;
	bool no_disconnect;
	struct ffs_data *ffs_data;
};

static int ffs_sb_fill(struct super_block *sb, struct fs_context *fc)
{
	struct ffs_sb_fill_data *data = fc->fs_private;
	struct inode	*inode;
	struct ffs_data	*ffs = data->ffs_data;

	ENTER();

	ffs->sb              = sb;
	data->ffs_data       = NULL;
	sb->s_fs_info        = ffs;
	sb->s_blocksize      = PAGE_SIZE;
	sb->s_blocksize_bits = PAGE_SHIFT;
	sb->s_magic          = FUNCTIONFS_MAGIC;
	sb->s_op             = &ffs_sb_operations;
	sb->s_time_gran      = 1;

	/* Root inode */
	data->perms.mode = data->root_mode;
	inode = ffs_sb_make_inode(sb, NULL,
				  &simple_dir_operations,
				  &simple_dir_inode_operations,
				  &data->perms);
	sb->s_root = d_make_root(inode);
	if (unlikely(!sb->s_root))
		return -ENOMEM;

	/* EP0 file */
	if (unlikely(!ffs_sb_create_file(sb, "ep0", ffs,
					 &ffs_ep0_operations)))
		return -ENOMEM;

	return 0;
}

enum {
	Opt_no_disconnect,
	Opt_rmode,
	Opt_fmode,
	Opt_mode,
	Opt_uid,
	Opt_gid,
};

static const struct fs_parameter_spec ffs_fs_fs_parameters[] = {
	fsparam_bool	("no_disconnect",	Opt_no_disconnect),
	fsparam_u32	("rmode",		Opt_rmode),
	fsparam_u32	("fmode",		Opt_fmode),
	fsparam_u32	("mode",		Opt_mode),
	fsparam_u32	("uid",			Opt_uid),
	fsparam_u32	("gid",			Opt_gid),
	{}
};

static int ffs_fs_parse_param(struct fs_context *fc, struct fs_parameter *param)
{
	struct ffs_sb_fill_data *data = fc->fs_private;
	struct fs_parse_result result;
	int opt;

	ENTER();

	opt = fs_parse(fc, ffs_fs_fs_parameters, param, &result);
	if (opt < 0)
		return opt;

	switch (opt) {
	case Opt_no_disconnect:
		data->no_disconnect = result.boolean;
		break;
	case Opt_rmode:
		data->root_mode  = (result.uint_32 & 0555) | S_IFDIR;
		break;
	case Opt_fmode:
		data->perms.mode = (result.uint_32 & 0666) | S_IFREG;
		break;
	case Opt_mode:
		data->root_mode  = (result.uint_32 & 0555) | S_IFDIR;
		data->perms.mode = (result.uint_32 & 0666) | S_IFREG;
		break;

	case Opt_uid:
		data->perms.uid = make_kuid(current_user_ns(), result.uint_32);
		if (!uid_valid(data->perms.uid))
			goto unmapped_value;
		break;
	case Opt_gid:
		data->perms.gid = make_kgid(current_user_ns(), result.uint_32);
		if (!gid_valid(data->perms.gid))
			goto unmapped_value;
		break;

	default:
		return -ENOPARAM;
	}

	return 0;

unmapped_value:
	return invalf(fc, "%s: unmapped value: %u", param->key, result.uint_32);
}

/*
 * Set up the superblock for a mount.
 */
static int ffs_fs_get_tree(struct fs_context *fc)
{
	struct ffs_sb_fill_data *ctx = fc->fs_private;
	struct ffs_data	*ffs;
	int ret;

	ENTER();

	if (!fc->source)
		return invalf(fc, "No source specified");

	ffs = ffs_data_new(fc->source);
	if (unlikely(!ffs))
		return -ENOMEM;
	ffs->file_perms = ctx->perms;
	ffs->no_disconnect = ctx->no_disconnect;

	ffs->dev_name = kstrdup(fc->source, GFP_KERNEL);
	if (unlikely(!ffs->dev_name)) {
		ffs_data_put(ffs);
		return -ENOMEM;
	}

	ret = ffs_acquire_dev(ffs->dev_name, ffs);
	if (ret) {
		ffs_data_put(ffs);
		return ret;
	}

	ctx->ffs_data = ffs;
	return get_tree_nodev(fc, ffs_sb_fill);
}

static void ffs_fs_free_fc(struct fs_context *fc)
{
	struct ffs_sb_fill_data *ctx = fc->fs_private;

	if (ctx) {
		if (ctx->ffs_data) {
			ffs_data_put(ctx->ffs_data);
		}

		kfree(ctx);
	}
}

static const struct fs_context_operations ffs_fs_context_ops = {
	.free		= ffs_fs_free_fc,
	.parse_param	= ffs_fs_parse_param,
	.get_tree	= ffs_fs_get_tree,
};

static int ffs_fs_init_fs_context(struct fs_context *fc)
{
	struct ffs_sb_fill_data *ctx;

	ctx = kzalloc(sizeof(struct ffs_sb_fill_data), GFP_KERNEL);
	if (!ctx)
		return -ENOMEM;

	ctx->perms.mode = S_IFREG | 0600;
	ctx->perms.uid = GLOBAL_ROOT_UID;
	ctx->perms.gid = GLOBAL_ROOT_GID;
	ctx->root_mode = S_IFDIR | 0500;
	ctx->no_disconnect = false;

	fc->fs_private = ctx;
	fc->ops = &ffs_fs_context_ops;
	return 0;
}

static void
ffs_fs_kill_sb(struct super_block *sb)
{
	ENTER();

	kill_litter_super(sb);
	if (sb->s_fs_info)
		ffs_data_closed(sb->s_fs_info);
}

static struct file_system_type ffs_fs_type = {
	.owner		= THIS_MODULE,
	.name		= "functionfs",
	.init_fs_context = ffs_fs_init_fs_context,
	.parameters	= ffs_fs_fs_parameters,
	.kill_sb	= ffs_fs_kill_sb,
};
MODULE_ALIAS_FS("functionfs");


/* Driver's main init/cleanup functions *************************************/

static int functionfs_init(void)
{
	int ret;

	ENTER();

	ret = register_filesystem(&ffs_fs_type);
	if (likely(!ret))
		pr_info("file system registered\n");
	else
		pr_err("failed registering file system (%d)\n", ret);

	return ret;
}

static void functionfs_cleanup(void)
{
	ENTER();

	pr_info("unloading\n");
	unregister_filesystem(&ffs_fs_type);
}


/* ffs_data and ffs_function construction and destruction code **************/

static void ffs_data_clear(struct ffs_data *ffs);
static void ffs_data_reset(struct ffs_data *ffs);

static void ffs_data_get(struct ffs_data *ffs)
{
	ENTER();

	refcount_inc(&ffs->ref);
}

static void ffs_data_opened(struct ffs_data *ffs)
{
	ENTER();

	refcount_inc(&ffs->ref);
	if (atomic_add_return(1, &ffs->opened) == 1 &&
			ffs->state == FFS_DEACTIVATED) {
		ffs->state = FFS_CLOSING;
		ffs_data_reset(ffs);
	}
}

static void ffs_data_put(struct ffs_data *ffs)
{
	ENTER();

	if (unlikely(refcount_dec_and_test(&ffs->ref))) {
		pr_info("%s(): freeing\n", __func__);
		ffs_data_clear(ffs);
		ffs_release_dev(ffs->private_data);
		BUG_ON(waitqueue_active(&ffs->ev.waitq) ||
		       swait_active(&ffs->ep0req_completion.wait) ||
		       waitqueue_active(&ffs->wait));
		destroy_workqueue(ffs->io_completion_wq);
		kfree(ffs->dev_name);
		kfree(ffs);
	}
}

static void ffs_data_closed(struct ffs_data *ffs)
{
	struct ffs_epfile *epfiles;
	unsigned long flags;

	ENTER();

	if (atomic_dec_and_test(&ffs->opened)) {
		if (ffs->no_disconnect) {
			ffs->state = FFS_DEACTIVATED;
			spin_lock_irqsave(&ffs->eps_lock, flags);
			epfiles = ffs->epfiles;
			ffs->epfiles = NULL;
			spin_unlock_irqrestore(&ffs->eps_lock,
							flags);

			if (epfiles)
				ffs_epfiles_destroy(epfiles,
						 ffs->eps_count);

			if (ffs->setup_state == FFS_SETUP_PENDING)
				__ffs_ep0_stall(ffs);
		} else {
			ffs->state = FFS_CLOSING;
			ffs_data_reset(ffs);
		}
	}
	if (atomic_read(&ffs->opened) < 0) {
		ffs->state = FFS_CLOSING;
		ffs_data_reset(ffs);
	}

	ffs_data_put(ffs);
}

static struct ffs_data *ffs_data_new(const char *dev_name)
{
	struct ffs_data *ffs = kzalloc(sizeof *ffs, GFP_KERNEL);
	if (unlikely(!ffs))
		return NULL;

	ENTER();

	ffs->io_completion_wq = alloc_ordered_workqueue("%s", 0, dev_name);
	if (!ffs->io_completion_wq) {
		kfree(ffs);
		return NULL;
	}

	refcount_set(&ffs->ref, 1);
	atomic_set(&ffs->opened, 0);
	ffs->state = FFS_READ_DESCRIPTORS;
	mutex_init(&ffs->mutex);
	spin_lock_init(&ffs->eps_lock);
	init_waitqueue_head(&ffs->ev.waitq);
	init_waitqueue_head(&ffs->wait);
	init_completion(&ffs->ep0req_completion);

	/* XXX REVISIT need to update it in some places, or do we? */
	ffs->ev.can_stall = 1;

	return ffs;
}

static void ffs_data_clear(struct ffs_data *ffs)
{
	struct ffs_epfile *epfiles;
	unsigned long flags;

	ENTER();

	ffs_closed(ffs);

	BUG_ON(ffs->gadget);

	spin_lock_irqsave(&ffs->eps_lock, flags);
	epfiles = ffs->epfiles;
	ffs->epfiles = NULL;
	spin_unlock_irqrestore(&ffs->eps_lock, flags);

	/*
	 * potential race possible between ffs_func_eps_disable
	 * & ffs_epfile_release therefore maintaining a local
	 * copy of epfile will save us from use-after-free.
	 */
	if (epfiles) {
		ffs_epfiles_destroy(epfiles, ffs->eps_count);
		ffs->epfiles = NULL;
	}

	if (ffs->ffs_eventfd) {
		eventfd_ctx_put(ffs->ffs_eventfd);
		ffs->ffs_eventfd = NULL;
	}

	kfree(ffs->raw_descs_data);
	kfree(ffs->raw_strings);
	kfree(ffs->stringtabs);
}

static void ffs_data_reset(struct ffs_data *ffs)
{
	ENTER();

	ffs_data_clear(ffs);

	ffs->raw_descs_data = NULL;
	ffs->raw_descs = NULL;
	ffs->raw_strings = NULL;
	ffs->stringtabs = NULL;

	ffs->raw_descs_length = 0;
	ffs->fs_descs_count = 0;
	ffs->hs_descs_count = 0;
	ffs->ss_descs_count = 0;

	ffs->strings_count = 0;
	ffs->interfaces_count = 0;
	ffs->eps_count = 0;

	ffs->ev.count = 0;

	ffs->state = FFS_READ_DESCRIPTORS;
	ffs->setup_state = FFS_NO_SETUP;
	ffs->flags = 0;

	ffs->ms_os_descs_ext_prop_count = 0;
	ffs->ms_os_descs_ext_prop_name_len = 0;
	ffs->ms_os_descs_ext_prop_data_len = 0;
}


static int functionfs_bind(struct ffs_data *ffs, struct usb_composite_dev *cdev)
{
	struct usb_gadget_strings **lang;
	int first_id;

	ENTER();

	if (WARN_ON(ffs->state != FFS_ACTIVE
		 || test_and_set_bit(FFS_FL_BOUND, &ffs->flags)))
		return -EBADFD;

	first_id = usb_string_ids_n(cdev, ffs->strings_count);
	if (unlikely(first_id < 0))
		return first_id;

	ffs->ep0req = usb_ep_alloc_request(cdev->gadget->ep0, GFP_KERNEL);
	if (unlikely(!ffs->ep0req))
		return -ENOMEM;
	ffs->ep0req->complete = ffs_ep0_complete;
	ffs->ep0req->context = ffs;

	lang = ffs->stringtabs;
	if (lang) {
		for (; *lang; ++lang) {
			struct usb_string *str = (*lang)->strings;
			int id = first_id;
			for (; str->s; ++id, ++str)
				str->id = id;
		}
	}

	ffs->gadget = cdev->gadget;
	ffs_data_get(ffs);
	return 0;
}

static void functionfs_unbind(struct ffs_data *ffs)
{
	ENTER();

	if (!WARN_ON(!ffs->gadget)) {
		/* dequeue before freeing ep0req */
		usb_ep_dequeue(ffs->gadget->ep0, ffs->ep0req);
<<<<<<< HEAD
=======
		mutex_lock(&ffs->mutex);
>>>>>>> d773f581
		usb_ep_free_request(ffs->gadget->ep0, ffs->ep0req);
		ffs->ep0req = NULL;
		ffs->gadget = NULL;
		clear_bit(FFS_FL_BOUND, &ffs->flags);
		mutex_unlock(&ffs->mutex);
		ffs_data_put(ffs);
	}
}

static int ffs_epfiles_create(struct ffs_data *ffs)
{
	struct ffs_epfile *epfile, *epfiles;
	unsigned i, count;

	ENTER();

	count = ffs->eps_count;
	epfiles = kcalloc(count, sizeof(*epfiles), GFP_KERNEL);
	if (!epfiles)
		return -ENOMEM;

	epfile = epfiles;
	for (i = 1; i <= count; ++i, ++epfile) {
		epfile->ffs = ffs;
		mutex_init(&epfile->mutex);
		if (ffs->user_flags & FUNCTIONFS_VIRTUAL_ADDR)
			sprintf(epfile->name, "ep%02x", ffs->eps_addrmap[i]);
		else
			sprintf(epfile->name, "ep%u", i);
		epfile->dentry = ffs_sb_create_file(ffs->sb, epfile->name,
						 epfile,
						 &ffs_epfile_operations);
		if (unlikely(!epfile->dentry)) {
			ffs_epfiles_destroy(epfiles, i - 1);
			return -ENOMEM;
		}
	}

	ffs->epfiles = epfiles;
	return 0;
}

static void ffs_epfiles_destroy(struct ffs_epfile *epfiles, unsigned count)
{
	struct ffs_epfile *epfile = epfiles;

	ENTER();

	for (; count; --count, ++epfile) {
		BUG_ON(mutex_is_locked(&epfile->mutex));
		if (epfile->dentry) {
			d_delete(epfile->dentry);
			dput(epfile->dentry);
			epfile->dentry = NULL;
		}
	}

	kfree(epfiles);
}

static void ffs_func_eps_disable(struct ffs_function *func)
{
	struct ffs_ep *ep;
	struct ffs_epfile *epfile;
	unsigned short count;
	unsigned long flags;

	spin_lock_irqsave(&func->ffs->eps_lock, flags);
	count = func->ffs->eps_count;
	epfile = func->ffs->epfiles;
	ep = func->eps;
	while (count--) {
		/* pending requests get nuked */
		if (likely(ep->ep))
			usb_ep_disable(ep->ep);
		++ep;

		if (epfile) {
			epfile->ep = NULL;
			__ffs_epfile_read_buffer_free(epfile);
			++epfile;
		}
	}
	spin_unlock_irqrestore(&func->ffs->eps_lock, flags);
}

static int ffs_func_eps_enable(struct ffs_function *func)
{
	struct ffs_data *ffs;
	struct ffs_ep *ep;
	struct ffs_epfile *epfile;
	unsigned short count;
	unsigned long flags;
	int ret = 0;

	spin_lock_irqsave(&func->ffs->eps_lock, flags);
	ffs = func->ffs;
	ep = func->eps;
	epfile = ffs->epfiles;
	count = ffs->eps_count;
	while(count--) {
		ep->ep->driver_data = ep;

		ret = config_ep_by_speed(func->gadget, &func->function, ep->ep);
		if (ret) {
			pr_err("%s: config_ep_by_speed(%s) returned %d\n",
					__func__, ep->ep->name, ret);
			break;
		}

		ret = usb_ep_enable(ep->ep);
		if (likely(!ret)) {
			epfile->ep = ep;
			epfile->in = usb_endpoint_dir_in(ep->ep->desc);
			epfile->isoc = usb_endpoint_xfer_isoc(ep->ep->desc);
		} else {
			break;
		}

		++ep;
		++epfile;
	}

	wake_up_interruptible(&ffs->wait);
	spin_unlock_irqrestore(&func->ffs->eps_lock, flags);

	return ret;
}


/* Parsing and building descriptors and strings *****************************/

/*
 * This validates if data pointed by data is a valid USB descriptor as
 * well as record how many interfaces, endpoints and strings are
 * required by given configuration.  Returns address after the
 * descriptor or NULL if data is invalid.
 */

enum ffs_entity_type {
	FFS_DESCRIPTOR, FFS_INTERFACE, FFS_STRING, FFS_ENDPOINT
};

enum ffs_os_desc_type {
	FFS_OS_DESC, FFS_OS_DESC_EXT_COMPAT, FFS_OS_DESC_EXT_PROP
};

typedef int (*ffs_entity_callback)(enum ffs_entity_type entity,
				   u8 *valuep,
				   struct usb_descriptor_header *desc,
				   void *priv);

typedef int (*ffs_os_desc_callback)(enum ffs_os_desc_type entity,
				    struct usb_os_desc_header *h, void *data,
				    unsigned len, void *priv);

static int __must_check ffs_do_single_desc(char *data, unsigned len,
					   ffs_entity_callback entity,
					   void *priv, int *current_class)
{
	struct usb_descriptor_header *_ds = (void *)data;
	u8 length;
	int ret;

	ENTER();

	/* At least two bytes are required: length and type */
	if (len < 2) {
		pr_vdebug("descriptor too short\n");
		return -EINVAL;
	}

	/* If we have at least as many bytes as the descriptor takes? */
	length = _ds->bLength;
	if (len < length) {
		pr_vdebug("descriptor longer then available data\n");
		return -EINVAL;
	}

#define __entity_check_INTERFACE(val)  1
#define __entity_check_STRING(val)     (val)
#define __entity_check_ENDPOINT(val)   ((val) & USB_ENDPOINT_NUMBER_MASK)
#define __entity(type, val) do {					\
		pr_vdebug("entity " #type "(%02x)\n", (val));		\
		if (unlikely(!__entity_check_ ##type(val))) {		\
			pr_vdebug("invalid entity's value\n");		\
			return -EINVAL;					\
		}							\
		ret = entity(FFS_ ##type, &val, _ds, priv);		\
		if (unlikely(ret < 0)) {				\
			pr_debug("entity " #type "(%02x); ret = %d\n",	\
				 (val), ret);				\
			return ret;					\
		}							\
	} while (0)

	/* Parse descriptor depending on type. */
	switch (_ds->bDescriptorType) {
	case USB_DT_DEVICE:
	case USB_DT_CONFIG:
	case USB_DT_STRING:
	case USB_DT_DEVICE_QUALIFIER:
		/* function can't have any of those */
		pr_vdebug("descriptor reserved for gadget: %d\n",
		      _ds->bDescriptorType);
		return -EINVAL;

	case USB_DT_INTERFACE: {
		struct usb_interface_descriptor *ds = (void *)_ds;
		pr_vdebug("interface descriptor\n");
		if (length != sizeof *ds)
			goto inv_length;

		__entity(INTERFACE, ds->bInterfaceNumber);
		if (ds->iInterface)
			__entity(STRING, ds->iInterface);
		*current_class = ds->bInterfaceClass;
	}
		break;

	case USB_DT_ENDPOINT: {
		struct usb_endpoint_descriptor *ds = (void *)_ds;
		pr_vdebug("endpoint descriptor\n");
		if (length != USB_DT_ENDPOINT_SIZE &&
		    length != USB_DT_ENDPOINT_AUDIO_SIZE)
			goto inv_length;
		__entity(ENDPOINT, ds->bEndpointAddress);
	}
		break;

	case USB_TYPE_CLASS | 0x01:
                if (*current_class == USB_INTERFACE_CLASS_HID) {
			pr_vdebug("hid descriptor\n");
			if (length != sizeof(struct hid_descriptor))
				goto inv_length;
			break;
		} else if (*current_class == USB_INTERFACE_CLASS_CCID) {
			pr_vdebug("ccid descriptor\n");
			if (length != sizeof(struct ccid_descriptor))
				goto inv_length;
			break;
		} else {
			pr_vdebug("unknown descriptor: %d for class %d\n",
			      _ds->bDescriptorType, *current_class);
			return -EINVAL;
		}

	case USB_DT_OTG:
		if (length != sizeof(struct usb_otg_descriptor))
			goto inv_length;
		break;

	case USB_DT_INTERFACE_ASSOCIATION: {
		struct usb_interface_assoc_descriptor *ds = (void *)_ds;
		pr_vdebug("interface association descriptor\n");
		if (length != sizeof *ds)
			goto inv_length;
		if (ds->iFunction)
			__entity(STRING, ds->iFunction);
	}
		break;

	case USB_DT_SS_ENDPOINT_COMP:
		pr_vdebug("EP SS companion descriptor\n");
		if (length != sizeof(struct usb_ss_ep_comp_descriptor))
			goto inv_length;
		break;

	case USB_DT_OTHER_SPEED_CONFIG:
	case USB_DT_INTERFACE_POWER:
	case USB_DT_DEBUG:
	case USB_DT_SECURITY:
	case USB_DT_CS_RADIO_CONTROL:
		/* TODO */
		pr_vdebug("unimplemented descriptor: %d\n", _ds->bDescriptorType);
		return -EINVAL;

	default:
		/* We should never be here */
		pr_vdebug("unknown descriptor: %d\n", _ds->bDescriptorType);
		return -EINVAL;

inv_length:
		pr_vdebug("invalid length: %d (descriptor %d)\n",
			  _ds->bLength, _ds->bDescriptorType);
		return -EINVAL;
	}

#undef __entity
#undef __entity_check_DESCRIPTOR
#undef __entity_check_INTERFACE
#undef __entity_check_STRING
#undef __entity_check_ENDPOINT

	return length;
}

static int __must_check ffs_do_descs(unsigned count, char *data, unsigned len,
				     ffs_entity_callback entity, void *priv)
{
	const unsigned _len = len;
	unsigned long num = 0;
	int current_class = -1;

	ENTER();

	for (;;) {
		int ret;

		if (num == count)
			data = NULL;

		/* Record "descriptor" entity */
		ret = entity(FFS_DESCRIPTOR, (u8 *)num, (void *)data, priv);
		if (unlikely(ret < 0)) {
			pr_debug("entity DESCRIPTOR(%02lx); ret = %d\n",
				 num, ret);
			return ret;
		}

		if (!data)
			return _len - len;

		ret = ffs_do_single_desc(data, len, entity, priv,
			&current_class);
		if (unlikely(ret < 0)) {
			pr_debug("%s returns %d\n", __func__, ret);
			return ret;
		}

		len -= ret;
		data += ret;
		++num;
	}
}

static int __ffs_data_do_entity(enum ffs_entity_type type,
				u8 *valuep, struct usb_descriptor_header *desc,
				void *priv)
{
	struct ffs_desc_helper *helper = priv;
	struct usb_endpoint_descriptor *d;

	ENTER();

	switch (type) {
	case FFS_DESCRIPTOR:
		break;

	case FFS_INTERFACE:
		/*
		 * Interfaces are indexed from zero so if we
		 * encountered interface "n" then there are at least
		 * "n+1" interfaces.
		 */
		if (*valuep >= helper->interfaces_count)
			helper->interfaces_count = *valuep + 1;
		break;

	case FFS_STRING:
		/*
		 * Strings are indexed from 1 (0 is reserved
		 * for languages list)
		 */
		if (*valuep > helper->ffs->strings_count)
			helper->ffs->strings_count = *valuep;
		break;

	case FFS_ENDPOINT:
		d = (void *)desc;
		helper->eps_count++;
		if (helper->eps_count >= FFS_MAX_EPS_COUNT)
			return -EINVAL;
		/* Check if descriptors for any speed were already parsed */
		if (!helper->ffs->eps_count && !helper->ffs->interfaces_count)
			helper->ffs->eps_addrmap[helper->eps_count] =
				d->bEndpointAddress;
		else if (helper->ffs->eps_addrmap[helper->eps_count] !=
				d->bEndpointAddress)
			return -EINVAL;
		break;
	}

	return 0;
}

static int __ffs_do_os_desc_header(enum ffs_os_desc_type *next_type,
				   struct usb_os_desc_header *desc)
{
	u16 bcd_version = le16_to_cpu(desc->bcdVersion);
	u16 w_index = le16_to_cpu(desc->wIndex);

	if (bcd_version != 1) {
		pr_vdebug("unsupported os descriptors version: %d",
			  bcd_version);
		return -EINVAL;
	}
	switch (w_index) {
	case 0x4:
		*next_type = FFS_OS_DESC_EXT_COMPAT;
		break;
	case 0x5:
		*next_type = FFS_OS_DESC_EXT_PROP;
		break;
	default:
		pr_vdebug("unsupported os descriptor type: %d", w_index);
		return -EINVAL;
	}

	return sizeof(*desc);
}

/*
 * Process all extended compatibility/extended property descriptors
 * of a feature descriptor
 */
static int __must_check ffs_do_single_os_desc(char *data, unsigned len,
					      enum ffs_os_desc_type type,
					      u16 feature_count,
					      ffs_os_desc_callback entity,
					      void *priv,
					      struct usb_os_desc_header *h)
{
	int ret;
	const unsigned _len = len;

	ENTER();

	/* loop over all ext compat/ext prop descriptors */
	while (feature_count--) {
		ret = entity(type, h, data, len, priv);
		if (unlikely(ret < 0)) {
			pr_debug("bad OS descriptor, type: %d\n", type);
			return ret;
		}
		data += ret;
		len -= ret;
	}
	return _len - len;
}

/* Process a number of complete Feature Descriptors (Ext Compat or Ext Prop) */
static int __must_check ffs_do_os_descs(unsigned count,
					char *data, unsigned len,
					ffs_os_desc_callback entity, void *priv)
{
	const unsigned _len = len;
	unsigned long num = 0;

	ENTER();

	for (num = 0; num < count; ++num) {
		int ret;
		enum ffs_os_desc_type type;
		u16 feature_count;
		struct usb_os_desc_header *desc = (void *)data;

		if (len < sizeof(*desc))
			return -EINVAL;

		/*
		 * Record "descriptor" entity.
		 * Process dwLength, bcdVersion, wIndex, get b/wCount.
		 * Move the data pointer to the beginning of extended
		 * compatibilities proper or extended properties proper
		 * portions of the data
		 */
		if (le32_to_cpu(desc->dwLength) > len)
			return -EINVAL;

		ret = __ffs_do_os_desc_header(&type, desc);
		if (unlikely(ret < 0)) {
			pr_debug("entity OS_DESCRIPTOR(%02lx); ret = %d\n",
				 num, ret);
			return ret;
		}
		/*
		 * 16-bit hex "?? 00" Little Endian looks like 8-bit hex "??"
		 */
		feature_count = le16_to_cpu(desc->wCount);
		if (type == FFS_OS_DESC_EXT_COMPAT &&
		    (feature_count > 255 || desc->Reserved))
				return -EINVAL;
		len -= ret;
		data += ret;

		/*
		 * Process all function/property descriptors
		 * of this Feature Descriptor
		 */
		ret = ffs_do_single_os_desc(data, len, type,
					    feature_count, entity, priv, desc);
		if (unlikely(ret < 0)) {
			pr_debug("%s returns %d\n", __func__, ret);
			return ret;
		}

		len -= ret;
		data += ret;
	}
	return _len - len;
}

/*
 * Validate contents of the buffer from userspace related to OS descriptors.
 */
static int __ffs_data_do_os_desc(enum ffs_os_desc_type type,
				 struct usb_os_desc_header *h, void *data,
				 unsigned len, void *priv)
{
	struct ffs_data *ffs = priv;
	u8 length;

	ENTER();

	switch (type) {
	case FFS_OS_DESC_EXT_COMPAT: {
		struct usb_ext_compat_desc *d = data;
		int i;

		if (len < sizeof(*d) ||
		    d->bFirstInterfaceNumber >= ffs->interfaces_count)
			return -EINVAL;
		if (d->Reserved1 != 1) {
			/*
			 * According to the spec, Reserved1 must be set to 1
			 * but older kernels incorrectly rejected non-zero
			 * values.  We fix it here to avoid returning EINVAL
			 * in response to values we used to accept.
			 */
			pr_debug("usb_ext_compat_desc::Reserved1 forced to 1\n");
			d->Reserved1 = 1;
		}
		for (i = 0; i < ARRAY_SIZE(d->Reserved2); ++i)
			if (d->Reserved2[i])
				return -EINVAL;

		length = sizeof(struct usb_ext_compat_desc);
	}
		break;
	case FFS_OS_DESC_EXT_PROP: {
		struct usb_ext_prop_desc *d = data;
		u32 type, pdl;
		u16 pnl;

		if (len < sizeof(*d) || h->interface >= ffs->interfaces_count)
			return -EINVAL;
		length = le32_to_cpu(d->dwSize);
		if (len < length)
			return -EINVAL;
		type = le32_to_cpu(d->dwPropertyDataType);
		if (type < USB_EXT_PROP_UNICODE ||
		    type > USB_EXT_PROP_UNICODE_MULTI) {
			pr_vdebug("unsupported os descriptor property type: %d",
				  type);
			return -EINVAL;
		}
		pnl = le16_to_cpu(d->wPropertyNameLength);
		if (length < 14 + pnl) {
			pr_vdebug("invalid os descriptor length: %d pnl:%d (descriptor %d)\n",
				  length, pnl, type);
			return -EINVAL;
		}
		pdl = le32_to_cpu(*(__le32 *)((u8 *)data + 10 + pnl));
		if (length != 14 + pnl + pdl) {
			pr_vdebug("invalid os descriptor length: %d pnl:%d pdl:%d (descriptor %d)\n",
				  length, pnl, pdl, type);
			return -EINVAL;
		}
		++ffs->ms_os_descs_ext_prop_count;
		/* property name reported to the host as "WCHAR"s */
		ffs->ms_os_descs_ext_prop_name_len += pnl * 2;
		ffs->ms_os_descs_ext_prop_data_len += pdl;
	}
		break;
	default:
		pr_vdebug("unknown descriptor: %d\n", type);
		return -EINVAL;
	}
	return length;
}

static int __ffs_data_got_descs(struct ffs_data *ffs,
				char *const _data, size_t len)
{
	char *data = _data, *raw_descs;
	unsigned os_descs_count = 0, counts[3], flags;
	int ret = -EINVAL, i;
	struct ffs_desc_helper helper;

	ENTER();

	if (get_unaligned_le32(data + 4) != len)
		goto error;

	switch (get_unaligned_le32(data)) {
	case FUNCTIONFS_DESCRIPTORS_MAGIC:
		flags = FUNCTIONFS_HAS_FS_DESC | FUNCTIONFS_HAS_HS_DESC;
		data += 8;
		len  -= 8;
		break;
	case FUNCTIONFS_DESCRIPTORS_MAGIC_V2:
		flags = get_unaligned_le32(data + 8);
		ffs->user_flags = flags;
		if (flags & ~(FUNCTIONFS_HAS_FS_DESC |
			      FUNCTIONFS_HAS_HS_DESC |
			      FUNCTIONFS_HAS_SS_DESC |
			      FUNCTIONFS_HAS_MS_OS_DESC |
			      FUNCTIONFS_VIRTUAL_ADDR |
			      FUNCTIONFS_EVENTFD |
			      FUNCTIONFS_ALL_CTRL_RECIP |
			      FUNCTIONFS_CONFIG0_SETUP)) {
			ret = -ENOSYS;
			goto error;
		}
		data += 12;
		len  -= 12;
		break;
	default:
		goto error;
	}

	if (flags & FUNCTIONFS_EVENTFD) {
		if (len < 4)
			goto error;
		ffs->ffs_eventfd =
			eventfd_ctx_fdget((int)get_unaligned_le32(data));
		if (IS_ERR(ffs->ffs_eventfd)) {
			ret = PTR_ERR(ffs->ffs_eventfd);
			ffs->ffs_eventfd = NULL;
			goto error;
		}
		data += 4;
		len  -= 4;
	}

	/* Read fs_count, hs_count and ss_count (if present) */
	for (i = 0; i < 3; ++i) {
		if (!(flags & (1 << i))) {
			counts[i] = 0;
		} else if (len < 4) {
			goto error;
		} else {
			counts[i] = get_unaligned_le32(data);
			data += 4;
			len  -= 4;
		}
	}
	if (flags & (1 << i)) {
		if (len < 4) {
			goto error;
		}
		os_descs_count = get_unaligned_le32(data);
		data += 4;
		len -= 4;
	}

	/* Read descriptors */
	raw_descs = data;
	helper.ffs = ffs;
	for (i = 0; i < 3; ++i) {
		if (!counts[i])
			continue;
		helper.interfaces_count = 0;
		helper.eps_count = 0;
		ret = ffs_do_descs(counts[i], data, len,
				   __ffs_data_do_entity, &helper);
		if (ret < 0)
			goto error;
		if (!ffs->eps_count && !ffs->interfaces_count) {
			ffs->eps_count = helper.eps_count;
			ffs->interfaces_count = helper.interfaces_count;
		} else {
			if (ffs->eps_count != helper.eps_count) {
				ret = -EINVAL;
				goto error;
			}
			if (ffs->interfaces_count != helper.interfaces_count) {
				ret = -EINVAL;
				goto error;
			}
		}
		data += ret;
		len  -= ret;
	}
	if (os_descs_count) {
		ret = ffs_do_os_descs(os_descs_count, data, len,
				      __ffs_data_do_os_desc, ffs);
		if (ret < 0)
			goto error;
		data += ret;
		len -= ret;
	}

	if (raw_descs == data || len) {
		ret = -EINVAL;
		goto error;
	}

	ffs->raw_descs_data	= _data;
	ffs->raw_descs		= raw_descs;
	ffs->raw_descs_length	= data - raw_descs;
	ffs->fs_descs_count	= counts[0];
	ffs->hs_descs_count	= counts[1];
	ffs->ss_descs_count	= counts[2];
	ffs->ms_os_descs_count	= os_descs_count;

	return 0;

error:
	kfree(_data);
	return ret;
}

static int __ffs_data_got_strings(struct ffs_data *ffs,
				  char *const _data, size_t len)
{
	u32 str_count, needed_count, lang_count;
	struct usb_gadget_strings **stringtabs, *t;
	const char *data = _data;
	struct usb_string *s;

	ENTER();

	if (unlikely(len < 16 ||
		     get_unaligned_le32(data) != FUNCTIONFS_STRINGS_MAGIC ||
		     get_unaligned_le32(data + 4) != len))
		goto error;
	str_count  = get_unaligned_le32(data + 8);
	lang_count = get_unaligned_le32(data + 12);

	/* if one is zero the other must be zero */
	if (unlikely(!str_count != !lang_count))
		goto error;

	/* Do we have at least as many strings as descriptors need? */
	needed_count = ffs->strings_count;
	if (unlikely(str_count < needed_count))
		goto error;

	/*
	 * If we don't need any strings just return and free all
	 * memory.
	 */
	if (!needed_count) {
		kfree(_data);
		return 0;
	}

	/* Allocate everything in one chunk so there's less maintenance. */
	{
		unsigned i = 0;
		vla_group(d);
		vla_item(d, struct usb_gadget_strings *, stringtabs,
			lang_count + 1);
		vla_item(d, struct usb_gadget_strings, stringtab, lang_count);
		vla_item(d, struct usb_string, strings,
			lang_count*(needed_count+1));

		char *vlabuf = kmalloc(vla_group_size(d), GFP_KERNEL);

		if (unlikely(!vlabuf)) {
			kfree(_data);
			return -ENOMEM;
		}

		/* Initialize the VLA pointers */
		stringtabs = vla_ptr(vlabuf, d, stringtabs);
		t = vla_ptr(vlabuf, d, stringtab);
		i = lang_count;
		do {
			*stringtabs++ = t++;
		} while (--i);
		*stringtabs = NULL;

		/* stringtabs = vlabuf = d_stringtabs for later kfree */
		stringtabs = vla_ptr(vlabuf, d, stringtabs);
		t = vla_ptr(vlabuf, d, stringtab);
		s = vla_ptr(vlabuf, d, strings);
	}

	/* For each language */
	data += 16;
	len -= 16;

	do { /* lang_count > 0 so we can use do-while */
		unsigned needed = needed_count;
		u32 str_per_lang = str_count;

		if (unlikely(len < 3))
			goto error_free;
		t->language = get_unaligned_le16(data);
		t->strings  = s;
		++t;

		data += 2;
		len -= 2;

		/* For each string */
		do { /* str_count > 0 so we can use do-while */
			size_t length = strnlen(data, len);

			if (unlikely(length == len))
				goto error_free;

			/*
			 * User may provide more strings then we need,
			 * if that's the case we simply ignore the
			 * rest
			 */
			if (likely(needed)) {
				/*
				 * s->id will be set while adding
				 * function to configuration so for
				 * now just leave garbage here.
				 */
				s->s = data;
				--needed;
				++s;
			}

			data += length + 1;
			len -= length + 1;
		} while (--str_per_lang);

		s->id = 0;   /* terminator */
		s->s = NULL;
		++s;

	} while (--lang_count);

	/* Some garbage left? */
	if (unlikely(len))
		goto error_free;

	/* Done! */
	ffs->stringtabs = stringtabs;
	ffs->raw_strings = _data;

	return 0;

error_free:
	kfree(stringtabs);
error:
	kfree(_data);
	return -EINVAL;
}


/* Events handling and management *******************************************/

static void __ffs_event_add(struct ffs_data *ffs,
			    enum usb_functionfs_event_type type)
{
	enum usb_functionfs_event_type rem_type1, rem_type2 = type;
	int neg = 0;

	/*
	 * Abort any unhandled setup
	 *
	 * We do not need to worry about some cmpxchg() changing value
	 * of ffs->setup_state without holding the lock because when
	 * state is FFS_SETUP_PENDING cmpxchg() in several places in
	 * the source does nothing.
	 */
	if (ffs->setup_state == FFS_SETUP_PENDING)
		ffs->setup_state = FFS_SETUP_CANCELLED;

	/*
	 * Logic of this function guarantees that there are at most four pending
	 * evens on ffs->ev.types queue.  This is important because the queue
	 * has space for four elements only and __ffs_ep0_read_events function
	 * depends on that limit as well.  If more event types are added, those
	 * limits have to be revisited or guaranteed to still hold.
	 */
	switch (type) {
	case FUNCTIONFS_RESUME:
		rem_type2 = FUNCTIONFS_SUSPEND;
		fallthrough;
	case FUNCTIONFS_SUSPEND:
	case FUNCTIONFS_SETUP:
		rem_type1 = type;
		/* Discard all similar events */
		break;

	case FUNCTIONFS_BIND:
	case FUNCTIONFS_UNBIND:
	case FUNCTIONFS_DISABLE:
	case FUNCTIONFS_ENABLE:
		/* Discard everything other then power management. */
		rem_type1 = FUNCTIONFS_SUSPEND;
		rem_type2 = FUNCTIONFS_RESUME;
		neg = 1;
		break;

	default:
		WARN(1, "%d: unknown event, this should not happen\n", type);
		return;
	}

	{
		u8 *ev  = ffs->ev.types, *out = ev;
		unsigned n = ffs->ev.count;
		for (; n; --n, ++ev)
			if ((*ev == rem_type1 || *ev == rem_type2) == neg)
				*out++ = *ev;
			else
				pr_vdebug("purging event %d\n", *ev);
		ffs->ev.count = out - ffs->ev.types;
	}

	pr_vdebug("adding event %d\n", type);
	ffs->ev.types[ffs->ev.count++] = type;
	wake_up_locked(&ffs->ev.waitq);
	if (ffs->ffs_eventfd)
		eventfd_signal(ffs->ffs_eventfd, 1);
}

static void ffs_event_add(struct ffs_data *ffs,
			  enum usb_functionfs_event_type type)
{
	unsigned long flags;
	spin_lock_irqsave(&ffs->ev.waitq.lock, flags);
	__ffs_event_add(ffs, type);
	spin_unlock_irqrestore(&ffs->ev.waitq.lock, flags);
}

/* Bind/unbind USB function hooks *******************************************/

static int ffs_ep_addr2idx(struct ffs_data *ffs, u8 endpoint_address)
{
	int i;

	for (i = 1; i < ARRAY_SIZE(ffs->eps_addrmap); ++i)
		if (ffs->eps_addrmap[i] == endpoint_address)
			return i;
	return -ENOENT;
}

static int __ffs_func_bind_do_descs(enum ffs_entity_type type, u8 *valuep,
				    struct usb_descriptor_header *desc,
				    void *priv)
{
	struct usb_endpoint_descriptor *ds = (void *)desc;
	struct ffs_function *func = priv;
	struct ffs_ep *ffs_ep;
	unsigned ep_desc_id;
	int idx;
	static const char *speed_names[] = { "full", "high", "super" };

	if (type != FFS_DESCRIPTOR)
		return 0;

	/*
	 * If ss_descriptors is not NULL, we are reading super speed
	 * descriptors; if hs_descriptors is not NULL, we are reading high
	 * speed descriptors; otherwise, we are reading full speed
	 * descriptors.
	 */
	if (func->function.ss_descriptors) {
		ep_desc_id = 2;
		func->function.ss_descriptors[(long)valuep] = desc;
	} else if (func->function.hs_descriptors) {
		ep_desc_id = 1;
		func->function.hs_descriptors[(long)valuep] = desc;
	} else {
		ep_desc_id = 0;
		func->function.fs_descriptors[(long)valuep]    = desc;
	}

	if (!desc || desc->bDescriptorType != USB_DT_ENDPOINT)
		return 0;

	idx = ffs_ep_addr2idx(func->ffs, ds->bEndpointAddress) - 1;
	if (idx < 0)
		return idx;

	ffs_ep = func->eps + idx;

	if (unlikely(ffs_ep->descs[ep_desc_id])) {
		pr_err("two %sspeed descriptors for EP %d\n",
			  speed_names[ep_desc_id],
			  ds->bEndpointAddress & USB_ENDPOINT_NUMBER_MASK);
		return -EINVAL;
	}
	ffs_ep->descs[ep_desc_id] = ds;

	ffs_dump_mem(": Original  ep desc", ds, ds->bLength);
	if (ffs_ep->ep) {
		ds->bEndpointAddress = ffs_ep->descs[0]->bEndpointAddress;
		if (!ds->wMaxPacketSize)
			ds->wMaxPacketSize = ffs_ep->descs[0]->wMaxPacketSize;
	} else {
		struct usb_request *req;
		struct usb_ep *ep;
		u8 bEndpointAddress;
		u16 wMaxPacketSize;

		/*
		 * We back up bEndpointAddress because autoconfig overwrites
		 * it with physical endpoint address.
		 */
		bEndpointAddress = ds->bEndpointAddress;
		/*
		 * We back up wMaxPacketSize because autoconfig treats
		 * endpoint descriptors as if they were full speed.
		 */
		wMaxPacketSize = ds->wMaxPacketSize;
		pr_vdebug("autoconfig\n");
		ep = usb_ep_autoconfig(func->gadget, ds);
		if (unlikely(!ep))
			return -ENOTSUPP;
		ep->driver_data = func->eps + idx;

		req = usb_ep_alloc_request(ep, GFP_KERNEL);
		if (unlikely(!req))
			return -ENOMEM;

		ffs_ep->ep  = ep;
		ffs_ep->req = req;
		func->eps_revmap[ds->bEndpointAddress &
				 USB_ENDPOINT_NUMBER_MASK] = idx + 1;
		/*
		 * If we use virtual address mapping, we restore
		 * original bEndpointAddress value.
		 */
		if (func->ffs->user_flags & FUNCTIONFS_VIRTUAL_ADDR)
			ds->bEndpointAddress = bEndpointAddress;
		/*
		 * Restore wMaxPacketSize which was potentially
		 * overwritten by autoconfig.
		 */
		ds->wMaxPacketSize = wMaxPacketSize;
	}
	ffs_dump_mem(": Rewritten ep desc", ds, ds->bLength);

	return 0;
}

static int __ffs_func_bind_do_nums(enum ffs_entity_type type, u8 *valuep,
				   struct usb_descriptor_header *desc,
				   void *priv)
{
	struct ffs_function *func = priv;
	unsigned idx;
	u8 newValue;

	switch (type) {
	default:
	case FFS_DESCRIPTOR:
		/* Handled in previous pass by __ffs_func_bind_do_descs() */
		return 0;

	case FFS_INTERFACE:
		idx = *valuep;
		if (func->interfaces_nums[idx] < 0) {
			int id = usb_interface_id(func->conf, &func->function);
			if (unlikely(id < 0))
				return id;
			func->interfaces_nums[idx] = id;
		}
		newValue = func->interfaces_nums[idx];
		break;

	case FFS_STRING:
		/* String' IDs are allocated when fsf_data is bound to cdev */
		newValue = func->ffs->stringtabs[0]->strings[*valuep - 1].id;
		break;

	case FFS_ENDPOINT:
		/*
		 * USB_DT_ENDPOINT are handled in
		 * __ffs_func_bind_do_descs().
		 */
		if (desc->bDescriptorType == USB_DT_ENDPOINT)
			return 0;

		idx = (*valuep & USB_ENDPOINT_NUMBER_MASK) - 1;
		if (unlikely(!func->eps[idx].ep))
			return -EINVAL;

		{
			struct usb_endpoint_descriptor **descs;
			descs = func->eps[idx].descs;
			newValue = descs[descs[0] ? 0 : 1]->bEndpointAddress;
		}
		break;
	}

	pr_vdebug("%02x -> %02x\n", *valuep, newValue);
	*valuep = newValue;
	return 0;
}

static int __ffs_func_bind_do_os_desc(enum ffs_os_desc_type type,
				      struct usb_os_desc_header *h, void *data,
				      unsigned len, void *priv)
{
	struct ffs_function *func = priv;
	u8 length = 0;

	switch (type) {
	case FFS_OS_DESC_EXT_COMPAT: {
		struct usb_ext_compat_desc *desc = data;
		struct usb_os_desc_table *t;

		t = &func->function.os_desc_table[desc->bFirstInterfaceNumber];
		t->if_id = func->interfaces_nums[desc->bFirstInterfaceNumber];
		memcpy(t->os_desc->ext_compat_id, &desc->CompatibleID,
		       ARRAY_SIZE(desc->CompatibleID) +
		       ARRAY_SIZE(desc->SubCompatibleID));
		length = sizeof(*desc);
	}
		break;
	case FFS_OS_DESC_EXT_PROP: {
		struct usb_ext_prop_desc *desc = data;
		struct usb_os_desc_table *t;
		struct usb_os_desc_ext_prop *ext_prop;
		char *ext_prop_name;
		char *ext_prop_data;

		t = &func->function.os_desc_table[h->interface];
		t->if_id = func->interfaces_nums[h->interface];

		ext_prop = func->ffs->ms_os_descs_ext_prop_avail;
		func->ffs->ms_os_descs_ext_prop_avail += sizeof(*ext_prop);

		ext_prop->type = le32_to_cpu(desc->dwPropertyDataType);
		ext_prop->name_len = le16_to_cpu(desc->wPropertyNameLength);
		ext_prop->data_len = le32_to_cpu(*(__le32 *)
			usb_ext_prop_data_len_ptr(data, ext_prop->name_len));
		length = ext_prop->name_len + ext_prop->data_len + 14;

		ext_prop_name = func->ffs->ms_os_descs_ext_prop_name_avail;
		func->ffs->ms_os_descs_ext_prop_name_avail +=
			ext_prop->name_len;

		ext_prop_data = func->ffs->ms_os_descs_ext_prop_data_avail;
		func->ffs->ms_os_descs_ext_prop_data_avail +=
			ext_prop->data_len;
		memcpy(ext_prop_data,
		       usb_ext_prop_data_ptr(data, ext_prop->name_len),
		       ext_prop->data_len);
		/* unicode data reported to the host as "WCHAR"s */
		switch (ext_prop->type) {
		case USB_EXT_PROP_UNICODE:
		case USB_EXT_PROP_UNICODE_ENV:
		case USB_EXT_PROP_UNICODE_LINK:
		case USB_EXT_PROP_UNICODE_MULTI:
			ext_prop->data_len *= 2;
			break;
		}
		ext_prop->data = ext_prop_data;

		memcpy(ext_prop_name, usb_ext_prop_name_ptr(data),
		       ext_prop->name_len);
		/* property name reported to the host as "WCHAR"s */
		ext_prop->name_len *= 2;
		ext_prop->name = ext_prop_name;

		t->os_desc->ext_prop_len +=
			ext_prop->name_len + ext_prop->data_len + 14;
		++t->os_desc->ext_prop_count;
		list_add_tail(&ext_prop->entry, &t->os_desc->ext_prop);
	}
		break;
	default:
		pr_vdebug("unknown descriptor: %d\n", type);
	}

	return length;
}

static inline struct f_fs_opts *ffs_do_functionfs_bind(struct usb_function *f,
						struct usb_configuration *c)
{
	struct ffs_function *func = ffs_func_from_usb(f);
	struct f_fs_opts *ffs_opts =
		container_of(f->fi, struct f_fs_opts, func_inst);
	struct ffs_data *ffs_data;
	int ret;

	ENTER();

	/*
	 * Legacy gadget triggers binding in functionfs_ready_callback,
	 * which already uses locking; taking the same lock here would
	 * cause a deadlock.
	 *
	 * Configfs-enabled gadgets however do need ffs_dev_lock.
	 */
	if (!ffs_opts->no_configfs)
		ffs_dev_lock();
	ret = ffs_opts->dev->desc_ready ? 0 : -ENODEV;
	ffs_data = ffs_opts->dev->ffs_data;
	if (!ffs_opts->no_configfs)
		ffs_dev_unlock();
	if (ret)
		return ERR_PTR(ret);

	func->ffs = ffs_data;
	func->conf = c;
	func->gadget = c->cdev->gadget;

	/*
	 * in drivers/usb/gadget/configfs.c:configfs_composite_bind()
	 * configurations are bound in sequence with list_for_each_entry,
	 * in each configuration its functions are bound in sequence
	 * with list_for_each_entry, so we assume no race condition
	 * with regard to ffs_opts->bound access
	 */
	if (!ffs_opts->refcnt) {
		ret = functionfs_bind(func->ffs, c->cdev);
		if (ret)
			return ERR_PTR(ret);
	}
	ffs_opts->refcnt++;
	func->function.strings = func->ffs->stringtabs;

	return ffs_opts;
}

static int _ffs_func_bind(struct usb_configuration *c,
			  struct usb_function *f)
{
	struct ffs_function *func = ffs_func_from_usb(f);
	struct ffs_data *ffs = func->ffs;

	const int full = !!func->ffs->fs_descs_count;
	const int high = !!func->ffs->hs_descs_count;
	const int super = !!func->ffs->ss_descs_count;

	int fs_len, hs_len, ss_len, ret, i;
	struct ffs_ep *eps_ptr;

	/* Make it a single chunk, less management later on */
	vla_group(d);
	vla_item_with_sz(d, struct ffs_ep, eps, ffs->eps_count);
	vla_item_with_sz(d, struct usb_descriptor_header *, fs_descs,
		full ? ffs->fs_descs_count + 1 : 0);
	vla_item_with_sz(d, struct usb_descriptor_header *, hs_descs,
		high ? ffs->hs_descs_count + 1 : 0);
	vla_item_with_sz(d, struct usb_descriptor_header *, ss_descs,
		super ? ffs->ss_descs_count + 1 : 0);
	vla_item_with_sz(d, short, inums, ffs->interfaces_count);
	vla_item_with_sz(d, struct usb_os_desc_table, os_desc_table,
			 c->cdev->use_os_string ? ffs->interfaces_count : 0);
	vla_item_with_sz(d, char[16], ext_compat,
			 c->cdev->use_os_string ? ffs->interfaces_count : 0);
	vla_item_with_sz(d, struct usb_os_desc, os_desc,
			 c->cdev->use_os_string ? ffs->interfaces_count : 0);
	vla_item_with_sz(d, struct usb_os_desc_ext_prop, ext_prop,
			 ffs->ms_os_descs_ext_prop_count);
	vla_item_with_sz(d, char, ext_prop_name,
			 ffs->ms_os_descs_ext_prop_name_len);
	vla_item_with_sz(d, char, ext_prop_data,
			 ffs->ms_os_descs_ext_prop_data_len);
	vla_item_with_sz(d, char, raw_descs, ffs->raw_descs_length);
	char *vlabuf;

	ENTER();

	/* Has descriptors only for speeds gadget does not support */
	if (unlikely(!(full | high | super)))
		return -ENOTSUPP;

	/* Allocate a single chunk, less management later on */
	vlabuf = kzalloc(vla_group_size(d), GFP_KERNEL);
	if (unlikely(!vlabuf))
		return -ENOMEM;

	ffs->ms_os_descs_ext_prop_avail = vla_ptr(vlabuf, d, ext_prop);
	ffs->ms_os_descs_ext_prop_name_avail =
		vla_ptr(vlabuf, d, ext_prop_name);
	ffs->ms_os_descs_ext_prop_data_avail =
		vla_ptr(vlabuf, d, ext_prop_data);

	/* Copy descriptors  */
	memcpy(vla_ptr(vlabuf, d, raw_descs), ffs->raw_descs,
	       ffs->raw_descs_length);

	memset(vla_ptr(vlabuf, d, inums), 0xff, d_inums__sz);
	eps_ptr = vla_ptr(vlabuf, d, eps);
	for (i = 0; i < ffs->eps_count; i++)
		eps_ptr[i].num = -1;

	/* Save pointers
	 * d_eps == vlabuf, func->eps used to kfree vlabuf later
	*/
	func->eps             = vla_ptr(vlabuf, d, eps);
	func->interfaces_nums = vla_ptr(vlabuf, d, inums);

	/*
	 * Go through all the endpoint descriptors and allocate
	 * endpoints first, so that later we can rewrite the endpoint
	 * numbers without worrying that it may be described later on.
	 */
	if (likely(full)) {
		func->function.fs_descriptors = vla_ptr(vlabuf, d, fs_descs);
		fs_len = ffs_do_descs(ffs->fs_descs_count,
				      vla_ptr(vlabuf, d, raw_descs),
				      d_raw_descs__sz,
				      __ffs_func_bind_do_descs, func);
		if (unlikely(fs_len < 0)) {
			ret = fs_len;
			goto error;
		}
	} else {
		fs_len = 0;
	}

	if (likely(high)) {
		func->function.hs_descriptors = vla_ptr(vlabuf, d, hs_descs);
		hs_len = ffs_do_descs(ffs->hs_descs_count,
				      vla_ptr(vlabuf, d, raw_descs) + fs_len,
				      d_raw_descs__sz - fs_len,
				      __ffs_func_bind_do_descs, func);
		if (unlikely(hs_len < 0)) {
			ret = hs_len;
			goto error;
		}
	} else {
		hs_len = 0;
	}

	if (likely(super)) {
		func->function.ss_descriptors = func->function.ssp_descriptors =
			vla_ptr(vlabuf, d, ss_descs);
		ss_len = ffs_do_descs(ffs->ss_descs_count,
				vla_ptr(vlabuf, d, raw_descs) + fs_len + hs_len,
				d_raw_descs__sz - fs_len - hs_len,
				__ffs_func_bind_do_descs, func);
		if (unlikely(ss_len < 0)) {
			ret = ss_len;
			goto error;
		}
	} else {
		ss_len = 0;
	}

	/*
	 * Now handle interface numbers allocation and interface and
	 * endpoint numbers rewriting.  We can do that in one go
	 * now.
	 */
	ret = ffs_do_descs(ffs->fs_descs_count +
			   (high ? ffs->hs_descs_count : 0) +
			   (super ? ffs->ss_descs_count : 0),
			   vla_ptr(vlabuf, d, raw_descs), d_raw_descs__sz,
			   __ffs_func_bind_do_nums, func);
	if (unlikely(ret < 0))
		goto error;

	func->function.os_desc_table = vla_ptr(vlabuf, d, os_desc_table);
	if (c->cdev->use_os_string) {
		for (i = 0; i < ffs->interfaces_count; ++i) {
			struct usb_os_desc *desc;

			desc = func->function.os_desc_table[i].os_desc =
				vla_ptr(vlabuf, d, os_desc) +
				i * sizeof(struct usb_os_desc);
			desc->ext_compat_id =
				vla_ptr(vlabuf, d, ext_compat) + i * 16;
			INIT_LIST_HEAD(&desc->ext_prop);
		}
		ret = ffs_do_os_descs(ffs->ms_os_descs_count,
				      vla_ptr(vlabuf, d, raw_descs) +
				      fs_len + hs_len + ss_len,
				      d_raw_descs__sz - fs_len - hs_len -
				      ss_len,
				      __ffs_func_bind_do_os_desc, func);
		if (unlikely(ret < 0))
			goto error;
	}
	func->function.os_desc_n =
		c->cdev->use_os_string ? ffs->interfaces_count : 0;

	/* And we're done */
	ffs_event_add(ffs, FUNCTIONFS_BIND);
	return 0;

error:
	/* XXX Do we need to release all claimed endpoints here? */
	return ret;
}

static int ffs_func_bind(struct usb_configuration *c,
			 struct usb_function *f)
{
	struct f_fs_opts *ffs_opts = ffs_do_functionfs_bind(f, c);
	struct ffs_function *func = ffs_func_from_usb(f);
	int ret;

	if (IS_ERR(ffs_opts))
		return PTR_ERR(ffs_opts);

	ret = _ffs_func_bind(c, f);
	if (ret && !--ffs_opts->refcnt)
		functionfs_unbind(func->ffs);

	return ret;
}


/* Other USB function hooks *************************************************/

static void ffs_reset_work(struct work_struct *work)
{
	struct ffs_data *ffs = container_of(work,
		struct ffs_data, reset_work);
	ffs_data_reset(ffs);
}

static int ffs_func_set_alt(struct usb_function *f,
			    unsigned interface, unsigned alt)
{
	struct ffs_function *func = ffs_func_from_usb(f);
	struct ffs_data *ffs = func->ffs;
	int ret = 0, intf;

	if (alt != (unsigned)-1) {
		intf = ffs_func_revmap_intf(func, interface);
		if (unlikely(intf < 0))
			return intf;
	}

	if (ffs->func)
		ffs_func_eps_disable(ffs->func);

	if (ffs->state == FFS_DEACTIVATED) {
		ffs->state = FFS_CLOSING;
		INIT_WORK(&ffs->reset_work, ffs_reset_work);
		schedule_work(&ffs->reset_work);
		return -ENODEV;
	}

	if (ffs->state != FFS_ACTIVE)
		return -ENODEV;

	if (alt == (unsigned)-1) {
		ffs->func = NULL;
		ffs_event_add(ffs, FUNCTIONFS_DISABLE);
		return 0;
	}

	ffs->func = func;
	ret = ffs_func_eps_enable(func);
	if (likely(ret >= 0))
		ffs_event_add(ffs, FUNCTIONFS_ENABLE);
	return ret;
}

static void ffs_func_disable(struct usb_function *f)
{
	ffs_func_set_alt(f, 0, (unsigned)-1);
}

static int ffs_func_setup(struct usb_function *f,
			  const struct usb_ctrlrequest *creq)
{
	struct ffs_function *func = ffs_func_from_usb(f);
	struct ffs_data *ffs = func->ffs;
	unsigned long flags;
	int ret;

	ENTER();

	pr_vdebug("creq->bRequestType = %02x\n", creq->bRequestType);
	pr_vdebug("creq->bRequest     = %02x\n", creq->bRequest);
	pr_vdebug("creq->wValue       = %04x\n", le16_to_cpu(creq->wValue));
	pr_vdebug("creq->wIndex       = %04x\n", le16_to_cpu(creq->wIndex));
	pr_vdebug("creq->wLength      = %04x\n", le16_to_cpu(creq->wLength));

	/*
	 * Most requests directed to interface go through here
	 * (notable exceptions are set/get interface) so we need to
	 * handle them.  All other either handled by composite or
	 * passed to usb_configuration->setup() (if one is set).  No
	 * matter, we will handle requests directed to endpoint here
	 * as well (as it's straightforward).  Other request recipient
	 * types are only handled when the user flag FUNCTIONFS_ALL_CTRL_RECIP
	 * is being used.
	 */
	if (ffs->state != FFS_ACTIVE)
		return -ENODEV;

	switch (creq->bRequestType & USB_RECIP_MASK) {
	case USB_RECIP_INTERFACE:
		ret = ffs_func_revmap_intf(func, le16_to_cpu(creq->wIndex));
		if (unlikely(ret < 0))
			return ret;
		break;

	case USB_RECIP_ENDPOINT:
		ret = ffs_func_revmap_ep(func, le16_to_cpu(creq->wIndex));
		if (unlikely(ret < 0))
			return ret;
		if (func->ffs->user_flags & FUNCTIONFS_VIRTUAL_ADDR)
			ret = func->ffs->eps_addrmap[ret];
		break;

	default:
		if (func->ffs->user_flags & FUNCTIONFS_ALL_CTRL_RECIP)
			ret = le16_to_cpu(creq->wIndex);
		else
			return -EOPNOTSUPP;
	}

	spin_lock_irqsave(&ffs->ev.waitq.lock, flags);
	ffs->ev.setup = *creq;
	ffs->ev.setup.wIndex = cpu_to_le16(ret);
	__ffs_event_add(ffs, FUNCTIONFS_SETUP);
	spin_unlock_irqrestore(&ffs->ev.waitq.lock, flags);

	return creq->wLength == 0 ? USB_GADGET_DELAYED_STATUS : 0;
}

static bool ffs_func_req_match(struct usb_function *f,
			       const struct usb_ctrlrequest *creq,
			       bool config0)
{
	struct ffs_function *func = ffs_func_from_usb(f);

	if (config0 && !(func->ffs->user_flags & FUNCTIONFS_CONFIG0_SETUP))
		return false;

	switch (creq->bRequestType & USB_RECIP_MASK) {
	case USB_RECIP_INTERFACE:
		return (ffs_func_revmap_intf(func,
					     le16_to_cpu(creq->wIndex)) >= 0);
	case USB_RECIP_ENDPOINT:
		return (ffs_func_revmap_ep(func,
					   le16_to_cpu(creq->wIndex)) >= 0);
	default:
		return (bool) (func->ffs->user_flags &
			       FUNCTIONFS_ALL_CTRL_RECIP);
	}
}

static void ffs_func_suspend(struct usb_function *f)
{
	ENTER();
	ffs_event_add(ffs_func_from_usb(f)->ffs, FUNCTIONFS_SUSPEND);
}

static void ffs_func_resume(struct usb_function *f)
{
	ENTER();
	ffs_event_add(ffs_func_from_usb(f)->ffs, FUNCTIONFS_RESUME);
}


/* Endpoint and interface numbers reverse mapping ***************************/

static int ffs_func_revmap_ep(struct ffs_function *func, u8 num)
{
	num = func->eps_revmap[num & USB_ENDPOINT_NUMBER_MASK];
	return num ? num : -EDOM;
}

static int ffs_func_revmap_intf(struct ffs_function *func, u8 intf)
{
	short *nums = func->interfaces_nums;
	unsigned count = func->ffs->interfaces_count;

	for (; count; --count, ++nums) {
		if (*nums >= 0 && *nums == intf)
			return nums - func->interfaces_nums;
	}

	return -EDOM;
}


/* Devices management *******************************************************/

static LIST_HEAD(ffs_devices);

static struct ffs_dev *_ffs_do_find_dev(const char *name)
{
	struct ffs_dev *dev;

	if (!name)
		return NULL;

	list_for_each_entry(dev, &ffs_devices, entry) {
		if (strcmp(dev->name, name) == 0)
			return dev;
	}

	return NULL;
}

/*
 * ffs_lock must be taken by the caller of this function
 */
static struct ffs_dev *_ffs_get_single_dev(void)
{
	struct ffs_dev *dev;

	if (list_is_singular(&ffs_devices)) {
		dev = list_first_entry(&ffs_devices, struct ffs_dev, entry);
		if (dev->single)
			return dev;
	}

	return NULL;
}

/*
 * ffs_lock must be taken by the caller of this function
 */
static struct ffs_dev *_ffs_find_dev(const char *name)
{
	struct ffs_dev *dev;

	dev = _ffs_get_single_dev();
	if (dev)
		return dev;

	return _ffs_do_find_dev(name);
}

/* Configfs support *********************************************************/

static inline struct f_fs_opts *to_ffs_opts(struct config_item *item)
{
	return container_of(to_config_group(item), struct f_fs_opts,
			    func_inst.group);
}

static void ffs_attr_release(struct config_item *item)
{
	struct f_fs_opts *opts = to_ffs_opts(item);

	usb_put_function_instance(&opts->func_inst);
}

static struct configfs_item_operations ffs_item_ops = {
	.release	= ffs_attr_release,
};

static const struct config_item_type ffs_func_type = {
	.ct_item_ops	= &ffs_item_ops,
	.ct_owner	= THIS_MODULE,
};


/* Function registration interface ******************************************/

static void ffs_free_inst(struct usb_function_instance *f)
{
	struct f_fs_opts *opts;

	opts = to_f_fs_opts(f);
	ffs_release_dev(opts->dev);
	ffs_dev_lock();
	_ffs_free_dev(opts->dev);
	ffs_dev_unlock();
	kfree(opts);
}

static int ffs_set_inst_name(struct usb_function_instance *fi, const char *name)
{
	if (strlen(name) >= sizeof_field(struct ffs_dev, name))
		return -ENAMETOOLONG;
	return ffs_name_dev(to_f_fs_opts(fi)->dev, name);
}

static struct usb_function_instance *ffs_alloc_inst(void)
{
	struct f_fs_opts *opts;
	struct ffs_dev *dev;

	opts = kzalloc(sizeof(*opts), GFP_KERNEL);
	if (!opts)
		return ERR_PTR(-ENOMEM);

	opts->func_inst.set_inst_name = ffs_set_inst_name;
	opts->func_inst.free_func_inst = ffs_free_inst;
	ffs_dev_lock();
	dev = _ffs_alloc_dev();
	ffs_dev_unlock();
	if (IS_ERR(dev)) {
		kfree(opts);
		return ERR_CAST(dev);
	}
	opts->dev = dev;
	dev->opts = opts;

	config_group_init_type_name(&opts->func_inst.group, "",
				    &ffs_func_type);
	return &opts->func_inst;
}

static void ffs_free(struct usb_function *f)
{
	kfree(ffs_func_from_usb(f));
}

static void ffs_func_unbind(struct usb_configuration *c,
			    struct usb_function *f)
{
	struct ffs_function *func = ffs_func_from_usb(f);
	struct ffs_data *ffs = func->ffs;
	struct f_fs_opts *opts =
		container_of(f->fi, struct f_fs_opts, func_inst);
	struct ffs_ep *ep = func->eps;
	unsigned count = ffs->eps_count;
	unsigned long flags;

	ENTER();
	if (ffs->func == func) {
		ffs_func_eps_disable(func);
		ffs->func = NULL;
	}

	/* Drain any pending AIO completions */
	drain_workqueue(ffs->io_completion_wq);

	if (!--opts->refcnt)
		functionfs_unbind(ffs);

	/* cleanup after autoconfig */
	spin_lock_irqsave(&func->ffs->eps_lock, flags);
	while (count--) {
		if (ep->ep && ep->req)
			usb_ep_free_request(ep->ep, ep->req);
		ep->req = NULL;
		++ep;
	}
	spin_unlock_irqrestore(&func->ffs->eps_lock, flags);
	kfree(func->eps);
	func->eps = NULL;
	/*
	 * eps, descriptors and interfaces_nums are allocated in the
	 * same chunk so only one free is required.
	 */
	func->function.fs_descriptors = NULL;
	func->function.hs_descriptors = NULL;
	func->function.ss_descriptors = NULL;
	func->function.ssp_descriptors = NULL;
	func->interfaces_nums = NULL;

	ffs_event_add(ffs, FUNCTIONFS_UNBIND);
}

static struct usb_function *ffs_alloc(struct usb_function_instance *fi)
{
	struct ffs_function *func;

	ENTER();

	func = kzalloc(sizeof(*func), GFP_KERNEL);
	if (unlikely(!func))
		return ERR_PTR(-ENOMEM);

	func->function.name    = "Function FS Gadget";

	func->function.bind    = ffs_func_bind;
	func->function.unbind  = ffs_func_unbind;
	func->function.set_alt = ffs_func_set_alt;
	func->function.disable = ffs_func_disable;
	func->function.setup   = ffs_func_setup;
	func->function.req_match = ffs_func_req_match;
	func->function.suspend = ffs_func_suspend;
	func->function.resume  = ffs_func_resume;
	func->function.free_func = ffs_free;

	return &func->function;
}

/*
 * ffs_lock must be taken by the caller of this function
 */
static struct ffs_dev *_ffs_alloc_dev(void)
{
	struct ffs_dev *dev;
	int ret;

	if (_ffs_get_single_dev())
			return ERR_PTR(-EBUSY);

	dev = kzalloc(sizeof(*dev), GFP_KERNEL);
	if (!dev)
		return ERR_PTR(-ENOMEM);

	if (list_empty(&ffs_devices)) {
		ret = functionfs_init();
		if (ret) {
			kfree(dev);
			return ERR_PTR(ret);
		}
	}

	list_add(&dev->entry, &ffs_devices);

	return dev;
}

int ffs_name_dev(struct ffs_dev *dev, const char *name)
{
	struct ffs_dev *existing;
	int ret = 0;

	ffs_dev_lock();

	existing = _ffs_do_find_dev(name);
	if (!existing)
		strscpy(dev->name, name, ARRAY_SIZE(dev->name));
	else if (existing != dev)
		ret = -EBUSY;

	ffs_dev_unlock();

	return ret;
}
EXPORT_SYMBOL_GPL(ffs_name_dev);

int ffs_single_dev(struct ffs_dev *dev)
{
	int ret;

	ret = 0;
	ffs_dev_lock();

	if (!list_is_singular(&ffs_devices))
		ret = -EBUSY;
	else
		dev->single = true;

	ffs_dev_unlock();
	return ret;
}
EXPORT_SYMBOL_GPL(ffs_single_dev);

/*
 * ffs_lock must be taken by the caller of this function
 */
static void _ffs_free_dev(struct ffs_dev *dev)
{
	list_del(&dev->entry);

	kfree(dev);
	if (list_empty(&ffs_devices))
		functionfs_cleanup();
}

static int ffs_acquire_dev(const char *dev_name, struct ffs_data *ffs_data)
{
	int ret = 0;
	struct ffs_dev *ffs_dev;

	ENTER();
	ffs_dev_lock();

	ffs_dev = _ffs_find_dev(dev_name);
	if (!ffs_dev) {
		ret = -ENOENT;
	} else if (ffs_dev->mounted) {
		ret = -EBUSY;
	} else if (ffs_dev->ffs_acquire_dev_callback &&
		   ffs_dev->ffs_acquire_dev_callback(ffs_dev)) {
		ret = -ENOENT;
	} else {
		ffs_dev->mounted = true;
		ffs_dev->ffs_data = ffs_data;
		ffs_data->private_data = ffs_dev;
	}

	ffs_dev_unlock();
	return ret;
}

static void ffs_release_dev(struct ffs_dev *ffs_dev)
{
	ENTER();
	ffs_dev_lock();

	if (ffs_dev && ffs_dev->mounted) {
		ffs_dev->mounted = false;
		if (ffs_dev->ffs_data) {
			ffs_dev->ffs_data->private_data = NULL;
			ffs_dev->ffs_data = NULL;
		}

		if (ffs_dev->ffs_release_dev_callback)
			ffs_dev->ffs_release_dev_callback(ffs_dev);
	}

	ffs_dev_unlock();
}

static int ffs_ready(struct ffs_data *ffs)
{
	struct ffs_dev *ffs_obj;
	int ret = 0;

	ENTER();
	ffs_dev_lock();

	ffs_obj = ffs->private_data;
	if (!ffs_obj) {
		ret = -EINVAL;
		goto done;
	}
	if (WARN_ON(ffs_obj->desc_ready)) {
		ret = -EBUSY;
		goto done;
	}

	ffs_obj->desc_ready = true;

	if (ffs_obj->ffs_ready_callback) {
		ret = ffs_obj->ffs_ready_callback(ffs);
		if (ret)
			goto done;
	}

	set_bit(FFS_FL_CALL_CLOSED_CALLBACK, &ffs->flags);
done:
	ffs_dev_unlock();
	return ret;
}

static void ffs_closed(struct ffs_data *ffs)
{
	struct ffs_dev *ffs_obj;
	struct f_fs_opts *opts;
	struct config_item *ci;

	ENTER();
	ffs_dev_lock();

	ffs_obj = ffs->private_data;
	if (!ffs_obj)
		goto done;

	ffs_obj->desc_ready = false;

	if (test_and_clear_bit(FFS_FL_CALL_CLOSED_CALLBACK, &ffs->flags) &&
	    ffs_obj->ffs_closed_callback)
		ffs_obj->ffs_closed_callback(ffs);

	if (ffs_obj->opts)
		opts = ffs_obj->opts;
	else
		goto done;

	if (opts->no_configfs || !opts->func_inst.group.cg_item.ci_parent
	    || !kref_read(&opts->func_inst.group.cg_item.ci_kref))
		goto done;

	ci = opts->func_inst.group.cg_item.ci_parent->ci_parent;
	ffs_dev_unlock();

	if (test_bit(FFS_FL_BOUND, &ffs->flags))
		unregister_gadget_item(ci);
	return;
done:
	ffs_dev_unlock();
}

/* Misc helper functions ****************************************************/

static int ffs_mutex_lock(struct mutex *mutex, unsigned nonblock)
{
	return nonblock
		? likely(mutex_trylock(mutex)) ? 0 : -EAGAIN
		: mutex_lock_interruptible(mutex);
}

static char *ffs_prepare_buffer(const char __user *buf, size_t len)
{
	char *data;

	if (unlikely(!len))
		return NULL;

	data = kmalloc(len, GFP_KERNEL);
	if (unlikely(!data))
		return ERR_PTR(-ENOMEM);

	if (unlikely(copy_from_user(data, buf, len))) {
		kfree(data);
		return ERR_PTR(-EFAULT);
	}

	pr_vdebug("Buffer from user space:\n");
	ffs_dump_mem("", data, len);

	return data;
}

DECLARE_USB_FUNCTION_INIT(ffs, ffs_alloc_inst, ffs_alloc);
MODULE_LICENSE("GPL");
MODULE_AUTHOR("Michal Nazarewicz");<|MERGE_RESOLUTION|>--- conflicted
+++ resolved
@@ -1888,10 +1888,7 @@
 	if (!WARN_ON(!ffs->gadget)) {
 		/* dequeue before freeing ep0req */
 		usb_ep_dequeue(ffs->gadget->ep0, ffs->ep0req);
-<<<<<<< HEAD
-=======
 		mutex_lock(&ffs->mutex);
->>>>>>> d773f581
 		usb_ep_free_request(ffs->gadget->ep0, ffs->ep0req);
 		ffs->ep0req = NULL;
 		ffs->gadget = NULL;
