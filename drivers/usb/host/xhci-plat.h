--- conflicted
+++ resolved
@@ -15,11 +15,7 @@
 	unsigned long long quirks;
 	struct xhci_vendor_ops *vendor_ops;
 	struct xhci_vendor_data *vendor_data;
-<<<<<<< HEAD
-  	int (*plat_setup)(struct usb_hcd *);
-=======
 	int (*plat_setup)(struct usb_hcd *);
->>>>>>> cc574f0d
 	void (*plat_start)(struct usb_hcd *);
 	int (*init_quirk)(struct usb_hcd *);
 	int (*suspend_quirk)(struct usb_hcd *);
