// SPDX-License-Identifier: GPL-2.0+
/*
 * Copyright 2015-2017 Google, Inc
 *
 * USB Power Delivery protocol stack.
 */

#include <linux/completion.h>
#include <linux/debugfs.h>
#include <linux/device.h>
#include <linux/hrtimer.h>
#include <linux/jiffies.h>
#include <linux/kernel.h>
#include <linux/kthread.h>
#include <linux/module.h>
#include <linux/mutex.h>
#include <linux/power_supply.h>
#include <linux/proc_fs.h>
#include <linux/property.h>
#include <linux/sched/clock.h>
#include <linux/seq_file.h>
#include <linux/slab.h>
#include <linux/spinlock.h>
#include <linux/usb.h>
#include <linux/usb/pd.h>
#include <linux/usb/pd_ado.h>
#include <linux/usb/pd_bdo.h>
#include <linux/usb/pd_ext_sdb.h>
#include <linux/usb/pd_vdo.h>
#include <linux/usb/role.h>
#include <linux/usb/tcpm.h>
#include <linux/usb/typec_altmode.h>

#include <trace/hooks/typec.h>
#include <uapi/linux/sched/types.h>

#define FOREACH_STATE(S)			\
	S(INVALID_STATE),			\
	S(TOGGLING),			\
	S(SRC_UNATTACHED),			\
	S(SRC_ATTACH_WAIT),			\
	S(SRC_ATTACHED),			\
	S(SRC_STARTUP),				\
	S(SRC_SEND_CAPABILITIES),		\
	S(SRC_SEND_CAPABILITIES_TIMEOUT),	\
	S(SRC_NEGOTIATE_CAPABILITIES),		\
	S(SRC_TRANSITION_SUPPLY),		\
	S(SRC_READY),				\
	S(SRC_WAIT_NEW_CAPABILITIES),		\
						\
	S(SNK_UNATTACHED),			\
	S(SNK_ATTACH_WAIT),			\
	S(SNK_DEBOUNCED),			\
	S(SNK_ATTACHED),			\
	S(SNK_STARTUP),				\
	S(SNK_DISCOVERY),			\
	S(SNK_DISCOVERY_DEBOUNCE),		\
	S(SNK_DISCOVERY_DEBOUNCE_DONE),		\
	S(SNK_WAIT_CAPABILITIES),		\
	S(SNK_NEGOTIATE_CAPABILITIES),		\
	S(SNK_NEGOTIATE_PPS_CAPABILITIES),	\
	S(SNK_TRANSITION_SINK),			\
	S(SNK_TRANSITION_SINK_VBUS),		\
	S(SNK_READY),				\
						\
	S(ACC_UNATTACHED),			\
	S(DEBUG_ACC_ATTACHED),			\
	S(AUDIO_ACC_ATTACHED),			\
	S(AUDIO_ACC_DEBOUNCE),			\
						\
	S(HARD_RESET_SEND),			\
	S(HARD_RESET_START),			\
	S(SRC_HARD_RESET_VBUS_OFF),		\
	S(SRC_HARD_RESET_VBUS_ON),		\
	S(SNK_HARD_RESET_SINK_OFF),		\
	S(SNK_HARD_RESET_WAIT_VBUS),		\
	S(SNK_HARD_RESET_SINK_ON),		\
						\
	S(SOFT_RESET),				\
	S(SRC_SOFT_RESET_WAIT_SNK_TX),		\
	S(SNK_SOFT_RESET),			\
	S(SOFT_RESET_SEND),			\
						\
	S(DR_SWAP_ACCEPT),			\
	S(DR_SWAP_SEND),			\
	S(DR_SWAP_SEND_TIMEOUT),		\
	S(DR_SWAP_CANCEL),			\
	S(DR_SWAP_CHANGE_DR),			\
						\
	S(PR_SWAP_ACCEPT),			\
	S(PR_SWAP_SEND),			\
	S(PR_SWAP_SEND_TIMEOUT),		\
	S(PR_SWAP_CANCEL),			\
	S(PR_SWAP_START),			\
	S(PR_SWAP_SRC_SNK_TRANSITION_OFF),	\
	S(PR_SWAP_SRC_SNK_SOURCE_OFF),		\
	S(PR_SWAP_SRC_SNK_SOURCE_OFF_CC_DEBOUNCED), \
	S(PR_SWAP_SRC_SNK_SINK_ON),		\
	S(PR_SWAP_SNK_SRC_SINK_OFF),		\
	S(PR_SWAP_SNK_SRC_SOURCE_ON),		\
	S(PR_SWAP_SNK_SRC_SOURCE_ON_VBUS_RAMPED_UP),    \
						\
	S(VCONN_SWAP_ACCEPT),			\
	S(VCONN_SWAP_SEND),			\
	S(VCONN_SWAP_SEND_TIMEOUT),		\
	S(VCONN_SWAP_CANCEL),			\
	S(VCONN_SWAP_START),			\
	S(VCONN_SWAP_WAIT_FOR_VCONN),		\
	S(VCONN_SWAP_TURN_ON_VCONN),		\
	S(VCONN_SWAP_TURN_OFF_VCONN),		\
						\
	S(FR_SWAP_SEND),			\
	S(FR_SWAP_SEND_TIMEOUT),		\
	S(FR_SWAP_SNK_SRC_TRANSITION_TO_OFF),			\
	S(FR_SWAP_SNK_SRC_NEW_SINK_READY),		\
	S(FR_SWAP_SNK_SRC_SOURCE_VBUS_APPLIED),	\
	S(FR_SWAP_CANCEL),			\
						\
	S(SNK_TRY),				\
	S(SNK_TRY_WAIT),			\
	S(SNK_TRY_WAIT_DEBOUNCE),               \
	S(SNK_TRY_WAIT_DEBOUNCE_CHECK_VBUS),    \
	S(SRC_TRYWAIT),				\
	S(SRC_TRYWAIT_DEBOUNCE),		\
	S(SRC_TRYWAIT_UNATTACHED),		\
						\
	S(SRC_TRY),				\
	S(SRC_TRY_WAIT),                        \
	S(SRC_TRY_DEBOUNCE),			\
	S(SNK_TRYWAIT),				\
	S(SNK_TRYWAIT_DEBOUNCE),		\
	S(SNK_TRYWAIT_VBUS),			\
	S(BIST_RX),				\
						\
	S(GET_STATUS_SEND),			\
	S(GET_STATUS_SEND_TIMEOUT),		\
	S(GET_PPS_STATUS_SEND),			\
	S(GET_PPS_STATUS_SEND_TIMEOUT),		\
						\
	S(GET_SINK_CAP),			\
	S(GET_SINK_CAP_TIMEOUT),		\
						\
	S(ERROR_RECOVERY),			\
	S(PORT_RESET),				\
	S(PORT_RESET_WAIT_OFF),			\
						\
	S(AMS_START),				\
	S(CHUNK_NOT_SUPP)

#define FOREACH_AMS(S)				\
	S(NONE_AMS),				\
	S(POWER_NEGOTIATION),			\
	S(GOTOMIN),				\
	S(SOFT_RESET_AMS),			\
	S(HARD_RESET),				\
	S(CABLE_RESET),				\
	S(GET_SOURCE_CAPABILITIES),		\
	S(GET_SINK_CAPABILITIES),		\
	S(POWER_ROLE_SWAP),			\
	S(FAST_ROLE_SWAP),			\
	S(DATA_ROLE_SWAP),			\
	S(VCONN_SWAP),				\
	S(SOURCE_ALERT),			\
	S(GETTING_SOURCE_EXTENDED_CAPABILITIES),\
	S(GETTING_SOURCE_SINK_STATUS),		\
	S(GETTING_BATTERY_CAPABILITIES),	\
	S(GETTING_BATTERY_STATUS),		\
	S(GETTING_MANUFACTURER_INFORMATION),	\
	S(SECURITY),				\
	S(FIRMWARE_UPDATE),			\
	S(DISCOVER_IDENTITY),			\
	S(SOURCE_STARTUP_CABLE_PLUG_DISCOVER_IDENTITY),	\
	S(DISCOVER_SVIDS),			\
	S(DISCOVER_MODES),			\
	S(DFP_TO_UFP_ENTER_MODE),		\
	S(DFP_TO_UFP_EXIT_MODE),		\
	S(DFP_TO_CABLE_PLUG_ENTER_MODE),	\
	S(DFP_TO_CABLE_PLUG_EXIT_MODE),		\
	S(ATTENTION),				\
	S(BIST),				\
	S(UNSTRUCTURED_VDMS),			\
	S(STRUCTURED_VDMS),			\
	S(COUNTRY_INFO),			\
	S(COUNTRY_CODES)

#define GENERATE_ENUM(e)	e
#define GENERATE_STRING(s)	#s

enum tcpm_state {
	FOREACH_STATE(GENERATE_ENUM)
};

static const char * const tcpm_states[] = {
	FOREACH_STATE(GENERATE_STRING)
};

enum tcpm_ams {
	FOREACH_AMS(GENERATE_ENUM)
};

static const char * const tcpm_ams_str[] = {
	FOREACH_AMS(GENERATE_STRING)
};

enum vdm_states {
	VDM_STATE_ERR_BUSY = -3,
	VDM_STATE_ERR_SEND = -2,
	VDM_STATE_ERR_TMOUT = -1,
	VDM_STATE_DONE = 0,
	/* Anything >0 represents an active state */
	VDM_STATE_READY = 1,
	VDM_STATE_BUSY = 2,
	VDM_STATE_WAIT_RSP_BUSY = 3,
	VDM_STATE_SEND_MESSAGE = 4,
};

enum pd_msg_request {
	PD_MSG_NONE = 0,
	PD_MSG_CTRL_REJECT,
	PD_MSG_CTRL_WAIT,
	PD_MSG_CTRL_NOT_SUPP,
	PD_MSG_DATA_SINK_CAP,
	PD_MSG_DATA_SOURCE_CAP,
};

enum adev_actions {
	ADEV_NONE = 0,
	ADEV_NOTIFY_USB_AND_QUEUE_VDM,
	ADEV_QUEUE_VDM,
	ADEV_QUEUE_VDM_SEND_EXIT_MODE_ON_FAIL,
	ADEV_ATTENTION,
};

/*
 * Initial current capability of the new source when vSafe5V is applied during PD3.0 Fast Role Swap.
 * Based on "Table 6-14 Fixed Supply PDO - Sink" of "USB Power Delivery Specification Revision 3.0,
 * Version 1.2"
 */
enum frs_typec_current {
	FRS_NOT_SUPPORTED,
	FRS_DEFAULT_POWER,
	FRS_5V_1P5A,
	FRS_5V_3A,
};

/* Events from low level driver */

#define TCPM_CC_EVENT		BIT(0)
#define TCPM_VBUS_EVENT		BIT(1)
#define TCPM_RESET_EVENT	BIT(2)
#define TCPM_FRS_EVENT		BIT(3)
#define TCPM_SOURCING_VBUS	BIT(4)

#define LOG_BUFFER_ENTRIES	1024
#define LOG_BUFFER_ENTRY_SIZE	128

/* Alternate mode support */

#define SVID_DISCOVERY_MAX	16
#define ALTMODE_DISCOVERY_MAX	(SVID_DISCOVERY_MAX * MODE_DISCOVERY_MAX)

#define GET_SINK_CAP_RETRY_MS	100

struct pd_mode_data {
	int svid_index;		/* current SVID index		*/
	int nsvids;
	u16 svids[SVID_DISCOVERY_MAX];
	int altmodes;		/* number of alternate modes	*/
	struct typec_altmode_desc altmode_desc[ALTMODE_DISCOVERY_MAX];
};

/*
 * @min_volt: Actual min voltage at the local port
 * @req_min_volt: Requested min voltage to the port partner
 * @max_volt: Actual max voltage at the local port
 * @req_max_volt: Requested max voltage to the port partner
 * @max_curr: Actual max current at the local port
 * @req_max_curr: Requested max current of the port partner
 * @req_out_volt: Requested output voltage to the port partner
 * @req_op_curr: Requested operating current to the port partner
 * @supported: Parter has atleast one APDO hence supports PPS
 * @active: PPS mode is active
 */
struct pd_pps_data {
	u32 min_volt;
	u32 req_min_volt;
	u32 max_volt;
	u32 req_max_volt;
	u32 max_curr;
	u32 req_max_curr;
	u32 req_out_volt;
	u32 req_op_curr;
	bool supported;
	bool active;
};

struct tcpm_port {
	struct device *dev;

	struct mutex lock;		/* tcpm state machine lock */
	struct kthread_worker *wq;

	struct typec_capability typec_caps;
	struct typec_port *typec_port;

	struct tcpc_dev	*tcpc;
	struct usb_role_switch *role_sw;

	enum typec_role vconn_role;
	enum typec_role pwr_role;
	enum typec_data_role data_role;
	enum typec_pwr_opmode pwr_opmode;

	struct usb_pd_identity partner_ident;
	struct typec_partner_desc partner_desc;
	struct typec_partner *partner;

	enum typec_cc_status cc_req;

	enum typec_cc_status cc1;
	enum typec_cc_status cc2;
	enum typec_cc_polarity polarity;

	bool attached;
	bool connected;
	enum typec_port_type port_type;

	/*
	 * Set to true when vbus is greater than VSAFE5V min.
	 * Set to false when vbus falls below vSinkDisconnect max threshold.
	 */
	bool vbus_present;

	/*
	 * Set to true when vbus is less than VSAFE0V max.
	 * Set to false when vbus is greater than VSAFE0V max.
	 */
	bool vbus_vsafe0v;

	bool vbus_never_low;
	bool vbus_source;
	bool vbus_charge;

	bool send_discover;
	bool op_vsafe5v;

	int try_role;
	int try_snk_count;
	int try_src_count;

	enum pd_msg_request queued_message;

	enum tcpm_state enter_state;
	enum tcpm_state prev_state;
	enum tcpm_state state;
	enum tcpm_state delayed_state;
	ktime_t delayed_runtime;
	unsigned long delay_ms;

	spinlock_t pd_event_lock;
	u32 pd_events;

	struct kthread_work event_work;
	struct hrtimer state_machine_timer;
	struct kthread_work state_machine;
	struct hrtimer vdm_state_machine_timer;
	struct kthread_work vdm_state_machine;
	struct hrtimer enable_frs_timer;
	struct kthread_work enable_frs;
	bool state_machine_running;
	bool vdm_sm_running;

	struct completion tx_complete;
	enum tcpm_transmit_status tx_status;

	struct mutex swap_lock;		/* swap command lock */
	bool swap_pending;
	bool non_pd_role_swap;
	struct completion swap_complete;
	int swap_status;

	unsigned int negotiated_rev;
	unsigned int message_id;
	unsigned int caps_count;
	unsigned int hard_reset_count;
	bool pd_capable;
	bool explicit_contract;
	unsigned int rx_msgid;

	/* Partner capabilities/requests */
	u32 sink_request;
	u32 source_caps[PDO_MAX_OBJECTS];
	unsigned int nr_source_caps;
	u32 sink_caps[PDO_MAX_OBJECTS];
	unsigned int nr_sink_caps;

	/* Local capabilities */
	u32 src_pdo[PDO_MAX_OBJECTS];
	unsigned int nr_src_pdo;
	u32 snk_pdo[PDO_MAX_OBJECTS];
	unsigned int nr_snk_pdo;
	u32 snk_vdo[VDO_MAX_OBJECTS];
	unsigned int nr_snk_vdo;

	unsigned int operating_snk_mw;
	bool update_sink_caps;

	/* Requested current / voltage to the port partner */
	u32 req_current_limit;
	u32 req_supply_voltage;
	/* Actual current / voltage limit of the local port */
	u32 current_limit;
	u32 supply_voltage;

	/* Used to export TA voltage and current */
	struct power_supply *psy;
	struct power_supply_desc psy_desc;
	enum power_supply_usb_type usb_type;

	u32 bist_request;

	/* PD state for Vendor Defined Messages */
	enum vdm_states vdm_state;
	u32 vdm_retries;
	/* next Vendor Defined Message to send */
	u32 vdo_data[VDO_MAX_SIZE];
	u8 vdo_count;
	/* VDO to retry if UFP responder replied busy */
	u32 vdo_retry;

	/* PPS */
	struct pd_pps_data pps_data;
	struct completion pps_complete;
	bool pps_pending;
	int pps_status;

	/* Alternate mode data */
	struct pd_mode_data mode_data;
	struct typec_altmode *partner_altmode[ALTMODE_DISCOVERY_MAX];
	struct typec_altmode *port_altmode[ALTMODE_DISCOVERY_MAX];

	/* Deadline in jiffies to exit src_try_wait state */
	unsigned long max_wait;

	/* port belongs to a self powered device */
	bool self_powered;

	/* Sink FRS */
	enum frs_typec_current new_source_frs_current;

	/* Sink caps have been queried */
	bool sink_cap_done;

	/* Port is still in tCCDebounce */
	bool debouncing;

	/* Collision Avoidance and Atomic Message Sequence */
	enum tcpm_state upcoming_state;
	enum tcpm_ams ams;
	enum tcpm_ams next_ams;
	bool in_ams;

	/* Auto vbus discharge status */
	bool auto_vbus_discharge_enabled;

#ifdef CONFIG_DEBUG_FS
	struct dentry *dentry;
	struct mutex logbuffer_lock;	/* log buffer access lock */
	int logbuffer_head;
	int logbuffer_tail;
	u8 *logbuffer[LOG_BUFFER_ENTRIES];
#endif
};

struct pd_rx_event {
	struct kthread_work work;
	struct tcpm_port *port;
	struct pd_message msg;
};

static const char * const pd_rev[] = {
	[PD_REV10]		= "rev1",
	[PD_REV20]		= "rev2",
	[PD_REV30]		= "rev3",
};

#define tcpm_cc_is_sink(cc) \
	((cc) == TYPEC_CC_RP_DEF || (cc) == TYPEC_CC_RP_1_5 || \
	 (cc) == TYPEC_CC_RP_3_0)

#define tcpm_port_is_sink(port) \
	((tcpm_cc_is_sink((port)->cc1) && !tcpm_cc_is_sink((port)->cc2)) || \
	 (tcpm_cc_is_sink((port)->cc2) && !tcpm_cc_is_sink((port)->cc1)))

#define tcpm_cc_is_source(cc) ((cc) == TYPEC_CC_RD)
#define tcpm_cc_is_audio(cc) ((cc) == TYPEC_CC_RA)
#define tcpm_cc_is_open(cc) ((cc) == TYPEC_CC_OPEN)

#define tcpm_port_is_source(port) \
	((tcpm_cc_is_source((port)->cc1) && \
	 !tcpm_cc_is_source((port)->cc2)) || \
	 (tcpm_cc_is_source((port)->cc2) && \
	  !tcpm_cc_is_source((port)->cc1)))

#define tcpm_port_is_debug(port) \
	(tcpm_cc_is_source((port)->cc1) && tcpm_cc_is_source((port)->cc2))

#define tcpm_port_is_audio(port) \
	(tcpm_cc_is_audio((port)->cc1) && tcpm_cc_is_audio((port)->cc2))

#define tcpm_port_is_audio_detached(port) \
	((tcpm_cc_is_audio((port)->cc1) && tcpm_cc_is_open((port)->cc2)) || \
	 (tcpm_cc_is_audio((port)->cc2) && tcpm_cc_is_open((port)->cc1)))

#define tcpm_try_snk(port) \
	((port)->try_snk_count == 0 && (port)->try_role == TYPEC_SINK && \
	(port)->port_type == TYPEC_PORT_DRP)

#define tcpm_try_src(port) \
	((port)->try_src_count == 0 && (port)->try_role == TYPEC_SOURCE && \
	(port)->port_type == TYPEC_PORT_DRP)

#define tcpm_data_role_for_source(port) \
	((port)->typec_caps.data == TYPEC_PORT_UFP ? \
	TYPEC_DEVICE : TYPEC_HOST)

#define tcpm_data_role_for_sink(port) \
	((port)->typec_caps.data == TYPEC_PORT_DFP ? \
	TYPEC_HOST : TYPEC_DEVICE)

#define tcpm_sink_tx_ok(port) \
	(tcpm_port_is_sink(port) && \
	((port)->cc1 == TYPEC_CC_RP_3_0 || (port)->cc2 == TYPEC_CC_RP_3_0))

#define tcpm_wait_for_discharge(port) \
	(((port)->auto_vbus_discharge_enabled && !(port)->vbus_vsafe0v) ? PD_T_SAFE_0V : 0)

static enum tcpm_state tcpm_default_state(struct tcpm_port *port)
{
	if (port->port_type == TYPEC_PORT_DRP) {
		if (port->try_role == TYPEC_SINK)
			return SNK_UNATTACHED;
		else if (port->try_role == TYPEC_SOURCE)
			return SRC_UNATTACHED;
		/* Fall through to return SRC_UNATTACHED */
	} else if (port->port_type == TYPEC_PORT_SNK) {
		return SNK_UNATTACHED;
	}
	return SRC_UNATTACHED;
}

static bool tcpm_port_is_disconnected(struct tcpm_port *port)
{
	return (!port->attached && port->cc1 == TYPEC_CC_OPEN &&
		port->cc2 == TYPEC_CC_OPEN) ||
	       (port->attached && ((port->polarity == TYPEC_POLARITY_CC1 &&
				    port->cc1 == TYPEC_CC_OPEN) ||
				   (port->polarity == TYPEC_POLARITY_CC2 &&
				    port->cc2 == TYPEC_CC_OPEN)));
}

/*
 * Logging
 */

#ifdef CONFIG_DEBUG_FS

static bool tcpm_log_full(struct tcpm_port *port)
{
	return port->logbuffer_tail ==
		(port->logbuffer_head + 1) % LOG_BUFFER_ENTRIES;
}

__printf(2, 0)
static void _tcpm_log(struct tcpm_port *port, const char *fmt, va_list args)
{
	char tmpbuffer[LOG_BUFFER_ENTRY_SIZE];
	u64 ts_nsec = local_clock();
	unsigned long rem_nsec;

	mutex_lock(&port->logbuffer_lock);
	if (!port->logbuffer[port->logbuffer_head]) {
		port->logbuffer[port->logbuffer_head] =
				kzalloc(LOG_BUFFER_ENTRY_SIZE, GFP_KERNEL);
		if (!port->logbuffer[port->logbuffer_head]) {
			mutex_unlock(&port->logbuffer_lock);
			return;
		}
	}

	vsnprintf(tmpbuffer, sizeof(tmpbuffer), fmt, args);

	if (tcpm_log_full(port)) {
		port->logbuffer_head = max(port->logbuffer_head - 1, 0);
		strcpy(tmpbuffer, "overflow");
	}

	if (port->logbuffer_head < 0 ||
	    port->logbuffer_head >= LOG_BUFFER_ENTRIES) {
		dev_warn(port->dev,
			 "Bad log buffer index %d\n", port->logbuffer_head);
		goto abort;
	}

	if (!port->logbuffer[port->logbuffer_head]) {
		dev_warn(port->dev,
			 "Log buffer index %d is NULL\n", port->logbuffer_head);
		goto abort;
	}

	rem_nsec = do_div(ts_nsec, 1000000000);
	scnprintf(port->logbuffer[port->logbuffer_head],
		  LOG_BUFFER_ENTRY_SIZE, "[%5lu.%06lu] %s",
		  (unsigned long)ts_nsec, rem_nsec / 1000,
		  tmpbuffer);
	port->logbuffer_head = (port->logbuffer_head + 1) % LOG_BUFFER_ENTRIES;
	if (port->logbuffer_head == port->logbuffer_tail)
		port->logbuffer_tail =
			(port->logbuffer_tail + 1) % LOG_BUFFER_ENTRIES;

abort:
	mutex_unlock(&port->logbuffer_lock);
}

__printf(2, 3)
static void tcpm_log(struct tcpm_port *port, const char *fmt, ...)
{
	va_list args;

	/* Do not log while disconnected and unattached */
	if (tcpm_port_is_disconnected(port) &&
	    (port->state == SRC_UNATTACHED || port->state == SNK_UNATTACHED ||
	     port->state == TOGGLING))
		return;

	va_start(args, fmt);
	_tcpm_log(port, fmt, args);
	va_end(args);
}

__printf(2, 3)
static void tcpm_log_force(struct tcpm_port *port, const char *fmt, ...)
{
	va_list args;

	va_start(args, fmt);
	_tcpm_log(port, fmt, args);
	va_end(args);
}

static void tcpm_log_source_caps(struct tcpm_port *port)
{
	int i;

	for (i = 0; i < port->nr_source_caps; i++) {
		u32 pdo = port->source_caps[i];
		enum pd_pdo_type type = pdo_type(pdo);
		char msg[64];

		switch (type) {
		case PDO_TYPE_FIXED:
			scnprintf(msg, sizeof(msg),
				  "%u mV, %u mA [%s%s%s%s%s%s]",
				  pdo_fixed_voltage(pdo),
				  pdo_max_current(pdo),
				  (pdo & PDO_FIXED_DUAL_ROLE) ?
							"R" : "",
				  (pdo & PDO_FIXED_SUSPEND) ?
							"S" : "",
				  (pdo & PDO_FIXED_HIGHER_CAP) ?
							"H" : "",
				  (pdo & PDO_FIXED_USB_COMM) ?
							"U" : "",
				  (pdo & PDO_FIXED_DATA_SWAP) ?
							"D" : "",
				  (pdo & PDO_FIXED_EXTPOWER) ?
							"E" : "");
			break;
		case PDO_TYPE_VAR:
			scnprintf(msg, sizeof(msg),
				  "%u-%u mV, %u mA",
				  pdo_min_voltage(pdo),
				  pdo_max_voltage(pdo),
				  pdo_max_current(pdo));
			break;
		case PDO_TYPE_BATT:
			scnprintf(msg, sizeof(msg),
				  "%u-%u mV, %u mW",
				  pdo_min_voltage(pdo),
				  pdo_max_voltage(pdo),
				  pdo_max_power(pdo));
			break;
		case PDO_TYPE_APDO:
			if (pdo_apdo_type(pdo) == APDO_TYPE_PPS)
				scnprintf(msg, sizeof(msg),
					  "%u-%u mV, %u mA",
					  pdo_pps_apdo_min_voltage(pdo),
					  pdo_pps_apdo_max_voltage(pdo),
					  pdo_pps_apdo_max_current(pdo));
			else
				strcpy(msg, "undefined APDO");
			break;
		default:
			strcpy(msg, "undefined");
			break;
		}
		tcpm_log(port, " PDO %d: type %d, %s",
			 i, type, msg);
	}
}

static int tcpm_debug_show(struct seq_file *s, void *v)
{
	struct tcpm_port *port = (struct tcpm_port *)s->private;
	int tail;

	mutex_lock(&port->logbuffer_lock);
	tail = port->logbuffer_tail;
	while (tail != port->logbuffer_head) {
		seq_printf(s, "%s\n", port->logbuffer[tail]);
		tail = (tail + 1) % LOG_BUFFER_ENTRIES;
	}
	if (!seq_has_overflowed(s))
		port->logbuffer_tail = tail;
	mutex_unlock(&port->logbuffer_lock);

	return 0;
}
DEFINE_SHOW_ATTRIBUTE(tcpm_debug);

static void tcpm_debugfs_init(struct tcpm_port *port)
{
	char name[NAME_MAX];

	mutex_init(&port->logbuffer_lock);
	snprintf(name, NAME_MAX, "tcpm-%s", dev_name(port->dev));
	port->dentry = debugfs_create_file(name, S_IFREG | 0444, usb_debug_root,
					   port, &tcpm_debug_fops);
}

static void tcpm_debugfs_exit(struct tcpm_port *port)
{
	int i;

	mutex_lock(&port->logbuffer_lock);
	for (i = 0; i < LOG_BUFFER_ENTRIES; i++) {
		kfree(port->logbuffer[i]);
		port->logbuffer[i] = NULL;
	}
	mutex_unlock(&port->logbuffer_lock);

	debugfs_remove(port->dentry);
}

#else

__printf(2, 3)
static void tcpm_log(const struct tcpm_port *port, const char *fmt, ...) { }
__printf(2, 3)
static void tcpm_log_force(struct tcpm_port *port, const char *fmt, ...) { }
static void tcpm_log_source_caps(struct tcpm_port *port) { }
static void tcpm_debugfs_init(const struct tcpm_port *port) { }
static void tcpm_debugfs_exit(const struct tcpm_port *port) { }

#endif

static void tcpm_set_cc(struct tcpm_port *port, enum typec_cc_status cc)
{
	tcpm_log(port, "cc:=%d", cc);
	port->cc_req = cc;
	port->tcpc->set_cc(port->tcpc, cc);
}

/*
 * Determine RP value to set based on maximum current supported
 * by a port if configured as source.
 * Returns CC value to report to link partner.
 */
static enum typec_cc_status tcpm_rp_cc(struct tcpm_port *port)
{
	const u32 *src_pdo = port->src_pdo;
	int nr_pdo = port->nr_src_pdo;
	int i;

	/*
	 * Search for first entry with matching voltage.
	 * It should report the maximum supported current.
	 */
	for (i = 0; i < nr_pdo; i++) {
		const u32 pdo = src_pdo[i];

		if (pdo_type(pdo) == PDO_TYPE_FIXED &&
		    pdo_fixed_voltage(pdo) == 5000) {
			unsigned int curr = pdo_max_current(pdo);

			if (curr >= 3000)
				return TYPEC_CC_RP_3_0;
			else if (curr >= 1500)
				return TYPEC_CC_RP_1_5;
			return TYPEC_CC_RP_DEF;
		}
	}

	return TYPEC_CC_RP_DEF;
}

static void tcpm_ams_finish(struct tcpm_port *port)
{
	tcpm_log(port, "AMS %s finished", tcpm_ams_str[port->ams]);

	if (port->pd_capable && port->pwr_role == TYPEC_SOURCE) {
		if (port->negotiated_rev >= PD_REV30)
			tcpm_set_cc(port, SINK_TX_OK);
		else
			tcpm_set_cc(port, SINK_TX_NG);
	} else if (port->pwr_role == TYPEC_SOURCE) {
		tcpm_set_cc(port, tcpm_rp_cc(port));
	}

	port->in_ams = false;
	port->ams = NONE_AMS;
}

static int tcpm_pd_transmit(struct tcpm_port *port,
			    enum tcpm_transmit_type type,
			    const struct pd_message *msg)
{
	unsigned long timeout;
	int ret;

	if (msg)
		tcpm_log(port, "PD TX, header: %#x", le16_to_cpu(msg->header));
	else
		tcpm_log(port, "PD TX, type: %#x", type);

	reinit_completion(&port->tx_complete);
	ret = port->tcpc->pd_transmit(port->tcpc, type, msg, port->negotiated_rev);
	if (ret < 0)
		return ret;

	mutex_unlock(&port->lock);
	timeout = wait_for_completion_timeout(&port->tx_complete,
				msecs_to_jiffies(PD_T_TCPC_TX_TIMEOUT));
	mutex_lock(&port->lock);
	if (!timeout)
		return -ETIMEDOUT;

	switch (port->tx_status) {
	case TCPC_TX_SUCCESS:
		port->message_id = (port->message_id + 1) & PD_HEADER_ID_MASK;
		/*
		 * USB PD rev 2.0, 8.3.2.2.1:
		 * USB PD rev 3.0, 8.3.2.1.3:
		 * "... Note that every AMS is Interruptible until the first
		 * Message in the sequence has been successfully sent (GoodCRC
		 * Message received)."
		 */
		if (port->ams != NONE_AMS)
			port->in_ams = true;
		break;
	case TCPC_TX_DISCARDED:
		ret = -EAGAIN;
		break;
	case TCPC_TX_FAILED:
	default:
		ret = -EIO;
		break;
	}

	/* Some AMS don't expect responses. Finish them here. */
	if (port->ams == ATTENTION || port->ams == SOURCE_ALERT)
		tcpm_ams_finish(port);

	return ret;
}

void tcpm_pd_transmit_complete(struct tcpm_port *port,
			       enum tcpm_transmit_status status)
{
	tcpm_log(port, "PD TX complete, status: %u", status);
	port->tx_status = status;
	complete(&port->tx_complete);
}
EXPORT_SYMBOL_GPL(tcpm_pd_transmit_complete);

static int tcpm_mux_set(struct tcpm_port *port, int state,
			enum usb_role usb_role,
			enum typec_orientation orientation)
{
	int ret;

	tcpm_log(port, "Requesting mux state %d, usb-role %d, orientation %d",
		 state, usb_role, orientation);

	ret = typec_set_orientation(port->typec_port, orientation);
	if (ret)
		return ret;

	if (port->role_sw) {
		ret = usb_role_switch_set_role(port->role_sw, usb_role);
		if (ret)
			return ret;
	}

	return typec_set_mode(port->typec_port, state);
}

static int tcpm_set_polarity(struct tcpm_port *port,
			     enum typec_cc_polarity polarity)
{
	int ret;

	tcpm_log(port, "polarity %d", polarity);

	ret = port->tcpc->set_polarity(port->tcpc, polarity);
	if (ret < 0)
		return ret;

	port->polarity = polarity;

	return 0;
}

static int tcpm_set_vconn(struct tcpm_port *port, bool enable)
{
	int ret;

	tcpm_log(port, "vconn:=%d", enable);

	ret = port->tcpc->set_vconn(port->tcpc, enable);
	if (!ret) {
		port->vconn_role = enable ? TYPEC_SOURCE : TYPEC_SINK;
		typec_set_vconn_role(port->typec_port, port->vconn_role);
	}

	return ret;
}

bool tcpm_is_debouncing(struct tcpm_port *port)
{
	bool debounce;

	if (!port)
		return false;

	mutex_lock(&port->lock);
	debounce = port->debouncing;
	mutex_unlock(&port->lock);

	return debounce;
}
EXPORT_SYMBOL_GPL(tcpm_is_debouncing);

static u32 tcpm_get_current_limit(struct tcpm_port *port)
{
	enum typec_cc_status cc;
	u32 limit;

	cc = port->polarity ? port->cc2 : port->cc1;
	switch (cc) {
	case TYPEC_CC_RP_1_5:
		limit = 1500;
		break;
	case TYPEC_CC_RP_3_0:
		limit = 3000;
		break;
	case TYPEC_CC_RP_DEF:
	default:
		if (port->tcpc->get_current_limit)
			limit = port->tcpc->get_current_limit(port->tcpc);
		else
			limit = 0;
		break;
	}

	return limit;
}

static int tcpm_set_current_limit(struct tcpm_port *port, u32 max_ma, u32 mv)
{
	int ret = -EOPNOTSUPP;

	tcpm_log(port, "Setting voltage/current limit %u mV %u mA", mv, max_ma);

	port->supply_voltage = mv;
	port->current_limit = max_ma;
	power_supply_changed(port->psy);

	if (port->tcpc->set_current_limit)
		ret = port->tcpc->set_current_limit(port->tcpc, max_ma, mv);

	return ret;
}

static int tcpm_set_attached_state(struct tcpm_port *port, bool attached)
{
	return port->tcpc->set_roles(port->tcpc, attached, port->pwr_role,
				     port->data_role);
}

static int tcpm_set_roles(struct tcpm_port *port, bool attached,
			  enum typec_role role, enum typec_data_role data)
{
	enum typec_orientation orientation;
	enum usb_role usb_role;
	int ret;

	if (port->polarity == TYPEC_POLARITY_CC1)
		orientation = TYPEC_ORIENTATION_NORMAL;
	else
		orientation = TYPEC_ORIENTATION_REVERSE;

	if (port->typec_caps.data == TYPEC_PORT_DRD) {
		if (data == TYPEC_HOST)
			usb_role = USB_ROLE_HOST;
		else
			usb_role = USB_ROLE_DEVICE;
	} else if (port->typec_caps.data == TYPEC_PORT_DFP) {
		if (data == TYPEC_HOST) {
			if (role == TYPEC_SOURCE)
				usb_role = USB_ROLE_HOST;
			else
				usb_role = USB_ROLE_NONE;
		} else {
			return -ENOTSUPP;
		}
	} else {
		if (data == TYPEC_DEVICE) {
			if (role == TYPEC_SINK)
				usb_role = USB_ROLE_DEVICE;
			else
				usb_role = USB_ROLE_NONE;
		} else {
			return -ENOTSUPP;
		}
	}

	ret = tcpm_mux_set(port, TYPEC_STATE_USB, usb_role, orientation);
	if (ret < 0)
		return ret;

	ret = port->tcpc->set_roles(port->tcpc, attached, role, data);
	if (ret < 0)
		return ret;

	port->pwr_role = role;
	port->data_role = data;
	typec_set_data_role(port->typec_port, data);
	typec_set_pwr_role(port->typec_port, role);

	return 0;
}

static int tcpm_set_pwr_role(struct tcpm_port *port, enum typec_role role)
{
	int ret;

	ret = port->tcpc->set_roles(port->tcpc, true, role,
				    port->data_role);
	if (ret < 0)
		return ret;

	port->pwr_role = role;
	typec_set_pwr_role(port->typec_port, role);

	return 0;
}

/*
 * Transform the PDO to be compliant to PD rev2.0.
 * Return 0 if the PDO type is not defined in PD rev2.0.
 * Otherwise, return the converted PDO.
 */
static u32 tcpm_forge_legacy_pdo(struct tcpm_port *port, u32 pdo, enum typec_role role)
{
	switch (pdo_type(pdo)) {
	case PDO_TYPE_FIXED:
		if (role == TYPEC_SINK)
			return pdo & ~PDO_FIXED_FRS_CURR_MASK;
		else
			return pdo & ~PDO_FIXED_UNCHUNK_EXT;
	case PDO_TYPE_VAR:
	case PDO_TYPE_BATT:
		return pdo;
	case PDO_TYPE_APDO:
	default:
		return 0;
	}
}

static int tcpm_pd_send_source_caps(struct tcpm_port *port)
{
	struct pd_message msg;
	u32 pdo;
	unsigned int i, nr_pdo = 0;

	memset(&msg, 0, sizeof(msg));

	for (i = 0; i < port->nr_src_pdo; i++) {
		if (port->negotiated_rev >= PD_REV30) {
			msg.payload[nr_pdo++] =	cpu_to_le32(port->src_pdo[i]);
		} else {
			pdo = tcpm_forge_legacy_pdo(port, port->src_pdo[i], TYPEC_SOURCE);
			if (pdo)
				msg.payload[nr_pdo++] = cpu_to_le32(pdo);
		}
	}

	if (!nr_pdo) {
		/* No source capabilities defined, sink only */
		msg.header = PD_HEADER_LE(PD_CTRL_REJECT,
					  port->pwr_role,
					  port->data_role,
					  port->negotiated_rev,
					  port->message_id, 0);
	} else {
		msg.header = PD_HEADER_LE(PD_DATA_SOURCE_CAP,
					  port->pwr_role,
					  port->data_role,
					  port->negotiated_rev,
					  port->message_id,
					  nr_pdo);
	}

	return tcpm_pd_transmit(port, TCPC_TX_SOP, &msg);
}

static int tcpm_pd_send_sink_caps(struct tcpm_port *port)
{
	struct pd_message msg;
	u32 pdo;
	unsigned int i, nr_pdo = 0;

	memset(&msg, 0, sizeof(msg));

	for (i = 0; i < port->nr_snk_pdo; i++) {
		if (port->negotiated_rev >= PD_REV30) {
			msg.payload[nr_pdo++] =	cpu_to_le32(port->snk_pdo[i]);
		} else {
			pdo = tcpm_forge_legacy_pdo(port, port->snk_pdo[i], TYPEC_SINK);
			if (pdo)
				msg.payload[nr_pdo++] = cpu_to_le32(pdo);
		}
	}

	if (!nr_pdo) {
		/* No sink capabilities defined, source only */
		msg.header = PD_HEADER_LE(PD_CTRL_REJECT,
					  port->pwr_role,
					  port->data_role,
					  port->negotiated_rev,
					  port->message_id, 0);
	} else {
		msg.header = PD_HEADER_LE(PD_DATA_SINK_CAP,
					  port->pwr_role,
					  port->data_role,
					  port->negotiated_rev,
					  port->message_id,
					  nr_pdo);
	}

	return tcpm_pd_transmit(port, TCPC_TX_SOP, &msg);
}

static void mod_tcpm_delayed_work(struct tcpm_port *port, unsigned int delay_ms)
{
	if (delay_ms) {
		hrtimer_start(&port->state_machine_timer, ms_to_ktime(delay_ms), HRTIMER_MODE_REL);
	} else {
		hrtimer_cancel(&port->state_machine_timer);
		kthread_queue_work(port->wq, &port->state_machine);
	}
}

static void mod_vdm_delayed_work(struct tcpm_port *port, unsigned int delay_ms)
{
	if (delay_ms) {
		hrtimer_start(&port->vdm_state_machine_timer, ms_to_ktime(delay_ms),
			      HRTIMER_MODE_REL);
	} else {
		hrtimer_cancel(&port->vdm_state_machine_timer);
		kthread_queue_work(port->wq, &port->vdm_state_machine);
	}
}

static void mod_enable_frs_delayed_work(struct tcpm_port *port, unsigned int delay_ms)
{
	if (delay_ms) {
		hrtimer_start(&port->enable_frs_timer, ms_to_ktime(delay_ms), HRTIMER_MODE_REL);
	} else {
		hrtimer_cancel(&port->enable_frs_timer);
		kthread_queue_work(port->wq, &port->enable_frs);
	}
}

static void tcpm_set_state(struct tcpm_port *port, enum tcpm_state state,
			   unsigned int delay_ms)
{
	if (delay_ms) {
		tcpm_log(port, "pending state change %s -> %s @ %u ms [%s %s]",
			 tcpm_states[port->state], tcpm_states[state], delay_ms,
			 pd_rev[port->negotiated_rev], tcpm_ams_str[port->ams]);
		port->delayed_state = state;
		mod_tcpm_delayed_work(port, delay_ms);
		port->delayed_runtime = ktime_add(ktime_get(), ms_to_ktime(delay_ms));
		port->delay_ms = delay_ms;
	} else {
		tcpm_log(port, "state change %s -> %s [%s %s]",
			 tcpm_states[port->state], tcpm_states[state],
			 pd_rev[port->negotiated_rev], tcpm_ams_str[port->ams]);
		port->delayed_state = INVALID_STATE;
		port->prev_state = port->state;
		port->state = state;
		/*
		 * Don't re-queue the state machine work item if we're currently
		 * in the state machine and we're immediately changing states.
		 * tcpm_state_machine_work() will continue running the state
		 * machine.
		 */
		if (!port->state_machine_running)
			mod_tcpm_delayed_work(port, 0);
	}
}

static void tcpm_set_state_cond(struct tcpm_port *port, enum tcpm_state state,
				unsigned int delay_ms)
{
	if (port->enter_state == port->state)
		tcpm_set_state(port, state, delay_ms);
	else
		tcpm_log(port,
			 "skipped %sstate change %s -> %s [%u ms], context state %s [%s %s]",
			 delay_ms ? "delayed " : "",
			 tcpm_states[port->state], tcpm_states[state],
			 delay_ms, tcpm_states[port->enter_state],
			 pd_rev[port->negotiated_rev], tcpm_ams_str[port->ams]);
}

static void tcpm_queue_message(struct tcpm_port *port,
			       enum pd_msg_request message)
{
	port->queued_message = message;
	mod_tcpm_delayed_work(port, 0);
}

static bool tcpm_vdm_ams(struct tcpm_port *port)
{
	switch (port->ams) {
	case DISCOVER_IDENTITY:
	case SOURCE_STARTUP_CABLE_PLUG_DISCOVER_IDENTITY:
	case DISCOVER_SVIDS:
	case DISCOVER_MODES:
	case DFP_TO_UFP_ENTER_MODE:
	case DFP_TO_UFP_EXIT_MODE:
	case DFP_TO_CABLE_PLUG_ENTER_MODE:
	case DFP_TO_CABLE_PLUG_EXIT_MODE:
	case ATTENTION:
	case UNSTRUCTURED_VDMS:
	case STRUCTURED_VDMS:
		break;
	default:
		return false;
	}

	return true;
}

static bool tcpm_ams_interruptible(struct tcpm_port *port)
{
	switch (port->ams) {
	/* Interruptible AMS */
	case NONE_AMS:
	case SECURITY:
	case FIRMWARE_UPDATE:
	case DISCOVER_IDENTITY:
	case SOURCE_STARTUP_CABLE_PLUG_DISCOVER_IDENTITY:
	case DISCOVER_SVIDS:
	case DISCOVER_MODES:
	case DFP_TO_UFP_ENTER_MODE:
	case DFP_TO_UFP_EXIT_MODE:
	case DFP_TO_CABLE_PLUG_ENTER_MODE:
	case DFP_TO_CABLE_PLUG_EXIT_MODE:
	case UNSTRUCTURED_VDMS:
	case STRUCTURED_VDMS:
	case COUNTRY_INFO:
	case COUNTRY_CODES:
		break;
	/* Non-Interruptible AMS */
	default:
		if (port->in_ams)
			return false;
		break;
	}

	return true;
}

static int tcpm_ams_start(struct tcpm_port *port, enum tcpm_ams ams)
{
	int ret = 0;

	tcpm_log(port, "AMS %s start", tcpm_ams_str[ams]);

	if (!tcpm_ams_interruptible(port) &&
	    !(ams == HARD_RESET || ams == SOFT_RESET_AMS)) {
		port->upcoming_state = INVALID_STATE;
		tcpm_log(port, "AMS %s not interruptible, aborting",
			 tcpm_ams_str[port->ams]);
		return -EAGAIN;
	}

	if (port->pwr_role == TYPEC_SOURCE) {
		enum typec_cc_status cc_req;

		port->ams = ams;

		if (ams == HARD_RESET) {
			tcpm_set_cc(port, tcpm_rp_cc(port));
			tcpm_pd_transmit(port, TCPC_TX_HARD_RESET, NULL);
			tcpm_set_state(port, HARD_RESET_START, 0);
			return ret;
		} else if (ams == SOFT_RESET_AMS) {
			if (!port->explicit_contract)
				tcpm_set_cc(port, tcpm_rp_cc(port));
			tcpm_set_state(port, SOFT_RESET_SEND, 0);
			return ret;
		} else if (tcpm_vdm_ams(port)) {
			/* tSinkTx is enforced in vdm_run_state_machine */
			if (port->negotiated_rev >= PD_REV30)
				tcpm_set_cc(port, SINK_TX_NG);
			return ret;
		}

		if (port->negotiated_rev >= PD_REV30) {
			cc_req = port->cc_req;
			tcpm_set_cc(port, SINK_TX_NG);
		}

		switch (port->state) {
		case SRC_READY:
		case SRC_STARTUP:
		case SRC_SOFT_RESET_WAIT_SNK_TX:
		case SOFT_RESET:
		case SOFT_RESET_SEND:
			if (port->negotiated_rev >= PD_REV30)
				tcpm_set_state(port, AMS_START,
					       cc_req == SINK_TX_OK ?
					       PD_T_SINK_TX : 0);
			else
				tcpm_set_state(port, AMS_START, 0);
			break;
		default:
			if (port->negotiated_rev >= PD_REV30)
				tcpm_set_state(port, SRC_READY,
					       cc_req == SINK_TX_OK ?
					       PD_T_SINK_TX : 0);
			else
				tcpm_set_state(port, SRC_READY, 0);
			break;
		}
	} else {
		if (port->negotiated_rev >= PD_REV30 &&
		    !tcpm_sink_tx_ok(port) &&
		    ams != SOFT_RESET_AMS &&
		    ams != HARD_RESET) {
			port->upcoming_state = INVALID_STATE;
			tcpm_log(port, "Sink TX No Go");
			return -EAGAIN;
		}

		port->ams = ams;

		if (ams == HARD_RESET) {
			tcpm_pd_transmit(port, TCPC_TX_HARD_RESET, NULL);
			tcpm_set_state(port, HARD_RESET_START, 0);
			return ret;
		} else if (tcpm_vdm_ams(port)) {
			return ret;
		}

		if (port->state == SNK_READY ||
		    port->state == SNK_SOFT_RESET)
			tcpm_set_state(port, AMS_START, 0);
		else
			tcpm_set_state(port, SNK_READY, 0);
	}

	return ret;
}

/*
 * VDM/VDO handling functions
 */
static void tcpm_queue_vdm(struct tcpm_port *port, const u32 header,
			   const u32 *data, int cnt)
{
	WARN_ON(!mutex_is_locked(&port->lock));

	/* Make sure we are not still processing a previous VDM packet */
	WARN_ON(port->vdm_state > VDM_STATE_DONE);

	port->vdo_count = cnt + 1;
	port->vdo_data[0] = header;
	memcpy(&port->vdo_data[1], data, sizeof(u32) * cnt);
	/* Set ready, vdm state machine will actually send */
	port->vdm_retries = 0;
	port->vdm_state = VDM_STATE_READY;

	mod_vdm_delayed_work(port, 0);
}

static void tcpm_queue_vdm_unlocked(struct tcpm_port *port, const u32 header,
				    const u32 *data, int cnt)
{
	mutex_lock(&port->lock);
	tcpm_queue_vdm(port, header, data, cnt);
	mutex_unlock(&port->lock);
}

static void svdm_consume_identity(struct tcpm_port *port, const u32 *p, int cnt)
{
	u32 vdo = p[VDO_INDEX_IDH];
	u32 product = p[VDO_INDEX_PRODUCT];

	memset(&port->mode_data, 0, sizeof(port->mode_data));

	port->partner_ident.id_header = vdo;
	port->partner_ident.cert_stat = p[VDO_INDEX_CSTAT];
	port->partner_ident.product = product;

	typec_partner_set_identity(port->partner);

	tcpm_log(port, "Identity: %04x:%04x.%04x",
		 PD_IDH_VID(vdo),
		 PD_PRODUCT_PID(product), product & 0xffff);
}

static bool svdm_consume_svids(struct tcpm_port *port, const u32 *p, int cnt)
{
	struct pd_mode_data *pmdata = &port->mode_data;
	int i;

	for (i = 1; i < cnt; i++) {
		u16 svid;

		svid = (p[i] >> 16) & 0xffff;
		if (!svid)
			return false;

		if (pmdata->nsvids >= SVID_DISCOVERY_MAX)
			goto abort;

		pmdata->svids[pmdata->nsvids++] = svid;
		tcpm_log(port, "SVID %d: 0x%x", pmdata->nsvids, svid);

		svid = p[i] & 0xffff;
		if (!svid)
			return false;

		if (pmdata->nsvids >= SVID_DISCOVERY_MAX)
			goto abort;

		pmdata->svids[pmdata->nsvids++] = svid;
		tcpm_log(port, "SVID %d: 0x%x", pmdata->nsvids, svid);
	}
	return true;
abort:
	tcpm_log(port, "SVID_DISCOVERY_MAX(%d) too low!", SVID_DISCOVERY_MAX);
	return false;
}

static void svdm_consume_modes(struct tcpm_port *port, const u32 *p, int cnt)
{
	struct pd_mode_data *pmdata = &port->mode_data;
	struct typec_altmode_desc *paltmode;
	int i;

	if (pmdata->altmodes >= ARRAY_SIZE(port->partner_altmode)) {
		/* Already logged in svdm_consume_svids() */
		return;
	}

	for (i = 1; i < cnt; i++) {
		paltmode = &pmdata->altmode_desc[pmdata->altmodes];
		memset(paltmode, 0, sizeof(*paltmode));

		paltmode->svid = pmdata->svids[pmdata->svid_index];
		paltmode->mode = i;
		paltmode->vdo = p[i];

		tcpm_log(port, " Alternate mode %d: SVID 0x%04x, VDO %d: 0x%08x",
			 pmdata->altmodes, paltmode->svid,
			 paltmode->mode, paltmode->vdo);

		pmdata->altmodes++;
	}
}

static void tcpm_register_partner_altmodes(struct tcpm_port *port)
{
	struct pd_mode_data *modep = &port->mode_data;
	struct typec_altmode *altmode;
	int i;

	for (i = 0; i < modep->altmodes; i++) {
		altmode = typec_partner_register_altmode(port->partner,
						&modep->altmode_desc[i]);
		if (IS_ERR(altmode)) {
			tcpm_log(port, "Failed to register partner SVID 0x%04x",
				 modep->altmode_desc[i].svid);
			altmode = NULL;
		}
		port->partner_altmode[i] = altmode;
	}
}

#define supports_modal(port)	PD_IDH_MODAL_SUPP((port)->partner_ident.id_header)

static int tcpm_pd_svdm(struct tcpm_port *port, struct typec_altmode *adev,
			const u32 *p, int cnt, u32 *response,
			enum adev_actions *adev_action)
{
	struct typec_port *typec = port->typec_port;
	struct typec_altmode *pdev;
	struct pd_mode_data *modep;
	int svdm_version;
	int rlen = 0;
	int cmd_type;
	int cmd;
	int i;

	cmd_type = PD_VDO_CMDT(p[0]);
	cmd = PD_VDO_CMD(p[0]);

	tcpm_log(port, "Rx VDM cmd 0x%x type %d cmd %d len %d",
		 p[0], cmd_type, cmd, cnt);

	modep = &port->mode_data;

	pdev = typec_match_altmode(port->partner_altmode, ALTMODE_DISCOVERY_MAX,
				   PD_VDO_VID(p[0]), PD_VDO_OPOS(p[0]));

	svdm_version = typec_get_negotiated_svdm_version(typec);
	if (svdm_version < 0)
		return 0;

	switch (cmd_type) {
	case CMDT_INIT:
		switch (cmd) {
		case CMD_DISCOVER_IDENT:
			if (PD_VDO_VID(p[0]) != USB_SID_PD)
				break;

			if (PD_VDO_SVDM_VER(p[0]) < svdm_version)
				typec_partner_set_svdm_version(port->partner,
							       PD_VDO_SVDM_VER(p[0]));
			/* 6.4.4.3.1: Only respond as UFP (device) */
			if (port->data_role == TYPEC_DEVICE &&
			    port->nr_snk_vdo) {
				/*
				 * Product Type DFP and Connector Type are not defined in SVDM
				 * version 1.0 and shall be set to zero.
				 */
				if (typec_get_negotiated_svdm_version(typec) < SVDM_VER_2_0)
					response[1] = port->snk_vdo[0] & ~IDH_DFP_MASK
						      & ~IDH_CONN_MASK;
				else
					response[1] = port->snk_vdo[0];
				for (i = 1; i <  port->nr_snk_vdo; i++)
					response[i + 1] = port->snk_vdo[i];
				rlen = port->nr_snk_vdo + 1;
			}
			break;
		case CMD_DISCOVER_SVID:
			break;
		case CMD_DISCOVER_MODES:
			break;
		case CMD_ENTER_MODE:
			break;
		case CMD_EXIT_MODE:
			break;
		case CMD_ATTENTION:
			/* Attention command does not have response */
			*adev_action = ADEV_ATTENTION;
			return 0;
		default:
			break;
		}
		if (rlen >= 1) {
			response[0] = p[0] | VDO_CMDT(CMDT_RSP_ACK);
		} else if (rlen == 0) {
			response[0] = p[0] | VDO_CMDT(CMDT_RSP_NAK);
			rlen = 1;
		} else {
			response[0] = p[0] | VDO_CMDT(CMDT_RSP_BUSY);
			rlen = 1;
		}
		response[0] = (response[0] & ~VDO_SVDM_VERS_MASK) |
			      (VDO_SVDM_VERS(typec_get_negotiated_svdm_version(typec)));
		break;
	case CMDT_RSP_ACK:
		/* silently drop message if we are not connected */
		if (IS_ERR_OR_NULL(port->partner))
			break;

		tcpm_ams_finish(port);

		switch (cmd) {
		case CMD_DISCOVER_IDENT:
			if (PD_VDO_SVDM_VER(p[0]) < svdm_version)
				typec_partner_set_svdm_version(port->partner,
							       PD_VDO_SVDM_VER(p[0]));
			/* 6.4.4.3.1 */
			svdm_consume_identity(port, p, cnt);
			response[0] = VDO(USB_SID_PD, 1, typec_get_negotiated_svdm_version(typec),
					  CMD_DISCOVER_SVID);
			rlen = 1;
			break;
		case CMD_DISCOVER_SVID:
			/* 6.4.4.3.2 */
			if (svdm_consume_svids(port, p, cnt)) {
				response[0] = VDO(USB_SID_PD, 1, svdm_version, CMD_DISCOVER_SVID);
				rlen = 1;
			} else if (modep->nsvids && supports_modal(port)) {
				response[0] = VDO(modep->svids[0], 1, svdm_version,
						  CMD_DISCOVER_MODES);
				rlen = 1;
			}
			break;
		case CMD_DISCOVER_MODES:
			/* 6.4.4.3.3 */
			svdm_consume_modes(port, p, cnt);
			modep->svid_index++;
			if (modep->svid_index < modep->nsvids) {
				u16 svid = modep->svids[modep->svid_index];
				response[0] = VDO(svid, 1, svdm_version, CMD_DISCOVER_MODES);
				rlen = 1;
			} else {
				tcpm_register_partner_altmodes(port);
				port->vdm_sm_running = false;
			}
			break;
		case CMD_ENTER_MODE:
			if (adev && pdev) {
				typec_altmode_update_active(pdev, true);
				*adev_action = ADEV_QUEUE_VDM_SEND_EXIT_MODE_ON_FAIL;
			}
			return 0;
		case CMD_EXIT_MODE:
			if (adev && pdev) {
				typec_altmode_update_active(pdev, false);
				/* Back to USB Operation */
				*adev_action = ADEV_NOTIFY_USB_AND_QUEUE_VDM;
				return 0;
			}
			break;
		case VDO_CMD_VENDOR(0) ... VDO_CMD_VENDOR(15):
			break;
		default:
			/* Unrecognized SVDM */
			response[0] = p[0] | VDO_CMDT(CMDT_RSP_NAK);
			rlen = 1;
			response[0] = (response[0] & ~VDO_SVDM_VERS_MASK) |
				      (VDO_SVDM_VERS(svdm_version));
			break;
		}
		break;
	case CMDT_RSP_NAK:
		tcpm_ams_finish(port);
		switch (cmd) {
		case CMD_DISCOVER_IDENT:
		case CMD_DISCOVER_SVID:
		case CMD_DISCOVER_MODES:
		case VDO_CMD_VENDOR(0) ... VDO_CMD_VENDOR(15):
			break;
		case CMD_ENTER_MODE:
			/* Back to USB Operation */
			*adev_action = ADEV_NOTIFY_USB_AND_QUEUE_VDM;
			return 0;
		default:
			/* Unrecognized SVDM */
			response[0] = p[0] | VDO_CMDT(CMDT_RSP_NAK);
			rlen = 1;
			response[0] = (response[0] & ~VDO_SVDM_VERS_MASK) |
				      (VDO_SVDM_VERS(svdm_version));
			break;
		}
		port->vdm_sm_running = false;
		break;
	default:
		response[0] = p[0] | VDO_CMDT(CMDT_RSP_NAK);
		rlen = 1;
		response[0] = (response[0] & ~VDO_SVDM_VERS_MASK) |
			      (VDO_SVDM_VERS(svdm_version));
		port->vdm_sm_running = false;
		break;
	}

	/* Informing the alternate mode drivers about everything */
	*adev_action = ADEV_QUEUE_VDM;
	return rlen;
}

static void tcpm_handle_vdm_request(struct tcpm_port *port,
				    const __le32 *payload, int cnt)
{
	enum adev_actions adev_action = ADEV_NONE;
	struct typec_altmode *adev;
	u32 p[PD_MAX_PAYLOAD];
	u32 response[8] = { };
	int i, rlen = 0;

	for (i = 0; i < cnt; i++)
		p[i] = le32_to_cpu(payload[i]);

	adev = typec_match_altmode(port->port_altmode, ALTMODE_DISCOVERY_MAX,
				   PD_VDO_VID(p[0]), PD_VDO_OPOS(p[0]));

	if (port->vdm_state == VDM_STATE_BUSY) {
		/* If UFP responded busy retry after timeout */
		if (PD_VDO_CMDT(p[0]) == CMDT_RSP_BUSY) {
			port->vdm_state = VDM_STATE_WAIT_RSP_BUSY;
			port->vdo_retry = (p[0] & ~VDO_CMDT_MASK) |
				CMDT_INIT;
			mod_vdm_delayed_work(port, PD_T_VDM_BUSY);
			return;
		}
		port->vdm_state = VDM_STATE_DONE;
	}

	if (PD_VDO_SVDM(p[0])) {
		rlen = tcpm_pd_svdm(port, adev, p, cnt, response, &adev_action);
	} else {
		if (port->negotiated_rev >= PD_REV30)
			tcpm_queue_message(port, PD_MSG_CTRL_NOT_SUPP);
	}

	/*
	 * We are done with any state stored in the port struct now, except
	 * for any port struct changes done by the tcpm_queue_vdm() call
	 * below, which is a separate operation.
	 *
	 * So we can safely release the lock here; and we MUST release the
	 * lock here to avoid an AB BA lock inversion:
	 *
	 * If we keep the lock here then the lock ordering in this path is:
	 * 1. tcpm_pd_rx_handler take the tcpm port lock
	 * 2. One of the typec_altmode_* calls below takes the alt-mode's lock
	 *
	 * And we also have this ordering:
	 * 1. alt-mode driver takes the alt-mode's lock
	 * 2. alt-mode driver calls tcpm_altmode_enter which takes the
	 *    tcpm port lock
	 *
	 * Dropping our lock here avoids this.
	 */
	mutex_unlock(&port->lock);

	if (adev) {
		switch (adev_action) {
		case ADEV_NONE:
			break;
		case ADEV_NOTIFY_USB_AND_QUEUE_VDM:
			WARN_ON(typec_altmode_notify(adev, TYPEC_STATE_USB, NULL));
			typec_altmode_vdm(adev, p[0], &p[1], cnt);
			break;
		case ADEV_QUEUE_VDM:
			typec_altmode_vdm(adev, p[0], &p[1], cnt);
			break;
		case ADEV_QUEUE_VDM_SEND_EXIT_MODE_ON_FAIL:
			if (typec_altmode_vdm(adev, p[0], &p[1], cnt)) {
				int svdm_version = typec_get_negotiated_svdm_version(
									port->typec_port);
				if (svdm_version < 0)
					break;

				response[0] = VDO(adev->svid, 1, svdm_version,
						  CMD_EXIT_MODE);
				response[0] |= VDO_OPOS(adev->mode);
				rlen = 1;
			}
			break;
		case ADEV_ATTENTION:
			typec_altmode_attention(adev, p[1]);
			break;
		}
	}

	/*
	 * We must re-take the lock here to balance the unlock in
	 * tcpm_pd_rx_handler, note that no changes, other then the
	 * tcpm_queue_vdm call, are made while the lock is held again.
	 * All that is done after the call is unwinding the call stack until
	 * we return to tcpm_pd_rx_handler and do the unlock there.
	 */
	mutex_lock(&port->lock);

	if (rlen > 0)
		tcpm_queue_vdm(port, response[0], &response[1], rlen - 1);
}

static void tcpm_send_vdm(struct tcpm_port *port, u32 vid, int cmd,
			  const u32 *data, int count)
{
	int svdm_version = typec_get_negotiated_svdm_version(port->typec_port);
	u32 header;

	if (svdm_version < 0)
		return;

	if (WARN_ON(count > VDO_MAX_SIZE - 1))
		count = VDO_MAX_SIZE - 1;

	/* set VDM header with VID & CMD */
	header = VDO(vid, ((vid & USB_SID_PD) == USB_SID_PD) ?
			1 : (PD_VDO_CMD(cmd) <= CMD_ATTENTION),
			svdm_version, cmd);
	tcpm_queue_vdm(port, header, data, count);
}

static unsigned int vdm_ready_timeout(u32 vdm_hdr)
{
	unsigned int timeout;
	int cmd = PD_VDO_CMD(vdm_hdr);

	/* its not a structured VDM command */
	if (!PD_VDO_SVDM(vdm_hdr))
		return PD_T_VDM_UNSTRUCTURED;

	switch (PD_VDO_CMDT(vdm_hdr)) {
	case CMDT_INIT:
		if (cmd == CMD_ENTER_MODE || cmd == CMD_EXIT_MODE)
			timeout = PD_T_VDM_WAIT_MODE_E;
		else
			timeout = PD_T_VDM_SNDR_RSP;
		break;
	default:
		if (cmd == CMD_ENTER_MODE || cmd == CMD_EXIT_MODE)
			timeout = PD_T_VDM_E_MODE;
		else
			timeout = PD_T_VDM_RCVR_RSP;
		break;
	}
	return timeout;
}

static void vdm_run_state_machine(struct tcpm_port *port)
{
	struct pd_message msg;
	int i, res = 0;
	u32 vdo_hdr = port->vdo_data[0];

	switch (port->vdm_state) {
	case VDM_STATE_READY:
		/* Only transmit VDM if attached */
		if (!port->attached) {
			port->vdm_state = VDM_STATE_ERR_BUSY;
			break;
		}

		/*
		 * if there's traffic or we're not in PDO ready state don't send
		 * a VDM.
		 */
		if (port->state != SRC_READY && port->state != SNK_READY)
			break;

		/* TODO: AMS operation for Unstructured VDM */
		if (PD_VDO_SVDM(vdo_hdr) && PD_VDO_CMDT(vdo_hdr) == CMDT_INIT) {
			switch (PD_VDO_CMD(vdo_hdr)) {
			case CMD_DISCOVER_IDENT:
				res = tcpm_ams_start(port, DISCOVER_IDENTITY);
				if (res == 0)
					port->send_discover = false;
				break;
			case CMD_DISCOVER_SVID:
				res = tcpm_ams_start(port, DISCOVER_SVIDS);
				break;
			case CMD_DISCOVER_MODES:
				res = tcpm_ams_start(port, DISCOVER_MODES);
				break;
			case CMD_ENTER_MODE:
				res = tcpm_ams_start(port, DFP_TO_UFP_ENTER_MODE);
				break;
			case CMD_EXIT_MODE:
				res = tcpm_ams_start(port, DFP_TO_UFP_EXIT_MODE);
				break;
			case CMD_ATTENTION:
				res = tcpm_ams_start(port, ATTENTION);
				break;
			case VDO_CMD_VENDOR(0) ... VDO_CMD_VENDOR(15):
				res = tcpm_ams_start(port, STRUCTURED_VDMS);
				break;
			default:
				res = -EOPNOTSUPP;
				break;
			}

			/* Bail out if AMS cannot be started */
			if (res < 0) {
				port->vdm_sm_running = false;
				return;
			}
		}

		port->vdm_state = VDM_STATE_SEND_MESSAGE;
		mod_vdm_delayed_work(port, (port->negotiated_rev >= PD_REV30 &&
					    port->pwr_role == TYPEC_SOURCE &&
					    PD_VDO_SVDM(vdo_hdr) &&
					    PD_VDO_CMDT(vdo_hdr) == CMDT_INIT) ?
					   PD_T_SINK_TX : 0);
		break;
	case VDM_STATE_WAIT_RSP_BUSY:
		port->vdo_data[0] = port->vdo_retry;
		port->vdo_count = 1;
		port->vdm_state = VDM_STATE_READY;
		break;
	case VDM_STATE_BUSY:
		port->vdm_state = VDM_STATE_ERR_TMOUT;
		if (port->ams != NONE_AMS)
			tcpm_ams_finish(port);
		break;
	case VDM_STATE_ERR_SEND:
		/*
		 * A partner which does not support USB PD will not reply,
		 * so this is not a fatal error. At the same time, some
		 * devices may not return GoodCRC under some circumstances,
		 * so we need to retry.
		 */
		if (port->vdm_retries < 3) {
			tcpm_log(port, "VDM Tx error, retry");
			port->vdm_retries++;
			port->vdm_state = VDM_STATE_READY;
			tcpm_ams_finish(port);
		}
		break;
	case VDM_STATE_SEND_MESSAGE:
		/* Prepare and send VDM */
		memset(&msg, 0, sizeof(msg));
		msg.header = PD_HEADER_LE(PD_DATA_VENDOR_DEF,
					  port->pwr_role,
					  port->data_role,
					  port->negotiated_rev,
					  port->message_id, port->vdo_count);
		for (i = 0; i < port->vdo_count; i++)
			msg.payload[i] = cpu_to_le32(port->vdo_data[i]);
		res = tcpm_pd_transmit(port, TCPC_TX_SOP, &msg);
		if (res < 0) {
			port->vdm_state = VDM_STATE_ERR_SEND;
		} else {
			unsigned long timeout;

			port->vdm_retries = 0;
			port->vdm_state = VDM_STATE_BUSY;
			timeout = vdm_ready_timeout(vdo_hdr);
			mod_vdm_delayed_work(port, timeout);
		}
		break;
	default:
		break;
	}
}

static void vdm_state_machine_work(struct kthread_work *work)
{
	struct tcpm_port *port = container_of(work, struct tcpm_port, vdm_state_machine);
	enum vdm_states prev_state;

	mutex_lock(&port->lock);

	/*
	 * Continue running as long as the port is not busy and there was
	 * a state change.
	 */
	do {
		prev_state = port->vdm_state;
		vdm_run_state_machine(port);
	} while (port->vdm_state != prev_state &&
		 port->vdm_state != VDM_STATE_BUSY &&
		 port->vdm_state != VDM_STATE_SEND_MESSAGE);

	if (port->vdm_state == VDM_STATE_ERR_TMOUT)
		port->vdm_sm_running = false;

	mutex_unlock(&port->lock);
}

enum pdo_err {
	PDO_NO_ERR,
	PDO_ERR_NO_VSAFE5V,
	PDO_ERR_VSAFE5V_NOT_FIRST,
	PDO_ERR_PDO_TYPE_NOT_IN_ORDER,
	PDO_ERR_FIXED_NOT_SORTED,
	PDO_ERR_VARIABLE_BATT_NOT_SORTED,
	PDO_ERR_DUPE_PDO,
	PDO_ERR_PPS_APDO_NOT_SORTED,
	PDO_ERR_DUPE_PPS_APDO,
};

static const char * const pdo_err_msg[] = {
	[PDO_ERR_NO_VSAFE5V] =
	" err: source/sink caps should atleast have vSafe5V",
	[PDO_ERR_VSAFE5V_NOT_FIRST] =
	" err: vSafe5V Fixed Supply Object Shall always be the first object",
	[PDO_ERR_PDO_TYPE_NOT_IN_ORDER] =
	" err: PDOs should be in the following order: Fixed; Battery; Variable",
	[PDO_ERR_FIXED_NOT_SORTED] =
	" err: Fixed supply pdos should be in increasing order of their fixed voltage",
	[PDO_ERR_VARIABLE_BATT_NOT_SORTED] =
	" err: Variable/Battery supply pdos should be in increasing order of their minimum voltage",
	[PDO_ERR_DUPE_PDO] =
	" err: Variable/Batt supply pdos cannot have same min/max voltage",
	[PDO_ERR_PPS_APDO_NOT_SORTED] =
	" err: Programmable power supply apdos should be in increasing order of their maximum voltage",
	[PDO_ERR_DUPE_PPS_APDO] =
	" err: Programmable power supply apdos cannot have same min/max voltage and max current",
};

static enum pdo_err tcpm_caps_err(struct tcpm_port *port, const u32 *pdo,
				  unsigned int nr_pdo)
{
	unsigned int i;

	/* Should at least contain vSafe5v */
	if (nr_pdo < 1)
		return PDO_ERR_NO_VSAFE5V;

	/* The vSafe5V Fixed Supply Object Shall always be the first object */
	if (pdo_type(pdo[0]) != PDO_TYPE_FIXED ||
	    pdo_fixed_voltage(pdo[0]) != VSAFE5V)
		return PDO_ERR_VSAFE5V_NOT_FIRST;

	for (i = 1; i < nr_pdo; i++) {
		if (pdo_type(pdo[i]) < pdo_type(pdo[i - 1])) {
			return PDO_ERR_PDO_TYPE_NOT_IN_ORDER;
		} else if (pdo_type(pdo[i]) == pdo_type(pdo[i - 1])) {
			enum pd_pdo_type type = pdo_type(pdo[i]);

			switch (type) {
			/*
			 * The remaining Fixed Supply Objects, if
			 * present, shall be sent in voltage order;
			 * lowest to highest.
			 */
			case PDO_TYPE_FIXED:
				if (pdo_fixed_voltage(pdo[i]) <=
				    pdo_fixed_voltage(pdo[i - 1]))
					return PDO_ERR_FIXED_NOT_SORTED;
				break;
			/*
			 * The Battery Supply Objects and Variable
			 * supply, if present shall be sent in Minimum
			 * Voltage order; lowest to highest.
			 */
			case PDO_TYPE_VAR:
			case PDO_TYPE_BATT:
				if (pdo_min_voltage(pdo[i]) <
				    pdo_min_voltage(pdo[i - 1]))
					return PDO_ERR_VARIABLE_BATT_NOT_SORTED;
				else if ((pdo_min_voltage(pdo[i]) ==
					  pdo_min_voltage(pdo[i - 1])) &&
					 (pdo_max_voltage(pdo[i]) ==
					  pdo_max_voltage(pdo[i - 1])))
					return PDO_ERR_DUPE_PDO;
				break;
			/*
			 * The Programmable Power Supply APDOs, if present,
			 * shall be sent in Maximum Voltage order;
			 * lowest to highest.
			 */
			case PDO_TYPE_APDO:
				if (pdo_apdo_type(pdo[i]) != APDO_TYPE_PPS)
					break;

				if (pdo_pps_apdo_max_voltage(pdo[i]) <
				    pdo_pps_apdo_max_voltage(pdo[i - 1]))
					return PDO_ERR_PPS_APDO_NOT_SORTED;
				else if (pdo_pps_apdo_min_voltage(pdo[i]) ==
					  pdo_pps_apdo_min_voltage(pdo[i - 1]) &&
					 pdo_pps_apdo_max_voltage(pdo[i]) ==
					  pdo_pps_apdo_max_voltage(pdo[i - 1]) &&
					 pdo_pps_apdo_max_current(pdo[i]) ==
					  pdo_pps_apdo_max_current(pdo[i - 1]))
					return PDO_ERR_DUPE_PPS_APDO;
				break;
			default:
				tcpm_log_force(port, " Unknown pdo type");
			}
		}
	}

	return PDO_NO_ERR;
}

static int tcpm_validate_caps(struct tcpm_port *port, const u32 *pdo,
			      unsigned int nr_pdo)
{
	enum pdo_err err_index = tcpm_caps_err(port, pdo, nr_pdo);

	if (err_index != PDO_NO_ERR) {
		tcpm_log_force(port, " %s", pdo_err_msg[err_index]);
		return -EINVAL;
	}

	return 0;
}

static int tcpm_altmode_enter(struct typec_altmode *altmode, u32 *vdo)
{
	struct tcpm_port *port = typec_altmode_get_drvdata(altmode);
	int svdm_version;
	u32 header;

	svdm_version = typec_get_negotiated_svdm_version(port->typec_port);
	if (svdm_version < 0)
		return svdm_version;

	header = VDO(altmode->svid, vdo ? 2 : 1, svdm_version, CMD_ENTER_MODE);
	header |= VDO_OPOS(altmode->mode);

	tcpm_queue_vdm_unlocked(port, header, vdo, vdo ? 1 : 0);
	return 0;
}

static int tcpm_altmode_exit(struct typec_altmode *altmode)
{
	struct tcpm_port *port = typec_altmode_get_drvdata(altmode);
	int svdm_version;
	u32 header;

	svdm_version = typec_get_negotiated_svdm_version(port->typec_port);
	if (svdm_version < 0)
		return svdm_version;

	header = VDO(altmode->svid, 1, svdm_version, CMD_EXIT_MODE);
	header |= VDO_OPOS(altmode->mode);

	tcpm_queue_vdm_unlocked(port, header, NULL, 0);
	return 0;
}

static int tcpm_altmode_vdm(struct typec_altmode *altmode,
			    u32 header, const u32 *data, int count)
{
	struct tcpm_port *port = typec_altmode_get_drvdata(altmode);

	tcpm_queue_vdm_unlocked(port, header, data, count - 1);
	return 0;
}

static const struct typec_altmode_ops tcpm_altmode_ops = {
	.enter = tcpm_altmode_enter,
	.exit = tcpm_altmode_exit,
	.vdm = tcpm_altmode_vdm,
};

/*
 * PD (data, control) command handling functions
 */
static inline enum tcpm_state ready_state(struct tcpm_port *port)
{
	if (port->pwr_role == TYPEC_SOURCE)
		return SRC_READY;
	else
		return SNK_READY;
}

static int tcpm_pd_send_control(struct tcpm_port *port,
				enum pd_ctrl_msg_type type);

static void tcpm_handle_alert(struct tcpm_port *port, const __le32 *payload,
			      int cnt)
{
	u32 p0 = le32_to_cpu(payload[0]);
	unsigned int type = usb_pd_ado_type(p0);

	if (!type) {
		tcpm_log(port, "Alert message received with no type");
		return;
	}

	/* Just handling non-battery alerts for now */
	if (!(type & USB_PD_ADO_TYPE_BATT_STATUS_CHANGE)) {
		switch (port->state) {
		case SRC_READY:
		case SNK_READY:
			tcpm_set_state(port, GET_STATUS_SEND, 0);
			break;
		default:
			tcpm_queue_message(port, PD_MSG_CTRL_WAIT);
			break;
		}
	}
}

static int tcpm_set_auto_vbus_discharge_threshold(struct tcpm_port *port,
						  enum typec_pwr_opmode mode, bool pps_active,
						  u32 requested_vbus_voltage)
{
	int ret;

	if (!port->tcpc->set_auto_vbus_discharge_threshold)
		return 0;

	ret = port->tcpc->set_auto_vbus_discharge_threshold(port->tcpc, mode, pps_active,
							    requested_vbus_voltage);
	tcpm_log_force(port,
		       "set_auto_vbus_discharge_threshold mode:%d pps_active:%c vbus:%u ret:%d",
		       mode, pps_active ? 'y' : 'n', requested_vbus_voltage, ret);

	return ret;
}

static void tcpm_pd_handle_state(struct tcpm_port *port,
				 enum tcpm_state state,
				 enum tcpm_ams ams,
				 unsigned int delay_ms)
{
	switch (port->state) {
	case SRC_READY:
	case SNK_READY:
		port->ams = ams;
		tcpm_set_state(port, state, delay_ms);
		break;
	/* 8.3.3.4.1.1 and 6.8.1 power transitioning */
	case SNK_TRANSITION_SINK:
	case SNK_TRANSITION_SINK_VBUS:
	case SRC_TRANSITION_SUPPLY:
		tcpm_set_state(port, HARD_RESET_SEND, 0);
		break;
	default:
		if (!tcpm_ams_interruptible(port)) {
			tcpm_set_state(port, port->pwr_role == TYPEC_SOURCE ?
				       SRC_SOFT_RESET_WAIT_SNK_TX :
				       SNK_SOFT_RESET,
				       0);
		} else {
			/* process the Message 6.8.1 */
			port->upcoming_state = state;
			port->next_ams = ams;
			tcpm_set_state(port, ready_state(port), delay_ms);
		}
		break;
	}
}

static void tcpm_pd_handle_msg(struct tcpm_port *port,
			       enum pd_msg_request message,
			       enum tcpm_ams ams)
{
	switch (port->state) {
	case SRC_READY:
	case SNK_READY:
		port->ams = ams;
		tcpm_queue_message(port, message);
		break;
	/* PD 3.0 Spec 8.3.3.4.1.1 and 6.8.1 */
	case SNK_TRANSITION_SINK:
	case SNK_TRANSITION_SINK_VBUS:
	case SRC_TRANSITION_SUPPLY:
		tcpm_set_state(port, HARD_RESET_SEND, 0);
		break;
	default:
		if (!tcpm_ams_interruptible(port)) {
			tcpm_set_state(port, port->pwr_role == TYPEC_SOURCE ?
				       SRC_SOFT_RESET_WAIT_SNK_TX :
				       SNK_SOFT_RESET,
				       0);
		} else {
			port->next_ams = ams;
			tcpm_set_state(port, ready_state(port), 0);
			/* 6.8.1 process the Message */
			tcpm_queue_message(port, message);
		}
		break;
	}
}

static void tcpm_pd_data_request(struct tcpm_port *port,
				 const struct pd_message *msg)
{
	enum pd_data_msg_type type = pd_header_type_le(msg->header);
	unsigned int cnt = pd_header_cnt_le(msg->header);
	unsigned int rev = pd_header_rev_le(msg->header);
	unsigned int i;
	enum frs_typec_current partner_frs_current;
	bool frs_enable;
	int ret;

	switch (type) {
	case PD_DATA_SOURCE_CAP:
		for (i = 0; i < cnt; i++)
			port->source_caps[i] = le32_to_cpu(msg->payload[i]);

		port->nr_source_caps = cnt;

		tcpm_log_source_caps(port);

		tcpm_validate_caps(port, port->source_caps,
				   port->nr_source_caps);

		trace_android_vh_typec_store_partner_src_caps(port, &port->nr_source_caps,
							      &port->source_caps);

		/*
		 * Adjust revision in subsequent message headers, as required,
		 * to comply with 6.2.1.1.5 of the USB PD 3.0 spec. We don't
		 * support Rev 1.0 so just do nothing in that scenario.
		 */
		if (rev == PD_REV10) {
			if (port->ams == GET_SOURCE_CAPABILITIES)
				tcpm_ams_finish(port);
			break;
		}

		if (rev < PD_MAX_REV)
			port->negotiated_rev = rev;

		if (port->pwr_role == TYPEC_SOURCE) {
			if (port->ams == GET_SOURCE_CAPABILITIES)
				tcpm_pd_handle_state(port, SRC_READY, NONE_AMS, 0);
			/* Unexpected Source Capabilities */
			else
				tcpm_pd_handle_msg(port,
						   port->negotiated_rev < PD_REV30 ?
						   PD_MSG_CTRL_REJECT :
						   PD_MSG_CTRL_NOT_SUPP,
						   NONE_AMS);
		} else if (port->state == SNK_WAIT_CAPABILITIES) {
		/*
		 * This message may be received even if VBUS is not
		 * present. This is quite unexpected; see USB PD
		 * specification, sections 8.3.3.6.3.1 and 8.3.3.6.3.2.
		 * However, at the same time, we must be ready to
		 * receive this message and respond to it 15ms after
		 * receiving PS_RDY during power swap operations, no matter
		 * if VBUS is available or not (USB PD specification,
		 * section 6.5.9.2).
		 * So we need to accept the message either way,
		 * but be prepared to keep waiting for VBUS after it was
		 * handled.
		 */
			port->ams = POWER_NEGOTIATION;
			port->in_ams = true;
			tcpm_set_state(port, SNK_NEGOTIATE_CAPABILITIES, 0);
		} else {
			if (port->ams == GET_SOURCE_CAPABILITIES)
				tcpm_ams_finish(port);
			tcpm_pd_handle_state(port, SNK_NEGOTIATE_CAPABILITIES,
					     POWER_NEGOTIATION, 0);
		}
		break;
	case PD_DATA_REQUEST:
		/*
		 * Adjust revision in subsequent message headers, as required,
		 * to comply with 6.2.1.1.5 of the USB PD 3.0 spec. We don't
		 * support Rev 1.0 so just reject in that scenario.
		 */
		if (rev == PD_REV10) {
			tcpm_pd_handle_msg(port,
					   port->negotiated_rev < PD_REV30 ?
					   PD_MSG_CTRL_REJECT :
					   PD_MSG_CTRL_NOT_SUPP,
					   NONE_AMS);
			break;
		}

		if (rev < PD_MAX_REV)
			port->negotiated_rev = rev;

		if (port->pwr_role != TYPEC_SOURCE || cnt != 1) {
			tcpm_pd_handle_msg(port,
					   port->negotiated_rev < PD_REV30 ?
					   PD_MSG_CTRL_REJECT :
					   PD_MSG_CTRL_NOT_SUPP,
					   NONE_AMS);
			break;
		}

		port->sink_request = le32_to_cpu(msg->payload[0]);

		if (port->vdm_sm_running && port->explicit_contract) {
			tcpm_pd_handle_msg(port, PD_MSG_CTRL_WAIT, port->ams);
			break;
		}

		if (port->state == SRC_SEND_CAPABILITIES)
			tcpm_set_state(port, SRC_NEGOTIATE_CAPABILITIES, 0);
		else
			tcpm_pd_handle_state(port, SRC_NEGOTIATE_CAPABILITIES,
					     POWER_NEGOTIATION, 0);
		break;
	case PD_DATA_SINK_CAP:
		/* We don't do anything with this at the moment... */
		for (i = 0; i < cnt; i++)
			port->sink_caps[i] = le32_to_cpu(msg->payload[i]);

		partner_frs_current = (port->sink_caps[0] & PDO_FIXED_FRS_CURR_MASK) >>
			PDO_FIXED_FRS_CURR_SHIFT;
		frs_enable = partner_frs_current && (partner_frs_current <=
						     port->new_source_frs_current);
		tcpm_log(port,
			 "Port partner FRS capable partner_frs_current:%u port_frs_current:%u enable:%c",
			 partner_frs_current, port->new_source_frs_current, frs_enable ? 'y' : 'n');
		if (frs_enable) {
			ret  = port->tcpc->enable_frs(port->tcpc, true);
			tcpm_log(port, "Enable FRS %s, ret:%d\n", ret ? "fail" : "success", ret);
		}

		port->nr_sink_caps = cnt;
		port->sink_cap_done = true;
		if (port->ams == GET_SINK_CAPABILITIES)
			tcpm_pd_handle_state(port, ready_state(port), NONE_AMS, 0);
		/* Unexpected Sink Capabilities */
		else
			tcpm_pd_handle_msg(port,
					   port->negotiated_rev < PD_REV30 ?
					   PD_MSG_CTRL_REJECT :
					   PD_MSG_CTRL_NOT_SUPP,
					   NONE_AMS);
		break;
	case PD_DATA_VENDOR_DEF:
		tcpm_handle_vdm_request(port, msg->payload, cnt);
		break;
	case PD_DATA_BIST:
		port->bist_request = le32_to_cpu(msg->payload[0]);
		tcpm_pd_handle_state(port, BIST_RX, BIST, 0);
		break;
	case PD_DATA_ALERT:
		tcpm_handle_alert(port, msg->payload, cnt);
		break;
	case PD_DATA_BATT_STATUS:
	case PD_DATA_GET_COUNTRY_INFO:
		/* Currently unsupported */
		tcpm_pd_handle_msg(port, port->negotiated_rev < PD_REV30 ?
				   PD_MSG_CTRL_REJECT :
				   PD_MSG_CTRL_NOT_SUPP,
				   NONE_AMS);
		break;
	default:
		tcpm_pd_handle_msg(port, port->negotiated_rev < PD_REV30 ?
				   PD_MSG_CTRL_REJECT :
				   PD_MSG_CTRL_NOT_SUPP,
				   NONE_AMS);
		tcpm_log(port, "Unrecognized data message type %#x", type);
		break;
	}
}

static void tcpm_pps_complete(struct tcpm_port *port, int result)
{
	if (port->pps_pending) {
		port->pps_status = result;
		port->pps_pending = false;
		complete(&port->pps_complete);
	}
}

static void tcpm_pd_ctrl_request(struct tcpm_port *port,
				 const struct pd_message *msg)
{
	enum pd_ctrl_msg_type type = pd_header_type_le(msg->header);
	enum tcpm_state next_state;

	switch (type) {
	case PD_CTRL_GOOD_CRC:
	case PD_CTRL_PING:
		break;
	case PD_CTRL_GET_SOURCE_CAP:
		tcpm_pd_handle_msg(port, PD_MSG_DATA_SOURCE_CAP, GET_SOURCE_CAPABILITIES);
		break;
	case PD_CTRL_GET_SINK_CAP:
		tcpm_pd_handle_msg(port, PD_MSG_DATA_SINK_CAP, GET_SINK_CAPABILITIES);
		break;
	case PD_CTRL_GOTO_MIN:
		break;
	case PD_CTRL_PS_RDY:
		switch (port->state) {
		case SNK_TRANSITION_SINK:
			if (port->vbus_present) {
				tcpm_set_current_limit(port,
						       port->req_current_limit,
						       port->req_supply_voltage);
				port->explicit_contract = true;
				tcpm_set_auto_vbus_discharge_threshold(port,
								       TYPEC_PWR_MODE_PD,
								       port->pps_data.active,
								       port->supply_voltage);
				/* Set VDM running flag ASAP */
				if (port->data_role == TYPEC_HOST &&
				    port->send_discover)
					port->vdm_sm_running = true;
				tcpm_set_state(port, SNK_READY, 0);
			} else {
				/*
				 * Seen after power swap. Keep waiting for VBUS
				 * in a transitional state.
				 */
				tcpm_set_state(port,
					       SNK_TRANSITION_SINK_VBUS, 0);
			}
			break;
		case PR_SWAP_SRC_SNK_SOURCE_OFF_CC_DEBOUNCED:
			tcpm_set_state(port, PR_SWAP_SRC_SNK_SINK_ON, 0);
			break;
		case PR_SWAP_SNK_SRC_SINK_OFF:
			tcpm_set_state(port, PR_SWAP_SNK_SRC_SOURCE_ON, 0);
			break;
		case VCONN_SWAP_WAIT_FOR_VCONN:
			tcpm_set_state(port, VCONN_SWAP_TURN_OFF_VCONN, 0);
			break;
		case FR_SWAP_SNK_SRC_TRANSITION_TO_OFF:
			tcpm_set_state(port, FR_SWAP_SNK_SRC_NEW_SINK_READY, 0);
			break;
		default:
			tcpm_pd_handle_state(port,
					     port->pwr_role == TYPEC_SOURCE ?
					     SRC_SOFT_RESET_WAIT_SNK_TX :
					     SNK_SOFT_RESET,
					     NONE_AMS, 0);
			break;
		}
		break;
	case PD_CTRL_REJECT:
	case PD_CTRL_WAIT:
	case PD_CTRL_NOT_SUPP:
		switch (port->state) {
		case SNK_NEGOTIATE_CAPABILITIES:
			/* USB PD specification, Figure 8-43 */
			if (port->explicit_contract) {
				next_state = SNK_READY;
				if (port->data_role == TYPEC_HOST &&
				    port->send_discover)
					port->vdm_sm_running = true;
			} else {
				next_state = SNK_WAIT_CAPABILITIES;
			}
			tcpm_set_state(port, next_state, 0);
			break;
		case SNK_NEGOTIATE_PPS_CAPABILITIES:
			/* Revert data back from any requested PPS updates */
			port->pps_data.req_out_volt = port->supply_voltage;
			port->pps_data.req_op_curr = port->current_limit;
			port->pps_status = (type == PD_CTRL_WAIT ?
					    -EAGAIN : -EOPNOTSUPP);

			if (port->data_role == TYPEC_HOST &&
			    port->send_discover)
				port->vdm_sm_running = true;

			tcpm_set_state(port, SNK_READY, 0);
			break;
		case DR_SWAP_SEND:
			port->swap_status = (type == PD_CTRL_WAIT ?
					     -EAGAIN : -EOPNOTSUPP);
			tcpm_set_state(port, DR_SWAP_CANCEL, 0);
			break;
		case PR_SWAP_SEND:
			port->swap_status = (type == PD_CTRL_WAIT ?
					     -EAGAIN : -EOPNOTSUPP);
			tcpm_set_state(port, PR_SWAP_CANCEL, 0);
			break;
		case VCONN_SWAP_SEND:
			port->swap_status = (type == PD_CTRL_WAIT ?
					     -EAGAIN : -EOPNOTSUPP);
			tcpm_set_state(port, VCONN_SWAP_CANCEL, 0);
			break;
		case FR_SWAP_SEND:
			tcpm_set_state(port, FR_SWAP_CANCEL, 0);
			break;
		case GET_SINK_CAP:
			port->sink_cap_done = true;
			tcpm_set_state(port, ready_state(port), 0);
			break;
		default:
			tcpm_pd_handle_state(port,
					     port->pwr_role == TYPEC_SOURCE ?
					     SRC_SOFT_RESET_WAIT_SNK_TX :
					     SNK_SOFT_RESET,
					     NONE_AMS, 0);
			break;
		}
		break;
	case PD_CTRL_ACCEPT:
		switch (port->state) {
		case SNK_NEGOTIATE_CAPABILITIES:
			port->pps_data.active = false;
			tcpm_set_state(port, SNK_TRANSITION_SINK, 0);
			break;
		case SNK_NEGOTIATE_PPS_CAPABILITIES:
			port->pps_data.active = true;
			port->pps_data.min_volt = port->pps_data.req_min_volt;
			port->pps_data.max_volt = port->pps_data.req_max_volt;
			port->pps_data.max_curr = port->pps_data.req_max_curr;
			port->req_supply_voltage = port->pps_data.req_out_volt;
			port->req_current_limit = port->pps_data.req_op_curr;
			power_supply_changed(port->psy);
			tcpm_set_state(port, SNK_TRANSITION_SINK, 0);
			break;
		case SOFT_RESET_SEND:
			if (port->ams == SOFT_RESET_AMS)
				tcpm_ams_finish(port);
			if (port->pwr_role == TYPEC_SOURCE) {
				port->upcoming_state = SRC_SEND_CAPABILITIES;
				tcpm_ams_start(port, POWER_NEGOTIATION);
			} else {
				tcpm_set_state(port, SNK_WAIT_CAPABILITIES, 0);
			}
			break;
		case DR_SWAP_SEND:
			if (port->data_role == TYPEC_DEVICE &&
			    port->send_discover)
				port->vdm_sm_running = true;

			tcpm_set_state(port, DR_SWAP_CHANGE_DR, 0);
			break;
		case PR_SWAP_SEND:
			tcpm_set_state(port, PR_SWAP_START, 0);
			break;
		case VCONN_SWAP_SEND:
			tcpm_set_state(port, VCONN_SWAP_START, 0);
			break;
		case FR_SWAP_SEND:
			tcpm_set_state(port, FR_SWAP_SNK_SRC_TRANSITION_TO_OFF, 0);
			break;
		default:
			tcpm_pd_handle_state(port,
					     port->pwr_role == TYPEC_SOURCE ?
					     SRC_SOFT_RESET_WAIT_SNK_TX :
					     SNK_SOFT_RESET,
					     NONE_AMS, 0);
			break;
		}
		break;
	case PD_CTRL_SOFT_RESET:
		port->ams = SOFT_RESET_AMS;
		tcpm_set_state(port, SOFT_RESET, 0);
		break;
	case PD_CTRL_DR_SWAP:
		/*
		 * XXX
		 * 6.3.9: If an alternate mode is active, a request to swap
		 * alternate modes shall trigger a port reset.
		 */
		if (port->typec_caps.data != TYPEC_PORT_DRD) {
			tcpm_pd_handle_msg(port,
					   port->negotiated_rev < PD_REV30 ?
					   PD_MSG_CTRL_REJECT :
					   PD_MSG_CTRL_NOT_SUPP,
					   NONE_AMS);
		} else {
			if (port->vdm_sm_running) {
				tcpm_queue_message(port, PD_MSG_CTRL_WAIT);
				break;
			}

			tcpm_pd_handle_state(port, DR_SWAP_ACCEPT, DATA_ROLE_SWAP, 0);
		}
		break;
	case PD_CTRL_PR_SWAP:
		if (port->port_type != TYPEC_PORT_DRP) {
			tcpm_pd_handle_msg(port,
					   port->negotiated_rev < PD_REV30 ?
					   PD_MSG_CTRL_REJECT :
					   PD_MSG_CTRL_NOT_SUPP,
					   NONE_AMS);
		} else {
			if (port->vdm_sm_running) {
				tcpm_queue_message(port, PD_MSG_CTRL_WAIT);
				break;
			}

			tcpm_pd_handle_state(port, PR_SWAP_ACCEPT, POWER_ROLE_SWAP, 0);
		}
		break;
	case PD_CTRL_VCONN_SWAP:
		if (port->vdm_sm_running) {
			tcpm_queue_message(port, PD_MSG_CTRL_WAIT);
			break;
		}

		tcpm_pd_handle_state(port, VCONN_SWAP_ACCEPT, VCONN_SWAP, 0);
		break;
	case PD_CTRL_GET_SOURCE_CAP_EXT:
	case PD_CTRL_GET_STATUS:
	case PD_CTRL_FR_SWAP:
	case PD_CTRL_GET_PPS_STATUS:
	case PD_CTRL_GET_COUNTRY_CODES:
		/* Currently not supported */
		tcpm_pd_handle_msg(port,
				   port->negotiated_rev < PD_REV30 ?
				   PD_MSG_CTRL_REJECT :
				   PD_MSG_CTRL_NOT_SUPP,
				   NONE_AMS);
		break;
	default:
		tcpm_pd_handle_msg(port,
				   port->negotiated_rev < PD_REV30 ?
				   PD_MSG_CTRL_REJECT :
				   PD_MSG_CTRL_NOT_SUPP,
				   NONE_AMS);
		tcpm_log(port, "Unrecognized ctrl message type %#x", type);
		break;
	}
}

static void tcpm_pd_ext_msg_request(struct tcpm_port *port,
				    const struct pd_message *msg)
{
	enum pd_ext_msg_type type = pd_header_type_le(msg->header);
	unsigned int data_size = pd_ext_header_data_size_le(msg->ext_msg.header);

	if (!(msg->ext_msg.header & PD_EXT_HDR_CHUNKED)) {
		tcpm_pd_handle_msg(port, PD_MSG_CTRL_NOT_SUPP, NONE_AMS);
		tcpm_log(port, "Unchunked extended messages unsupported");
		return;
	}

	if (data_size > PD_EXT_MAX_CHUNK_DATA) {
		tcpm_pd_handle_state(port, CHUNK_NOT_SUPP, NONE_AMS, PD_T_CHUNK_NOT_SUPP);
		tcpm_log(port, "Chunk handling not yet supported");
		return;
	}

	switch (type) {
	case PD_EXT_STATUS:
		/*
		 * If PPS related events raised then get PPS status to clear
		 * (see USB PD 3.0 Spec, 6.5.2.4)
		 */
		if (msg->ext_msg.data[USB_PD_EXT_SDB_EVENT_FLAGS] &
		    USB_PD_EXT_SDB_PPS_EVENTS)
			tcpm_pd_handle_state(port, GET_PPS_STATUS_SEND,
					     GETTING_SOURCE_SINK_STATUS, 0);

		else
			tcpm_pd_handle_state(port, ready_state(port), NONE_AMS, 0);
		break;
	case PD_EXT_PPS_STATUS:
		/*
		 * For now the PPS status message is used to clear events
		 * and nothing more.
		 */
		tcpm_pd_handle_state(port, ready_state(port), NONE_AMS, 0);
		break;
	case PD_EXT_SOURCE_CAP_EXT:
	case PD_EXT_GET_BATT_CAP:
	case PD_EXT_GET_BATT_STATUS:
	case PD_EXT_BATT_CAP:
	case PD_EXT_GET_MANUFACTURER_INFO:
	case PD_EXT_MANUFACTURER_INFO:
	case PD_EXT_SECURITY_REQUEST:
	case PD_EXT_SECURITY_RESPONSE:
	case PD_EXT_FW_UPDATE_REQUEST:
	case PD_EXT_FW_UPDATE_RESPONSE:
	case PD_EXT_COUNTRY_INFO:
	case PD_EXT_COUNTRY_CODES:
		tcpm_pd_handle_msg(port, PD_MSG_CTRL_NOT_SUPP, NONE_AMS);
		break;
	default:
		tcpm_pd_handle_msg(port, PD_MSG_CTRL_NOT_SUPP, NONE_AMS);
		tcpm_log(port, "Unrecognized extended message type %#x", type);
		break;
	}
}

static void tcpm_pd_rx_handler(struct kthread_work *work)
{
	struct pd_rx_event *event = container_of(work,
						 struct pd_rx_event, work);
	const struct pd_message *msg = &event->msg;
	unsigned int cnt = pd_header_cnt_le(msg->header);
	struct tcpm_port *port = event->port;

	mutex_lock(&port->lock);

	tcpm_log(port, "PD RX, header: %#x [%d]", le16_to_cpu(msg->header),
		 port->attached);

	if (port->attached) {
		enum pd_ctrl_msg_type type = pd_header_type_le(msg->header);
		unsigned int msgid = pd_header_msgid_le(msg->header);

		/*
		 * USB PD standard, 6.6.1.2:
		 * "... if MessageID value in a received Message is the
		 * same as the stored value, the receiver shall return a
		 * GoodCRC Message with that MessageID value and drop
		 * the Message (this is a retry of an already received
		 * Message). Note: this shall not apply to the Soft_Reset
		 * Message which always has a MessageID value of zero."
		 */
		if (msgid == port->rx_msgid && type != PD_CTRL_SOFT_RESET)
			goto done;
		port->rx_msgid = msgid;

		/*
		 * If both ends believe to be DFP/host, we have a data role
		 * mismatch.
		 */
		if (!!(le16_to_cpu(msg->header) & PD_HEADER_DATA_ROLE) ==
		    (port->data_role == TYPEC_HOST)) {
			tcpm_log(port,
				 "Data role mismatch, initiating error recovery");
			tcpm_set_state(port, ERROR_RECOVERY, 0);
		} else {
			if (msg->header & PD_HEADER_EXT_HDR)
				tcpm_pd_ext_msg_request(port, msg);
			else if (cnt)
				tcpm_pd_data_request(port, msg);
			else
				tcpm_pd_ctrl_request(port, msg);
		}
	}

done:
	mutex_unlock(&port->lock);
	kfree(event);
}

void tcpm_pd_receive(struct tcpm_port *port, const struct pd_message *msg)
{
	struct pd_rx_event *event;

	event = kzalloc(sizeof(*event), GFP_ATOMIC);
	if (!event)
		return;

	kthread_init_work(&event->work, tcpm_pd_rx_handler);
	event->port = port;
	memcpy(&event->msg, msg, sizeof(*msg));
	kthread_queue_work(port->wq, &event->work);
}
EXPORT_SYMBOL_GPL(tcpm_pd_receive);

static int tcpm_pd_send_control(struct tcpm_port *port,
				enum pd_ctrl_msg_type type)
{
	struct pd_message msg;

	memset(&msg, 0, sizeof(msg));
	msg.header = PD_HEADER_LE(type, port->pwr_role,
				  port->data_role,
				  port->negotiated_rev,
				  port->message_id, 0);

	return tcpm_pd_transmit(port, TCPC_TX_SOP, &msg);
}

/*
 * Send queued message without affecting state.
 * Return true if state machine should go back to sleep,
 * false otherwise.
 */
static bool tcpm_send_queued_message(struct tcpm_port *port)
{
	enum pd_msg_request queued_message;
	int ret;

	do {
		queued_message = port->queued_message;
		port->queued_message = PD_MSG_NONE;

		switch (queued_message) {
		case PD_MSG_CTRL_WAIT:
			tcpm_pd_send_control(port, PD_CTRL_WAIT);
			break;
		case PD_MSG_CTRL_REJECT:
			tcpm_pd_send_control(port, PD_CTRL_REJECT);
			break;
		case PD_MSG_CTRL_NOT_SUPP:
			tcpm_pd_send_control(port, PD_CTRL_NOT_SUPP);
			break;
		case PD_MSG_DATA_SINK_CAP:
			ret = tcpm_pd_send_sink_caps(port);
			if (ret < 0) {
				tcpm_log(port, "Unable to send snk caps, ret=%d", ret);
				tcpm_set_state(port, SNK_SOFT_RESET, 0);
			}
			tcpm_ams_finish(port);
			break;
		case PD_MSG_DATA_SOURCE_CAP:
			ret = tcpm_pd_send_source_caps(port);
			if (ret < 0) {
				tcpm_log(port,
					 "Unable to send src caps, ret=%d",
					 ret);
				tcpm_set_state(port, SOFT_RESET_SEND, 0);
			} else if (port->pwr_role == TYPEC_SOURCE) {
				tcpm_ams_finish(port);
				tcpm_set_state(port, HARD_RESET_SEND,
					       PD_T_SENDER_RESPONSE);
			} else {
				tcpm_ams_finish(port);
			}
			break;
		default:
			break;
		}
	} while (port->queued_message != PD_MSG_NONE);

	if (port->delayed_state != INVALID_STATE) {
		if (ktime_after(port->delayed_runtime, ktime_get())) {
			mod_tcpm_delayed_work(port, ktime_to_ms(ktime_sub(port->delayed_runtime,
									  ktime_get())));
			return true;
		}
		port->delayed_state = INVALID_STATE;
	}
	return false;
}

static int tcpm_pd_check_request(struct tcpm_port *port)
{
	u32 pdo, rdo = port->sink_request;
	unsigned int max, op, pdo_max, index;
	enum pd_pdo_type type;

	index = rdo_index(rdo);
	if (!index || index > port->nr_src_pdo)
		return -EINVAL;

	pdo = port->src_pdo[index - 1];
	type = pdo_type(pdo);
	switch (type) {
	case PDO_TYPE_FIXED:
	case PDO_TYPE_VAR:
		max = rdo_max_current(rdo);
		op = rdo_op_current(rdo);
		pdo_max = pdo_max_current(pdo);

		if (op > pdo_max)
			return -EINVAL;
		if (max > pdo_max && !(rdo & RDO_CAP_MISMATCH))
			return -EINVAL;

		if (type == PDO_TYPE_FIXED)
			tcpm_log(port,
				 "Requested %u mV, %u mA for %u / %u mA",
				 pdo_fixed_voltage(pdo), pdo_max, op, max);
		else
			tcpm_log(port,
				 "Requested %u -> %u mV, %u mA for %u / %u mA",
				 pdo_min_voltage(pdo), pdo_max_voltage(pdo),
				 pdo_max, op, max);
		break;
	case PDO_TYPE_BATT:
		max = rdo_max_power(rdo);
		op = rdo_op_power(rdo);
		pdo_max = pdo_max_power(pdo);

		if (op > pdo_max)
			return -EINVAL;
		if (max > pdo_max && !(rdo & RDO_CAP_MISMATCH))
			return -EINVAL;
		tcpm_log(port,
			 "Requested %u -> %u mV, %u mW for %u / %u mW",
			 pdo_min_voltage(pdo), pdo_max_voltage(pdo),
			 pdo_max, op, max);
		break;
	default:
		return -EINVAL;
	}

	port->op_vsafe5v = index == 1;

	return 0;
}

#define min_power(x, y) min(pdo_max_power(x), pdo_max_power(y))
#define min_current(x, y) min(pdo_max_current(x), pdo_max_current(y))

static int tcpm_pd_select_pdo(struct tcpm_port *port, int *sink_pdo,
			      int *src_pdo)
{
	unsigned int i, j, max_src_mv = 0, min_src_mv = 0, max_mw = 0,
		     max_mv = 0, src_mw = 0, src_ma = 0, max_snk_mv = 0,
		     min_snk_mv = 0;
	int ret = -EINVAL;

	port->pps_data.supported = false;
	port->usb_type = POWER_SUPPLY_USB_TYPE_PD;
	power_supply_changed(port->psy);

	/*
	 * Select the source PDO providing the most power which has a
	 * matchig sink cap.
	 */
	for (i = 0; i < port->nr_source_caps; i++) {
		u32 pdo = port->source_caps[i];
		enum pd_pdo_type type = pdo_type(pdo);

		switch (type) {
		case PDO_TYPE_FIXED:
			max_src_mv = pdo_fixed_voltage(pdo);
			min_src_mv = max_src_mv;
			break;
		case PDO_TYPE_BATT:
		case PDO_TYPE_VAR:
			max_src_mv = pdo_max_voltage(pdo);
			min_src_mv = pdo_min_voltage(pdo);
			break;
		case PDO_TYPE_APDO:
			if (pdo_apdo_type(pdo) == APDO_TYPE_PPS) {
				port->pps_data.supported = true;
				port->usb_type =
					POWER_SUPPLY_USB_TYPE_PD_PPS;
				power_supply_changed(port->psy);
			}
			continue;
		default:
			tcpm_log(port, "Invalid source PDO type, ignoring");
			continue;
		}

		switch (type) {
		case PDO_TYPE_FIXED:
		case PDO_TYPE_VAR:
			src_ma = pdo_max_current(pdo);
			src_mw = src_ma * min_src_mv / 1000;
			break;
		case PDO_TYPE_BATT:
			src_mw = pdo_max_power(pdo);
			break;
		case PDO_TYPE_APDO:
			continue;
		default:
			tcpm_log(port, "Invalid source PDO type, ignoring");
			continue;
		}

		for (j = 0; j < port->nr_snk_pdo; j++) {
			pdo = port->snk_pdo[j];

			switch (pdo_type(pdo)) {
			case PDO_TYPE_FIXED:
				max_snk_mv = pdo_fixed_voltage(pdo);
				min_snk_mv = max_snk_mv;
				break;
			case PDO_TYPE_BATT:
			case PDO_TYPE_VAR:
				max_snk_mv = pdo_max_voltage(pdo);
				min_snk_mv = pdo_min_voltage(pdo);
				break;
			case PDO_TYPE_APDO:
				continue;
			default:
				tcpm_log(port, "Invalid sink PDO type, ignoring");
				continue;
			}

			if (max_src_mv <= max_snk_mv &&
				min_src_mv >= min_snk_mv) {
				/* Prefer higher voltages if available */
				if ((src_mw == max_mw && min_src_mv > max_mv) ||
							src_mw > max_mw) {
					*src_pdo = i;
					*sink_pdo = j;
					max_mw = src_mw;
					max_mv = min_src_mv;
					ret = 0;
				}
			}
		}
	}

	return ret;
}

#define min_pps_apdo_current(x, y)	\
	min(pdo_pps_apdo_max_current(x), pdo_pps_apdo_max_current(y))

static unsigned int tcpm_pd_select_pps_apdo(struct tcpm_port *port)
{
	unsigned int i, j, max_mw = 0, max_mv = 0;
	unsigned int min_src_mv, max_src_mv, src_ma, src_mw;
	unsigned int min_snk_mv, max_snk_mv;
	unsigned int max_op_mv;
	u32 pdo, src, snk;
	unsigned int src_pdo = 0, snk_pdo = 0;

	/*
	 * Select the source PPS APDO providing the most power while staying
	 * within the board's limits. We skip the first PDO as this is always
	 * 5V 3A.
	 */
	for (i = 1; i < port->nr_source_caps; ++i) {
		pdo = port->source_caps[i];

		switch (pdo_type(pdo)) {
		case PDO_TYPE_APDO:
			if (pdo_apdo_type(pdo) != APDO_TYPE_PPS) {
				tcpm_log(port, "Not PPS APDO (source), ignoring");
				continue;
			}

			min_src_mv = pdo_pps_apdo_min_voltage(pdo);
			max_src_mv = pdo_pps_apdo_max_voltage(pdo);
			src_ma = pdo_pps_apdo_max_current(pdo);
			src_mw = (src_ma * max_src_mv) / 1000;

			/*
			 * Now search through the sink PDOs to find a matching
			 * PPS APDO. Again skip the first sink PDO as this will
			 * always be 5V 3A.
			 */
			for (j = 1; j < port->nr_snk_pdo; j++) {
				pdo = port->snk_pdo[j];

				switch (pdo_type(pdo)) {
				case PDO_TYPE_APDO:
					if (pdo_apdo_type(pdo) != APDO_TYPE_PPS) {
						tcpm_log(port,
							 "Not PPS APDO (sink), ignoring");
						continue;
					}

					min_snk_mv =
						pdo_pps_apdo_min_voltage(pdo);
					max_snk_mv =
						pdo_pps_apdo_max_voltage(pdo);
					break;
				default:
					tcpm_log(port,
						 "Not APDO type (sink), ignoring");
					continue;
				}

				if (min_src_mv <= max_snk_mv &&
				    max_src_mv >= min_snk_mv) {
					max_op_mv = min(max_src_mv, max_snk_mv);
					src_mw = (max_op_mv * src_ma) / 1000;
					/* Prefer higher voltages if available */
					if ((src_mw == max_mw &&
					     max_op_mv > max_mv) ||
					    src_mw > max_mw) {
						src_pdo = i;
						snk_pdo = j;
						max_mw = src_mw;
						max_mv = max_op_mv;
					}
				}
			}

			break;
		default:
			tcpm_log(port, "Not APDO type (source), ignoring");
			continue;
		}
	}

	if (src_pdo) {
		src = port->source_caps[src_pdo];
		snk = port->snk_pdo[snk_pdo];

		port->pps_data.req_min_volt = max(pdo_pps_apdo_min_voltage(src),
						  pdo_pps_apdo_min_voltage(snk));
		port->pps_data.req_max_volt = min(pdo_pps_apdo_max_voltage(src),
						  pdo_pps_apdo_max_voltage(snk));
		port->pps_data.req_max_curr = min_pps_apdo_current(src, snk);
		port->pps_data.req_out_volt = min(port->pps_data.max_volt,
						  max(port->pps_data.min_volt,
						      port->pps_data.req_out_volt));
		port->pps_data.req_op_curr = min(port->pps_data.max_curr,
						 port->pps_data.req_op_curr);
	}

	return src_pdo;
}

static int tcpm_pd_build_request(struct tcpm_port *port, u32 *rdo)
{
	unsigned int mv, ma, mw, flags;
	unsigned int max_ma, max_mw;
	enum pd_pdo_type type;
	u32 pdo, matching_snk_pdo;
	int src_pdo_index = 0;
	int snk_pdo_index = 0;
	int ret;

	ret = tcpm_pd_select_pdo(port, &snk_pdo_index, &src_pdo_index);
	if (ret < 0)
		return ret;

	pdo = port->source_caps[src_pdo_index];
	matching_snk_pdo = port->snk_pdo[snk_pdo_index];
	type = pdo_type(pdo);

	switch (type) {
	case PDO_TYPE_FIXED:
		mv = pdo_fixed_voltage(pdo);
		break;
	case PDO_TYPE_BATT:
	case PDO_TYPE_VAR:
		mv = pdo_min_voltage(pdo);
		break;
	default:
		tcpm_log(port, "Invalid PDO selected!");
		return -EINVAL;
	}

	/* Select maximum available current within the sink pdo's limit */
	if (type == PDO_TYPE_BATT) {
		mw = min_power(pdo, matching_snk_pdo);
		ma = 1000 * mw / mv;
	} else {
		ma = min_current(pdo, matching_snk_pdo);
		mw = ma * mv / 1000;
	}

	flags = RDO_USB_COMM | RDO_NO_SUSPEND;

	/* Set mismatch bit if offered power is less than operating power */
	max_ma = ma;
	max_mw = mw;
	if (mw < port->operating_snk_mw) {
		flags |= RDO_CAP_MISMATCH;
		if (type == PDO_TYPE_BATT &&
		    (pdo_max_power(matching_snk_pdo) > pdo_max_power(pdo)))
			max_mw = pdo_max_power(matching_snk_pdo);
		else if (pdo_max_current(matching_snk_pdo) >
			 pdo_max_current(pdo))
			max_ma = pdo_max_current(matching_snk_pdo);
	}

	tcpm_log(port, "cc=%d cc1=%d cc2=%d vbus=%d vconn=%s polarity=%d",
		 port->cc_req, port->cc1, port->cc2, port->vbus_source,
		 port->vconn_role == TYPEC_SOURCE ? "source" : "sink",
		 port->polarity);

	if (type == PDO_TYPE_BATT) {
		*rdo = RDO_BATT(src_pdo_index + 1, mw, max_mw, flags);

		tcpm_log(port, "Requesting PDO %d: %u mV, %u mW%s",
			 src_pdo_index, mv, mw,
			 flags & RDO_CAP_MISMATCH ? " [mismatch]" : "");
	} else {
		*rdo = RDO_FIXED(src_pdo_index + 1, ma, max_ma, flags);

		tcpm_log(port, "Requesting PDO %d: %u mV, %u mA%s",
			 src_pdo_index, mv, ma,
			 flags & RDO_CAP_MISMATCH ? " [mismatch]" : "");
	}

	port->req_current_limit = ma;
	port->req_supply_voltage = mv;

	return 0;
}

static int tcpm_pd_send_request(struct tcpm_port *port)
{
	struct pd_message msg;
	int ret;
	u32 rdo;

	ret = tcpm_pd_build_request(port, &rdo);
	if (ret < 0)
		return ret;

	memset(&msg, 0, sizeof(msg));
	msg.header = PD_HEADER_LE(PD_DATA_REQUEST,
				  port->pwr_role,
				  port->data_role,
				  port->negotiated_rev,
				  port->message_id, 1);
	msg.payload[0] = cpu_to_le32(rdo);

	return tcpm_pd_transmit(port, TCPC_TX_SOP, &msg);
}

static int tcpm_pd_build_pps_request(struct tcpm_port *port, u32 *rdo)
{
	unsigned int out_mv, op_ma, op_mw, max_mv, max_ma, flags;
	enum pd_pdo_type type;
	unsigned int src_pdo_index;
	u32 pdo;

	src_pdo_index = tcpm_pd_select_pps_apdo(port);
	if (!src_pdo_index)
		return -EOPNOTSUPP;

	pdo = port->source_caps[src_pdo_index];
	type = pdo_type(pdo);

	switch (type) {
	case PDO_TYPE_APDO:
		if (pdo_apdo_type(pdo) != APDO_TYPE_PPS) {
			tcpm_log(port, "Invalid APDO selected!");
			return -EINVAL;
		}
		max_mv = port->pps_data.req_max_volt;
		max_ma = port->pps_data.req_max_curr;
		out_mv = port->pps_data.req_out_volt;
		op_ma = port->pps_data.req_op_curr;
		break;
	default:
		tcpm_log(port, "Invalid PDO selected!");
		return -EINVAL;
	}

	flags = RDO_USB_COMM | RDO_NO_SUSPEND;

	op_mw = (op_ma * out_mv) / 1000;
	if (op_mw < port->operating_snk_mw) {
		/*
		 * Try raising current to meet power needs. If that's not enough
		 * then try upping the voltage. If that's still not enough
		 * then we've obviously chosen a PPS APDO which really isn't
		 * suitable so abandon ship.
		 */
		op_ma = (port->operating_snk_mw * 1000) / out_mv;
		if ((port->operating_snk_mw * 1000) % out_mv)
			++op_ma;
		op_ma += RDO_PROG_CURR_MA_STEP - (op_ma % RDO_PROG_CURR_MA_STEP);

		if (op_ma > max_ma) {
			op_ma = max_ma;
			out_mv = (port->operating_snk_mw * 1000) / op_ma;
			if ((port->operating_snk_mw * 1000) % op_ma)
				++out_mv;
			out_mv += RDO_PROG_VOLT_MV_STEP -
				  (out_mv % RDO_PROG_VOLT_MV_STEP);

			if (out_mv > max_mv) {
				tcpm_log(port, "Invalid PPS APDO selected!");
				return -EINVAL;
			}
		}
	}

	tcpm_log(port, "cc=%d cc1=%d cc2=%d vbus=%d vconn=%s polarity=%d",
		 port->cc_req, port->cc1, port->cc2, port->vbus_source,
		 port->vconn_role == TYPEC_SOURCE ? "source" : "sink",
		 port->polarity);

	*rdo = RDO_PROG(src_pdo_index + 1, out_mv, op_ma, flags);

	tcpm_log(port, "Requesting APDO %d: %u mV, %u mA",
		 src_pdo_index, out_mv, op_ma);

	port->pps_data.req_op_curr = op_ma;
	port->pps_data.req_out_volt = out_mv;

	return 0;
}

static int tcpm_pd_send_pps_request(struct tcpm_port *port)
{
	struct pd_message msg;
	int ret;
	u32 rdo;

	ret = tcpm_pd_build_pps_request(port, &rdo);
	if (ret < 0)
		return ret;

	memset(&msg, 0, sizeof(msg));
	msg.header = PD_HEADER_LE(PD_DATA_REQUEST,
				  port->pwr_role,
				  port->data_role,
				  port->negotiated_rev,
				  port->message_id, 1);
	msg.payload[0] = cpu_to_le32(rdo);

	return tcpm_pd_transmit(port, TCPC_TX_SOP, &msg);
}

static int tcpm_set_vbus(struct tcpm_port *port, bool enable)
{
	int ret;

	if (enable && port->vbus_charge)
		return -EINVAL;

	tcpm_log(port, "vbus:=%d charge=%d", enable, port->vbus_charge);

	ret = port->tcpc->set_vbus(port->tcpc, enable, port->vbus_charge);
	if (ret < 0)
		return ret;

	port->vbus_source = enable;
	return 0;
}

static int tcpm_set_charge(struct tcpm_port *port, bool charge)
{
	int ret;

	if (charge && port->vbus_source)
		return -EINVAL;

	if (charge != port->vbus_charge) {
		tcpm_log(port, "vbus=%d charge:=%d", port->vbus_source, charge);
		ret = port->tcpc->set_vbus(port->tcpc, port->vbus_source,
					   charge);
		if (ret < 0)
			return ret;
	}
	port->vbus_charge = charge;
	power_supply_changed(port->psy);
	return 0;
}

static bool tcpm_start_toggling(struct tcpm_port *port, enum typec_cc_status cc)
{
	int ret;

	if (!port->tcpc->start_toggling)
		return false;

	tcpm_log_force(port, "Start toggling");
	ret = port->tcpc->start_toggling(port->tcpc, port->port_type, cc);
	return ret == 0;
}

static int tcpm_init_vbus(struct tcpm_port *port)
{
	int ret;

	ret = port->tcpc->set_vbus(port->tcpc, false, false);
	port->vbus_source = false;
	port->vbus_charge = false;
	return ret;
}

static int tcpm_init_vconn(struct tcpm_port *port)
{
	int ret;

	ret = port->tcpc->set_vconn(port->tcpc, false);
	port->vconn_role = TYPEC_SINK;
	return ret;
}

static void tcpm_typec_connect(struct tcpm_port *port)
{
	if (!port->connected) {
		/* Make sure we don't report stale identity information */
		memset(&port->partner_ident, 0, sizeof(port->partner_ident));
		port->partner_desc.usb_pd = port->pd_capable;
		if (tcpm_port_is_debug(port))
			port->partner_desc.accessory = TYPEC_ACCESSORY_DEBUG;
		else if (tcpm_port_is_audio(port))
			port->partner_desc.accessory = TYPEC_ACCESSORY_AUDIO;
		else
			port->partner_desc.accessory = TYPEC_ACCESSORY_NONE;
		port->partner = typec_register_partner(port->typec_port,
						       &port->partner_desc);
		port->connected = true;
	}
}

static int tcpm_src_attach(struct tcpm_port *port)
{
	enum typec_cc_polarity polarity =
				port->cc2 == TYPEC_CC_RD ? TYPEC_POLARITY_CC2
							 : TYPEC_POLARITY_CC1;
	int ret;

	if (port->attached)
		return 0;

	ret = tcpm_set_polarity(port, polarity);
	if (ret < 0)
		return ret;

	if (port->tcpc->enable_auto_vbus_discharge) {
		ret = port->tcpc->enable_auto_vbus_discharge(port->tcpc, true);
		tcpm_log_force(port, "enable vbus discharge ret:%d", ret);
		if (!ret)
			port->auto_vbus_discharge_enabled = true;
	}

	ret = tcpm_set_roles(port, true, TYPEC_SOURCE, tcpm_data_role_for_source(port));
	if (ret < 0)
		return ret;

	ret = port->tcpc->set_pd_rx(port->tcpc, true);
	if (ret < 0)
		goto out_disable_mux;

	/*
	 * USB Type-C specification, version 1.2,
	 * chapter 4.5.2.2.8.1 (Attached.SRC Requirements)
	 * Enable VCONN only if the non-RD port is set to RA.
	 */
	if ((polarity == TYPEC_POLARITY_CC1 && port->cc2 == TYPEC_CC_RA) ||
	    (polarity == TYPEC_POLARITY_CC2 && port->cc1 == TYPEC_CC_RA)) {
		ret = tcpm_set_vconn(port, true);
		if (ret < 0)
			goto out_disable_pd;
	}

	ret = tcpm_set_vbus(port, true);
	if (ret < 0)
		goto out_disable_vconn;

	port->pd_capable = false;

	port->partner = NULL;

	port->attached = true;
	port->debouncing = false;
	port->send_discover = true;

	return 0;

out_disable_vconn:
	tcpm_set_vconn(port, false);
out_disable_pd:
	port->tcpc->set_pd_rx(port->tcpc, false);
out_disable_mux:
	tcpm_mux_set(port, TYPEC_STATE_SAFE, USB_ROLE_NONE,
		     TYPEC_ORIENTATION_NONE);
	return ret;
}

static void tcpm_typec_disconnect(struct tcpm_port *port)
{
	if (port->connected) {
		typec_unregister_partner(port->partner);
		port->partner = NULL;
		port->connected = false;
	}
}

static void tcpm_unregister_altmodes(struct tcpm_port *port)
{
	struct pd_mode_data *modep = &port->mode_data;
	int i;

	for (i = 0; i < modep->altmodes; i++) {
		typec_unregister_altmode(port->partner_altmode[i]);
		port->partner_altmode[i] = NULL;
	}

	memset(modep, 0, sizeof(*modep));
}

static void tcpm_set_partner_usb_comm_capable(struct tcpm_port *port, bool capable)
{
	tcpm_log(port, "Setting usb_comm capable %s", capable ? "true" : "false");

	if (port->tcpc->set_partner_usb_comm_capable)
		port->tcpc->set_partner_usb_comm_capable(port->tcpc, capable);
}

static void tcpm_reset_port(struct tcpm_port *port)
{
	int ret;

	if (port->tcpc->enable_auto_vbus_discharge) {
		ret = port->tcpc->enable_auto_vbus_discharge(port->tcpc, false);
		tcpm_log_force(port, "Disable vbus discharge ret:%d", ret);
		if (!ret)
			port->auto_vbus_discharge_enabled = false;
	}
	port->in_ams = false;
	port->ams = NONE_AMS;
	port->vdm_sm_running = false;
	tcpm_unregister_altmodes(port);
	tcpm_typec_disconnect(port);
	port->attached = false;
	port->pd_capable = false;
	port->pps_data.supported = false;
	tcpm_set_partner_usb_comm_capable(port, false);

	/*
	 * First Rx ID should be 0; set this to a sentinel of -1 so that
	 * we can check tcpm_pd_rx_handler() if we had seen it before.
	 */
	port->rx_msgid = -1;

	port->tcpc->set_pd_rx(port->tcpc, false);
	tcpm_init_vbus(port);	/* also disables charging */
	tcpm_init_vconn(port);
	tcpm_set_current_limit(port, 0, 0);
	tcpm_set_polarity(port, TYPEC_POLARITY_CC1);
	tcpm_mux_set(port, TYPEC_STATE_SAFE, USB_ROLE_NONE,
		     TYPEC_ORIENTATION_NONE);
	tcpm_set_attached_state(port, false);
	port->try_src_count = 0;
	port->try_snk_count = 0;
	port->usb_type = POWER_SUPPLY_USB_TYPE_C;
	power_supply_changed(port->psy);
	port->nr_sink_caps = 0;
	port->sink_cap_done = false;
	if (port->tcpc->enable_frs)
		port->tcpc->enable_frs(port->tcpc, false);
}

static void tcpm_detach(struct tcpm_port *port)
{
	if (tcpm_port_is_disconnected(port))
		port->hard_reset_count = 0;

	if (!port->attached)
		return;

	if (port->tcpc->set_bist_data) {
		tcpm_log(port, "disable BIST MODE TESTDATA");
		port->tcpc->set_bist_data(port->tcpc, false);
	}

	tcpm_reset_port(port);
}

static void tcpm_src_detach(struct tcpm_port *port)
{
	tcpm_detach(port);
}

static int tcpm_snk_attach(struct tcpm_port *port)
{
	int ret;

	if (port->attached)
		return 0;

	ret = tcpm_set_polarity(port, port->cc2 != TYPEC_CC_OPEN ?
				TYPEC_POLARITY_CC2 : TYPEC_POLARITY_CC1);
	if (ret < 0)
		return ret;

	if (port->tcpc->enable_auto_vbus_discharge) {
		tcpm_set_auto_vbus_discharge_threshold(port, TYPEC_PWR_MODE_USB, false, VSAFE5V);
		ret = port->tcpc->enable_auto_vbus_discharge(port->tcpc, true);
		tcpm_log_force(port, "enable vbus discharge ret:%d", ret);
		if (!ret)
			port->auto_vbus_discharge_enabled = true;
	}

	ret = tcpm_set_roles(port, true, TYPEC_SINK, tcpm_data_role_for_sink(port));
	if (ret < 0)
		return ret;

	port->pd_capable = false;

	port->partner = NULL;

	port->attached = true;
	port->debouncing = false;
	port->send_discover = true;

	return 0;
}

static void tcpm_snk_detach(struct tcpm_port *port)
{
	tcpm_detach(port);
}

static int tcpm_acc_attach(struct tcpm_port *port)
{
	int ret;

	if (port->attached)
		return 0;

	ret = tcpm_set_roles(port, true, TYPEC_SOURCE,
			     tcpm_data_role_for_source(port));
	if (ret < 0)
		return ret;

	port->partner = NULL;

	tcpm_typec_connect(port);

	port->attached = true;
	port->debouncing = false;

	return 0;
}

static void tcpm_acc_detach(struct tcpm_port *port)
{
	tcpm_detach(port);
}

static inline enum tcpm_state hard_reset_state(struct tcpm_port *port)
{
	if (port->hard_reset_count < PD_N_HARD_RESET_COUNT)
		return HARD_RESET_SEND;
	if (port->pd_capable)
		return ERROR_RECOVERY;
	if (port->pwr_role == TYPEC_SOURCE)
		return SRC_UNATTACHED;
	if (port->state == SNK_WAIT_CAPABILITIES)
		return SNK_READY;
	return SNK_UNATTACHED;
}

static inline enum tcpm_state unattached_state(struct tcpm_port *port)
{
	if (port->port_type == TYPEC_PORT_DRP) {
		if (port->pwr_role == TYPEC_SOURCE)
			return SRC_UNATTACHED;
		else
			return SNK_UNATTACHED;
	} else if (port->port_type == TYPEC_PORT_SRC) {
		return SRC_UNATTACHED;
	}

	return SNK_UNATTACHED;
}

bool tcpm_is_toggling(struct tcpm_port *port)
{
	if (port->port_type == TYPEC_PORT_DRP)
		return port->state == SRC_UNATTACHED || port->state == SNK_UNATTACHED ||
			port->state == TOGGLING;

	return false;
}
EXPORT_SYMBOL_GPL(tcpm_is_toggling);

static void tcpm_check_send_discover(struct tcpm_port *port)
{
	if ((port->data_role == TYPEC_HOST || port->negotiated_rev > PD_REV20) &&
	    port->send_discover && port->pd_capable)
		tcpm_send_vdm(port, USB_SID_PD, CMD_DISCOVER_IDENT, NULL, 0);
	port->send_discover = false;
}

static void tcpm_swap_complete(struct tcpm_port *port, int result)
{
	if (port->swap_pending) {
		port->swap_status = result;
		port->swap_pending = false;
		port->non_pd_role_swap = false;
		complete(&port->swap_complete);
	}
}

static enum typec_pwr_opmode tcpm_get_pwr_opmode(enum typec_cc_status cc)
{
	switch (cc) {
	case TYPEC_CC_RP_1_5:
		return TYPEC_PWR_MODE_1_5A;
	case TYPEC_CC_RP_3_0:
		return TYPEC_PWR_MODE_3_0A;
	case TYPEC_CC_RP_DEF:
	default:
		return TYPEC_PWR_MODE_USB;
	}
}

static void run_state_machine(struct tcpm_port *port)
{
	int ret;
	enum typec_pwr_opmode opmode;
	unsigned int msecs, timer_val_msecs;
	enum tcpm_state upcoming_state;
	const char *state_name;
	u32 current_limit;
	bool adjust;

	port->enter_state = port->state;
	switch (port->state) {
	case TOGGLING:
		break;
	/* SRC states */
	case SRC_UNATTACHED:
		if (!port->non_pd_role_swap)
			tcpm_swap_complete(port, -ENOTCONN);
		tcpm_src_detach(port);
		if (port->debouncing) {
			port->debouncing = false;
			if (port->tcpc->check_contaminant &&
			    port->tcpc->check_contaminant(port->tcpc)) {
				/* Contaminant detection would handle toggling */
				tcpm_set_state(port, TOGGLING, 0);
				break;
			}
		}
		if (tcpm_start_toggling(port, tcpm_rp_cc(port))) {
			tcpm_set_state(port, TOGGLING, 0);
			break;
		}
		tcpm_set_cc(port, tcpm_rp_cc(port));
		if (port->port_type == TYPEC_PORT_DRP)
			tcpm_set_state(port, SNK_UNATTACHED, PD_T_DRP_SNK);
		break;
	case SRC_ATTACH_WAIT:
		port->debouncing = true;
		timer_val_msecs = PD_T_CC_DEBOUNCE;
		trace_android_vh_typec_tcpm_get_timer(tcpm_states[SRC_ATTACH_WAIT],
						      CC_DEBOUNCE, &timer_val_msecs);
		if (tcpm_port_is_debug(port))
			tcpm_set_state(port, DEBUG_ACC_ATTACHED,
				       timer_val_msecs);
		else if (tcpm_port_is_audio(port))
			tcpm_set_state(port, AUDIO_ACC_ATTACHED,
				       timer_val_msecs);
		else if (tcpm_port_is_source(port) && port->vbus_vsafe0v)
			tcpm_set_state(port,
				       tcpm_try_snk(port) ? SNK_TRY
							  : SRC_ATTACHED,
				       timer_val_msecs);
		break;

	case SNK_TRY:
		port->debouncing = false;
		port->try_snk_count++;
		/*
		 * Requirements:
		 * - Do not drive vconn or vbus
		 * - Terminate CC pins (both) to Rd
		 * Action:
		 * - Wait for tDRPTry (PD_T_DRP_TRY).
		 *   Until then, ignore any state changes.
		 */
		tcpm_set_cc(port, TYPEC_CC_RD);
		tcpm_set_state(port, SNK_TRY_WAIT, PD_T_DRP_TRY);
		break;
	case SNK_TRY_WAIT:
		if (tcpm_port_is_sink(port)) {
			tcpm_set_state(port, SNK_TRY_WAIT_DEBOUNCE, 0);
		} else {
			tcpm_set_state(port, SRC_TRYWAIT, 0);
			port->max_wait = 0;
		}
		break;
	case SNK_TRY_WAIT_DEBOUNCE:
		tcpm_set_state(port, SNK_TRY_WAIT_DEBOUNCE_CHECK_VBUS,
			       PD_T_TRY_CC_DEBOUNCE);
		break;
	case SNK_TRY_WAIT_DEBOUNCE_CHECK_VBUS:
		if (port->vbus_present && tcpm_port_is_sink(port))
			tcpm_set_state(port, SNK_ATTACHED, 0);
		else
			port->max_wait = 0;
		break;
	case SRC_TRYWAIT:
		tcpm_set_cc(port, tcpm_rp_cc(port));
		if (port->max_wait == 0) {
			port->max_wait = jiffies +
					 msecs_to_jiffies(PD_T_DRP_TRY);
			tcpm_set_state(port, SRC_TRYWAIT_UNATTACHED,
				       PD_T_DRP_TRY);
		} else {
			if (time_is_after_jiffies(port->max_wait))
				tcpm_set_state(port, SRC_TRYWAIT_UNATTACHED,
					       jiffies_to_msecs(port->max_wait -
								jiffies));
			else
				tcpm_set_state(port, SNK_UNATTACHED, 0);
		}
		break;
	case SRC_TRYWAIT_DEBOUNCE:
		timer_val_msecs = PD_T_CC_DEBOUNCE;
		trace_android_vh_typec_tcpm_get_timer(tcpm_states[SRC_TRYWAIT_DEBOUNCE],
						      CC_DEBOUNCE, &timer_val_msecs);
		tcpm_set_state(port, SRC_ATTACHED, timer_val_msecs);
		break;
	case SRC_TRYWAIT_UNATTACHED:
		tcpm_set_state(port, SNK_UNATTACHED, 0);
		break;

	case SRC_ATTACHED:
		ret = tcpm_src_attach(port);
		tcpm_set_state(port, SRC_UNATTACHED,
			       ret < 0 ? 0 : PD_T_PS_SOURCE_ON);
		break;
	case SRC_STARTUP:
		opmode =  tcpm_get_pwr_opmode(tcpm_rp_cc(port));
		typec_set_pwr_opmode(port->typec_port, opmode);
		port->pwr_opmode = TYPEC_PWR_MODE_USB;
		port->caps_count = 0;
		port->negotiated_rev = PD_MAX_REV;
		port->message_id = 0;
		port->rx_msgid = -1;
		port->explicit_contract = false;
		/* SNK -> SRC POWER/FAST_ROLE_SWAP finished */
		if (port->ams == POWER_ROLE_SWAP ||
		    port->ams == FAST_ROLE_SWAP)
			tcpm_ams_finish(port);
		port->upcoming_state = SRC_SEND_CAPABILITIES;
		tcpm_ams_start(port, POWER_NEGOTIATION);
		break;
	case SRC_SEND_CAPABILITIES:
		port->caps_count++;
		if (port->caps_count > PD_N_CAPS_COUNT) {
			tcpm_set_state(port, SRC_READY, 0);
			break;
		}
		ret = tcpm_pd_send_source_caps(port);
		if (ret < 0) {
			tcpm_set_state(port, SRC_SEND_CAPABILITIES,
				       PD_T_SEND_SOURCE_CAP);
		} else {
			/*
			 * Per standard, we should clear the reset counter here.
			 * However, that can result in state machine hang-ups.
			 * Reset it only in READY state to improve stability.
			 */
			/* port->hard_reset_count = 0; */
			port->caps_count = 0;
			port->pd_capable = true;
			tcpm_set_state_cond(port, SRC_SEND_CAPABILITIES_TIMEOUT,
					    PD_T_SEND_SOURCE_CAP);
		}
		break;
	case SRC_SEND_CAPABILITIES_TIMEOUT:
		/*
		 * Error recovery for a PD_DATA_SOURCE_CAP reply timeout.
		 *
		 * PD 2.0 sinks are supposed to accept src-capabilities with a
		 * 3.0 header and simply ignore any src PDOs which the sink does
		 * not understand such as PPS but some 2.0 sinks instead ignore
		 * the entire PD_DATA_SOURCE_CAP message, causing contract
		 * negotiation to fail.
		 *
		 * After PD_N_HARD_RESET_COUNT hard-reset attempts, we try
		 * sending src-capabilities with a lower PD revision to
		 * make these broken sinks work.
		 */
		if (port->hard_reset_count < PD_N_HARD_RESET_COUNT) {
			tcpm_set_state(port, HARD_RESET_SEND, 0);
		} else if (port->negotiated_rev > PD_REV20) {
			port->negotiated_rev--;
			port->hard_reset_count = 0;
			tcpm_set_state(port, SRC_SEND_CAPABILITIES, 0);
		} else {
			tcpm_set_state(port, hard_reset_state(port), 0);
		}
		break;
	case SRC_NEGOTIATE_CAPABILITIES:
		ret = tcpm_pd_check_request(port);
		if (ret < 0) {
			tcpm_pd_send_control(port, PD_CTRL_REJECT);
			if (!port->explicit_contract) {
				tcpm_set_state(port,
					       SRC_WAIT_NEW_CAPABILITIES, 0);
			} else {
				tcpm_set_state(port, SRC_READY, 0);
			}
		} else {
			tcpm_pd_send_control(port, PD_CTRL_ACCEPT);
			tcpm_set_partner_usb_comm_capable(port,
							  !!(port->sink_request & RDO_USB_COMM));
			tcpm_set_state(port, SRC_TRANSITION_SUPPLY,
				       PD_T_SRC_TRANSITION);
		}
		break;
	case SRC_TRANSITION_SUPPLY:
		/* XXX: regulator_set_voltage(vbus, ...) */
		tcpm_pd_send_control(port, PD_CTRL_PS_RDY);
		port->explicit_contract = true;
		typec_set_pwr_opmode(port->typec_port, TYPEC_PWR_MODE_PD);
		port->pwr_opmode = TYPEC_PWR_MODE_PD;
		tcpm_set_state_cond(port, SRC_READY, 0);
		break;
	case SRC_READY:
#if 1
		port->hard_reset_count = 0;
#endif
		port->try_src_count = 0;

		tcpm_swap_complete(port, 0);
		tcpm_typec_connect(port);

		if (port->ams != NONE_AMS)
			tcpm_ams_finish(port);
		if (port->next_ams != NONE_AMS) {
			port->ams = port->next_ams;
			port->next_ams = NONE_AMS;
		}

		/*
		 * If previous AMS is interrupted, switch to the upcoming
		 * state.
		 */
		if (port->upcoming_state != INVALID_STATE) {
			upcoming_state = port->upcoming_state;
			port->upcoming_state = INVALID_STATE;
			tcpm_set_state(port, upcoming_state, 0);
			break;
		}

		tcpm_check_send_discover(port);
		/*
		 * 6.3.5
		 * Sending ping messages is not necessary if
		 * - the source operates at vSafe5V
		 * or
		 * - The system is not operating in PD mode
		 * or
		 * - Both partners are connected using a Type-C connector
		 *
		 * There is no actual need to send PD messages since the local
		 * port type-c and the spec does not clearly say whether PD is
		 * possible when type-c is connected to Type-A/B
		 */
		break;
	case SRC_WAIT_NEW_CAPABILITIES:
		/* Nothing to do... */
		break;

	/* SNK states */
	case SNK_UNATTACHED:
		if (!port->non_pd_role_swap)
			tcpm_swap_complete(port, -ENOTCONN);
		tcpm_pps_complete(port, -ENOTCONN);
		tcpm_snk_detach(port);
		if (port->debouncing) {
			port->debouncing = false;
			if (port->tcpc->check_contaminant &&
			    port->tcpc->check_contaminant(port->tcpc)) {
				/* Contaminant detection would handle toggling */
				tcpm_set_state(port, TOGGLING, 0);
				break;
			}
		}
		if (tcpm_start_toggling(port, TYPEC_CC_RD)) {
			tcpm_set_state(port, TOGGLING, 0);
			break;
		}
		tcpm_set_cc(port, TYPEC_CC_RD);
		if (port->port_type == TYPEC_PORT_DRP)
			tcpm_set_state(port, SRC_UNATTACHED, PD_T_DRP_SRC);
		break;
	case SNK_ATTACH_WAIT:
		port->debouncing = true;
		timer_val_msecs = PD_T_CC_DEBOUNCE;
		trace_android_vh_typec_tcpm_get_timer(tcpm_states[SNK_ATTACH_WAIT],
						      CC_DEBOUNCE, &timer_val_msecs);
		if ((port->cc1 == TYPEC_CC_OPEN &&
		     port->cc2 != TYPEC_CC_OPEN) ||
		    (port->cc1 != TYPEC_CC_OPEN &&
		     port->cc2 == TYPEC_CC_OPEN))
			tcpm_set_state(port, SNK_DEBOUNCED,
				       timer_val_msecs);
		else if (tcpm_port_is_disconnected(port))
			tcpm_set_state(port, SNK_UNATTACHED,
				       timer_val_msecs);
		break;
	case SNK_DEBOUNCED:
		if (tcpm_port_is_disconnected(port)) {
			tcpm_set_state(port, SNK_UNATTACHED,
				       PD_T_PD_DEBOUNCE);
		} else if (port->vbus_present) {
			tcpm_set_state(port,
				       tcpm_try_src(port) ? SRC_TRY
							  : SNK_ATTACHED,
				       0);
			port->debouncing = false;
		} else {
			/* Wait for VBUS, but not forever */
			tcpm_set_state(port, PORT_RESET, PD_T_PS_SOURCE_ON);
			port->debouncing = false;
		}
		break;

	case SRC_TRY:
		port->try_src_count++;
		tcpm_set_cc(port, tcpm_rp_cc(port));
		port->max_wait = 0;
		tcpm_set_state(port, SRC_TRY_WAIT, 0);
		break;
	case SRC_TRY_WAIT:
		if (port->max_wait == 0) {
			port->max_wait = jiffies +
					 msecs_to_jiffies(PD_T_DRP_TRY);
			msecs = PD_T_DRP_TRY;
		} else {
			if (time_is_after_jiffies(port->max_wait))
				msecs = jiffies_to_msecs(port->max_wait -
							 jiffies);
			else
				msecs = 0;
		}
		tcpm_set_state(port, SNK_TRYWAIT, msecs);
		break;
	case SRC_TRY_DEBOUNCE:
		tcpm_set_state(port, SRC_ATTACHED, PD_T_PD_DEBOUNCE);
		break;
	case SNK_TRYWAIT:
		timer_val_msecs = PD_T_CC_DEBOUNCE;
		trace_android_vh_typec_tcpm_get_timer(tcpm_states[SNK_TRYWAIT],
						      CC_DEBOUNCE, &timer_val_msecs);
		tcpm_set_cc(port, TYPEC_CC_RD);
		tcpm_set_state(port, SNK_TRYWAIT_VBUS, timer_val_msecs);
		break;
	case SNK_TRYWAIT_VBUS:
		/*
		 * TCPM stays in this state indefinitely until VBUS
		 * is detected as long as Rp is not detected for
		 * more than a time period of tPDDebounce.
		 */
		if (port->vbus_present && tcpm_port_is_sink(port)) {
			tcpm_set_state(port, SNK_ATTACHED, 0);
			break;
		}
		if (!tcpm_port_is_sink(port))
			tcpm_set_state(port, SNK_TRYWAIT_DEBOUNCE, 0);
		break;
	case SNK_TRYWAIT_DEBOUNCE:
		tcpm_set_state(port, SNK_UNATTACHED, PD_T_PD_DEBOUNCE);
		break;
	case SNK_ATTACHED:
		ret = tcpm_snk_attach(port);
		if (ret < 0)
			tcpm_set_state(port, SNK_UNATTACHED, 0);
		else
			tcpm_set_state(port, SNK_STARTUP, 0);
		break;
	case SNK_STARTUP:
		opmode =  tcpm_get_pwr_opmode(port->polarity ?
					      port->cc2 : port->cc1);
		typec_set_pwr_opmode(port->typec_port, opmode);
		port->pwr_opmode = TYPEC_PWR_MODE_USB;
		port->negotiated_rev = PD_MAX_REV;
		port->message_id = 0;
		port->rx_msgid = -1;
		port->explicit_contract = false;

		if (port->ams == POWER_ROLE_SWAP ||
		    port->ams == FAST_ROLE_SWAP)
			/* SRC -> SNK POWER/FAST_ROLE_SWAP finished */
			tcpm_ams_finish(port);

		timer_val_msecs = 0;
		trace_android_vh_typec_tcpm_get_timer(tcpm_states[SNK_STARTUP],
						      SINK_DISCOVERY_BC12, &timer_val_msecs);
		tcpm_set_state(port, SNK_DISCOVERY, 500);
		break;
	case SNK_DISCOVERY:
		if (port->vbus_present) {
			current_limit = tcpm_get_current_limit(port);
			trace_android_vh_typec_tcpm_adj_current_limit(tcpm_states[SNK_DISCOVERY],
								      port->current_limit,
								      port->supply_voltage,
								      port->pd_capable,
								      &current_limit, &adjust);
			tcpm_set_current_limit(port, current_limit, 5000);
			tcpm_set_charge(port, true);
			tcpm_set_state(port, SNK_WAIT_CAPABILITIES, 0);
			break;
		}
		/*
		 * For DRP, timeouts differ. Also, handling is supposed to be
		 * different and much more complex (dead battery detection;
		 * see USB power delivery specification, section 8.3.3.6.1.5.1).
		 */
		tcpm_set_state(port, hard_reset_state(port),
			       port->port_type == TYPEC_PORT_DRP ?
					PD_T_DB_DETECT : PD_T_NO_RESPONSE);
		break;
	case SNK_DISCOVERY_DEBOUNCE:
		timer_val_msecs = PD_T_CC_DEBOUNCE;
		trace_android_vh_typec_tcpm_get_timer(tcpm_states[SNK_DISCOVERY_DEBOUNCE],
						      CC_DEBOUNCE, &timer_val_msecs);
		tcpm_set_state(port, SNK_DISCOVERY_DEBOUNCE_DONE, timer_val_msecs);
		break;
	case SNK_DISCOVERY_DEBOUNCE_DONE:
		if (!tcpm_port_is_disconnected(port) &&
		    tcpm_port_is_sink(port) &&
		    ktime_after(port->delayed_runtime, ktime_get())) {
			tcpm_set_state(port, SNK_DISCOVERY,
				       ktime_to_ms(ktime_sub(port->delayed_runtime, ktime_get())));
			break;
		}
		tcpm_set_state(port, unattached_state(port), 0);
		break;
	case SNK_WAIT_CAPABILITIES:
		ret = port->tcpc->set_pd_rx(port->tcpc, true);
		if (ret < 0) {
			tcpm_set_state(port, SNK_READY, 0);
			break;
		}
		timer_val_msecs = PD_T_SINK_WAIT_CAP;
		trace_android_vh_typec_tcpm_get_timer(tcpm_states[SNK_WAIT_CAPABILITIES],
						      SINK_WAIT_CAP, &timer_val_msecs);
		/*
		 * If VBUS has never been low, and we time out waiting
		 * for source cap, try a soft reset first, in case we
		 * were already in a stable contract before this boot.
		 * Do this only once.
		 */
		if (port->vbus_never_low) {
			port->vbus_never_low = false;
			tcpm_set_state(port, SNK_SOFT_RESET,
				       timer_val_msecs);
		} else {
			tcpm_set_state(port, hard_reset_state(port),
				       timer_val_msecs);
		}
		break;
	case SNK_NEGOTIATE_CAPABILITIES:
		port->pd_capable = true;
		tcpm_set_partner_usb_comm_capable(port,
						  !!(port->source_caps[0] & PDO_FIXED_USB_COMM));
		/* Notify TCPC of usb_comm_capable. */
		tcpm_set_attached_state(port, true);
		port->hard_reset_count = 0;
		ret = tcpm_pd_send_request(port);
		if (ret < 0) {
			/* Let the Source send capabilities again. */
			tcpm_set_state(port, SNK_WAIT_CAPABILITIES, 0);
		} else {
			tcpm_set_state_cond(port, hard_reset_state(port),
					    PD_T_SENDER_RESPONSE);
		}
		break;
	case SNK_NEGOTIATE_PPS_CAPABILITIES:
		ret = tcpm_pd_send_pps_request(port);
		if (ret < 0) {
			port->pps_status = ret;
			/*
			 * If this was called due to updates to sink
			 * capabilities, and pps is no longer valid, we should
			 * safely fall back to a standard PDO.
			 */
			if (port->update_sink_caps)
				tcpm_set_state(port, SNK_NEGOTIATE_CAPABILITIES, 0);
			else
				tcpm_set_state(port, SNK_READY, 0);
		} else {
			tcpm_set_state_cond(port, hard_reset_state(port),
					    PD_T_SENDER_RESPONSE);
		}
		break;
	case SNK_TRANSITION_SINK:
		/* From the USB PD spec:
		 * "The Sink Shall transition to Sink Standby before a positive or
		 * negative voltage transition of VBUS. During Sink Standby
		 * the Sink Shall reduce its power draw to pSnkStdby."
		 *
		 * This is not applicable to PPS though as the port can continue
		 * to draw negotiated power without switching to standby.
		 */
		if (port->supply_voltage != port->req_supply_voltage && !port->pps_data.active &&
		    port->current_limit * port->supply_voltage / 1000 > PD_P_SNK_STDBY_MW) {
			u32 stdby_ma = PD_P_SNK_STDBY_MW * 1000 / port->supply_voltage;

			tcpm_log(port, "Setting standby current %u mV @ %u mA",
				 port->supply_voltage, stdby_ma);
			tcpm_set_current_limit(port, stdby_ma, port->supply_voltage);
		}
		fallthrough;
	case SNK_TRANSITION_SINK_VBUS:
		tcpm_set_state(port, hard_reset_state(port),
			       PD_T_PS_TRANSITION);
		break;
	case SNK_READY:
		port->try_snk_count = 0;
		port->update_sink_caps = false;
		if (port->explicit_contract) {
			typec_set_pwr_opmode(port->typec_port,
					     TYPEC_PWR_MODE_PD);
			port->pwr_opmode = TYPEC_PWR_MODE_PD;
		}

		current_limit = tcpm_get_current_limit(port);
		adjust = false;
		trace_android_vh_typec_tcpm_adj_current_limit(tcpm_states[SNK_READY],
							      port->current_limit,
							      port->supply_voltage,
							      port->pd_capable,
							      &current_limit,
							      &adjust);
		if (adjust)
			tcpm_set_current_limit(port, current_limit, 5000);

		tcpm_swap_complete(port, 0);
		tcpm_typec_connect(port);
		mod_enable_frs_delayed_work(port, 0);
		tcpm_pps_complete(port, port->pps_status);

		if (port->ams != NONE_AMS)
			tcpm_ams_finish(port);
		if (port->next_ams != NONE_AMS) {
			port->ams = port->next_ams;
			port->next_ams = NONE_AMS;
		}

		/*
		 * If previous AMS is interrupted, switch to the upcoming
		 * state.
		 */
		if (port->upcoming_state != INVALID_STATE) {
			upcoming_state = port->upcoming_state;
			port->upcoming_state = INVALID_STATE;
			tcpm_set_state(port, upcoming_state, 0);
			break;
		}

		tcpm_check_send_discover(port);
		power_supply_changed(port->psy);
		break;

	/* Accessory states */
	case ACC_UNATTACHED:
		tcpm_acc_detach(port);
		tcpm_set_state(port, SRC_UNATTACHED, 0);
		break;
	case DEBUG_ACC_ATTACHED:
	case AUDIO_ACC_ATTACHED:
		ret = tcpm_acc_attach(port);
		if (ret < 0)
			tcpm_set_state(port, ACC_UNATTACHED, 0);
		break;
	case AUDIO_ACC_DEBOUNCE:
		timer_val_msecs = PD_T_CC_DEBOUNCE;
		trace_android_vh_typec_tcpm_get_timer(tcpm_states[AUDIO_ACC_DEBOUNCE],
						      CC_DEBOUNCE, &timer_val_msecs);
		tcpm_set_state(port, ACC_UNATTACHED, timer_val_msecs);
		break;

	/* Hard_Reset states */
	case HARD_RESET_SEND:
		if (port->ams != NONE_AMS)
			tcpm_ams_finish(port);
		/*
		 * State machine will be directed to HARD_RESET_START,
		 * thus set upcoming_state to INVALID_STATE.
		 */
		port->upcoming_state = INVALID_STATE;
		tcpm_ams_start(port, HARD_RESET);
		break;
	case HARD_RESET_START:
		port->sink_cap_done = false;
		if (port->tcpc->enable_frs)
			port->tcpc->enable_frs(port->tcpc, false);
		port->hard_reset_count++;
		port->tcpc->set_pd_rx(port->tcpc, false);
		tcpm_unregister_altmodes(port);
		port->nr_sink_caps = 0;
		port->send_discover = true;
		if (port->pwr_role == TYPEC_SOURCE)
			tcpm_set_state(port, SRC_HARD_RESET_VBUS_OFF,
				       PD_T_PS_HARD_RESET);
		else
			tcpm_set_state(port, SNK_HARD_RESET_SINK_OFF, 0);
		break;
	case SRC_HARD_RESET_VBUS_OFF:
		/*
		 * 7.1.5 Response to Hard Resets
		 * Hard Reset Signaling indicates a communication failure has occurred and the
		 * Source Shall stop driving VCONN, Shall remove Rp from the VCONN pin and Shall
		 * drive VBUS to vSafe0V as shown in Figure 7-9.
		 */
		tcpm_set_vconn(port, false);
		tcpm_set_vbus(port, false);
		tcpm_set_roles(port, port->self_powered, TYPEC_SOURCE,
			       tcpm_data_role_for_source(port));
		/*
		 * If tcpc fails to notify vbus off, TCPM will wait for PD_T_SAFE_0V +
		 * PD_T_SRC_RECOVER before turning vbus back on.
		 * From Table 7-12 Sequence Description for a Source Initiated Hard Reset:
		 * 4. Policy Engine waits tPSHardReset after sending Hard Reset Signaling and then
		 * tells the Device Policy Manager to instruct the power supply to perform a
		 * Hard Reset. The transition to vSafe0V Shall occur within tSafe0V (t2).
		 * 5. After tSrcRecover the Source applies power to VBUS in an attempt to
		 * re-establish communication with the Sink and resume USB Default Operation.
		 * The transition to vSafe5V Shall occur within tSrcTurnOn(t4).
		 */
		tcpm_set_state(port, SRC_HARD_RESET_VBUS_ON, PD_T_SAFE_0V + PD_T_SRC_RECOVER);
		break;
	case SRC_HARD_RESET_VBUS_ON:
		tcpm_set_vconn(port, true);
		tcpm_set_vbus(port, true);
		if (port->ams == HARD_RESET)
			tcpm_ams_finish(port);
		port->tcpc->set_pd_rx(port->tcpc, true);
		tcpm_set_attached_state(port, true);
		tcpm_set_state(port, SRC_UNATTACHED, PD_T_PS_SOURCE_ON);
		break;
	case SNK_HARD_RESET_SINK_OFF:
		/* Do not discharge/disconnect during hard reseet */
		tcpm_set_auto_vbus_discharge_threshold(port, TYPEC_PWR_MODE_USB, false, 0);
		memset(&port->pps_data, 0, sizeof(port->pps_data));
		tcpm_set_vconn(port, false);
		if (port->pd_capable)
			tcpm_set_charge(port, false);
		tcpm_set_roles(port, port->self_powered, TYPEC_SINK,
			       tcpm_data_role_for_sink(port));
		/*
		 * VBUS may or may not toggle, depending on the adapter.
		 * If it doesn't toggle, transition to SNK_HARD_RESET_SINK_ON
		 * directly after timeout.
		 */
		tcpm_set_state(port, SNK_HARD_RESET_SINK_ON, PD_T_SAFE_0V);
		break;
	case SNK_HARD_RESET_WAIT_VBUS:
		if (port->ams == HARD_RESET)
			tcpm_ams_finish(port);
		/* Assume we're disconnected if VBUS doesn't come back. */
		tcpm_set_state(port, SNK_UNATTACHED,
			       PD_T_SRC_RECOVER_MAX + PD_T_SRC_TURN_ON);
		break;
	case SNK_HARD_RESET_SINK_ON:
		/* Note: There is no guarantee that VBUS is on in this state */
		/*
		 * XXX:
		 * The specification suggests that dual mode ports in sink
		 * mode should transition to state PE_SRC_Transition_to_default.
		 * See USB power delivery specification chapter 8.3.3.6.1.3.
		 * This would mean to to
		 * - turn off VCONN, reset power supply
		 * - request hardware reset
		 * - turn on VCONN
		 * - Transition to state PE_Src_Startup
		 * SNK only ports shall transition to state Snk_Startup
		 * (see chapter 8.3.3.3.8).
		 * Similar, dual-mode ports in source mode should transition
		 * to PE_SNK_Transition_to_default.
		 */
		if (port->pd_capable) {
			tcpm_set_current_limit(port,
					       tcpm_get_current_limit(port),
					       5000);
			tcpm_set_charge(port, true);
		}
		if (port->ams == HARD_RESET)
			tcpm_ams_finish(port);
		tcpm_set_attached_state(port, true);
		tcpm_set_auto_vbus_discharge_threshold(port, TYPEC_PWR_MODE_USB, false, VSAFE5V);
		tcpm_set_state(port, SNK_STARTUP, 0);
		break;

	/* Soft_Reset states */
	case SOFT_RESET:
		port->message_id = 0;
		port->rx_msgid = -1;
		tcpm_pd_send_control(port, PD_CTRL_ACCEPT);
		tcpm_ams_finish(port);
		if (port->pwr_role == TYPEC_SOURCE) {
			port->upcoming_state = SRC_SEND_CAPABILITIES;
			tcpm_ams_start(port, POWER_NEGOTIATION);
		} else {
			tcpm_set_state(port, SNK_WAIT_CAPABILITIES, 0);
		}
		break;
	case SRC_SOFT_RESET_WAIT_SNK_TX:
	case SNK_SOFT_RESET:
		if (port->ams != NONE_AMS)
			tcpm_ams_finish(port);
		port->upcoming_state = SOFT_RESET_SEND;
		tcpm_ams_start(port, SOFT_RESET_AMS);
		break;
	case SOFT_RESET_SEND:
		port->message_id = 0;
		port->rx_msgid = -1;
		if (tcpm_pd_send_control(port, PD_CTRL_SOFT_RESET))
			tcpm_set_state_cond(port, hard_reset_state(port), 0);
		else
			tcpm_set_state_cond(port, hard_reset_state(port),
					    PD_T_SENDER_RESPONSE);
		break;

	/* DR_Swap states */
	case DR_SWAP_SEND:
		tcpm_pd_send_control(port, PD_CTRL_DR_SWAP);
		tcpm_set_state_cond(port, DR_SWAP_SEND_TIMEOUT,
				    PD_T_SENDER_RESPONSE);
		break;
	case DR_SWAP_ACCEPT:
		tcpm_pd_send_control(port, PD_CTRL_ACCEPT);
		/* Set VDM state machine running flag ASAP */
		if (port->data_role == TYPEC_DEVICE && port->send_discover)
			port->vdm_sm_running = true;
		tcpm_set_state_cond(port, DR_SWAP_CHANGE_DR, 0);
		break;
	case DR_SWAP_SEND_TIMEOUT:
		tcpm_swap_complete(port, -ETIMEDOUT);
		tcpm_ams_finish(port);
		tcpm_set_state(port, ready_state(port), 0);
		break;
	case DR_SWAP_CHANGE_DR:
		if (port->data_role == TYPEC_HOST) {
			tcpm_unregister_altmodes(port);
			tcpm_set_roles(port, true, port->pwr_role,
				       TYPEC_DEVICE);
		} else {
			tcpm_set_roles(port, true, port->pwr_role,
				       TYPEC_HOST);
			port->send_discover = true;
		}
		tcpm_ams_finish(port);
		tcpm_set_state(port, ready_state(port), 0);
		break;

	case FR_SWAP_SEND:
		if (tcpm_pd_send_control(port, PD_CTRL_FR_SWAP)) {
			tcpm_set_state(port, ERROR_RECOVERY, 0);
			break;
		}
		tcpm_set_state_cond(port, FR_SWAP_SEND_TIMEOUT, PD_T_SENDER_RESPONSE);
		break;
	case FR_SWAP_SEND_TIMEOUT:
		tcpm_set_state(port, ERROR_RECOVERY, 0);
		break;
	case FR_SWAP_SNK_SRC_TRANSITION_TO_OFF:
		timer_val_msecs = PD_T_PS_SOURCE_OFF;
		state_name = tcpm_states[FR_SWAP_SNK_SRC_TRANSITION_TO_OFF];
		trace_android_vh_typec_tcpm_get_timer(state_name, SOURCE_OFF, &timer_val_msecs);
		tcpm_set_state(port, ERROR_RECOVERY, timer_val_msecs);
		break;
	case FR_SWAP_SNK_SRC_NEW_SINK_READY:
		if (port->vbus_source)
			tcpm_set_state(port, FR_SWAP_SNK_SRC_SOURCE_VBUS_APPLIED, 0);
		else
			tcpm_set_state(port, ERROR_RECOVERY, PD_T_RECEIVER_RESPONSE);
		break;
	case FR_SWAP_SNK_SRC_SOURCE_VBUS_APPLIED:
		tcpm_set_pwr_role(port, TYPEC_SOURCE);
		if (tcpm_pd_send_control(port, PD_CTRL_PS_RDY)) {
			tcpm_set_state(port, ERROR_RECOVERY, 0);
			break;
		}
		tcpm_set_cc(port, tcpm_rp_cc(port));
		tcpm_set_state(port, SRC_STARTUP, PD_T_SWAP_SRC_START);
		break;

	/* PR_Swap states */
	case PR_SWAP_ACCEPT:
		tcpm_pd_send_control(port, PD_CTRL_ACCEPT);
		tcpm_set_state(port, PR_SWAP_START, 0);
		break;
	case PR_SWAP_SEND:
		tcpm_pd_send_control(port, PD_CTRL_PR_SWAP);
		tcpm_set_state_cond(port, PR_SWAP_SEND_TIMEOUT,
				    PD_T_SENDER_RESPONSE);
		break;
	case PR_SWAP_SEND_TIMEOUT:
		tcpm_swap_complete(port, -ETIMEDOUT);
		tcpm_set_state(port, ready_state(port), 0);
		break;
	case PR_SWAP_START:
		if (port->pwr_role == TYPEC_SOURCE)
			tcpm_set_state(port, PR_SWAP_SRC_SNK_TRANSITION_OFF,
				       PD_T_SRC_TRANSITION);
		else
			tcpm_set_state(port, PR_SWAP_SNK_SRC_SINK_OFF, 0);
		break;
	case PR_SWAP_SRC_SNK_TRANSITION_OFF:
		/*
		 * Prevent vbus discharge circuit from turning on during PR_SWAP
		 * as this is not a disconnect.
		 */
		tcpm_set_vbus(port, false);
		port->explicit_contract = false;
		/* allow time for Vbus discharge, must be < tSrcSwapStdby */
		tcpm_set_state(port, PR_SWAP_SRC_SNK_SOURCE_OFF,
			       PD_T_SRCSWAPSTDBY);
		break;
	case PR_SWAP_SRC_SNK_SOURCE_OFF:
		timer_val_msecs = PD_T_CC_DEBOUNCE;
		trace_android_vh_typec_tcpm_get_timer(tcpm_states[PR_SWAP_SRC_SNK_SOURCE_OFF],
						      CC_DEBOUNCE, &timer_val_msecs);
		tcpm_set_cc(port, TYPEC_CC_RD);
		/* allow CC debounce */
		tcpm_set_state(port, PR_SWAP_SRC_SNK_SOURCE_OFF_CC_DEBOUNCED,
			       timer_val_msecs);
		break;
	case PR_SWAP_SRC_SNK_SOURCE_OFF_CC_DEBOUNCED:
		/*
		 * USB-PD standard, 6.2.1.4, Port Power Role:
		 * "During the Power Role Swap Sequence, for the initial Source
		 * Port, the Port Power Role field shall be set to Sink in the
		 * PS_RDY Message indicating that the initial Source’s power
		 * supply is turned off"
		 */
		tcpm_set_pwr_role(port, TYPEC_SINK);
		if (tcpm_pd_send_control(port, PD_CTRL_PS_RDY)) {
			tcpm_set_state(port, ERROR_RECOVERY, 0);
			break;
		}
		tcpm_set_state(port, ERROR_RECOVERY, PD_T_PS_SOURCE_ON_PRS);
		break;
	case PR_SWAP_SRC_SNK_SINK_ON:
		/* Set the vbus disconnect threshold for implicit contract */
		tcpm_set_auto_vbus_discharge_threshold(port, TYPEC_PWR_MODE_USB, false, VSAFE5V);
		tcpm_set_state(port, SNK_STARTUP, 0);
		break;
	case PR_SWAP_SNK_SRC_SINK_OFF:
		timer_val_msecs = PD_T_PS_SOURCE_OFF;
		trace_android_vh_typec_tcpm_get_timer(tcpm_states[PR_SWAP_SNK_SRC_SINK_OFF],
						      SOURCE_OFF, &timer_val_msecs);
		/*
		 * Prevent vbus discharge circuit from turning on during PR_SWAP
		 * as this is not a disconnect.
		 */
		tcpm_set_auto_vbus_discharge_threshold(port, TYPEC_PWR_MODE_USB,
						       port->pps_data.active, 0);
		tcpm_set_charge(port, false);
		tcpm_set_state(port, hard_reset_state(port), timer_val_msecs);
		break;
	case PR_SWAP_SNK_SRC_SOURCE_ON:
		tcpm_set_cc(port, tcpm_rp_cc(port));
		tcpm_set_vbus(port, true);
		/*
		 * allow time VBUS ramp-up, must be < tNewSrc
		 * Also, this window overlaps with CC debounce as well.
		 * So, Wait for the max of two which is PD_T_NEWSRC
		 */
		tcpm_set_state(port, PR_SWAP_SNK_SRC_SOURCE_ON_VBUS_RAMPED_UP,
			       PD_T_NEWSRC);
		break;
	case PR_SWAP_SNK_SRC_SOURCE_ON_VBUS_RAMPED_UP:
		/*
		 * USB PD standard, 6.2.1.4:
		 * "Subsequent Messages initiated by the Policy Engine,
		 * such as the PS_RDY Message sent to indicate that Vbus
		 * is ready, will have the Port Power Role field set to
		 * Source."
		 */
		tcpm_set_pwr_role(port, TYPEC_SOURCE);
		tcpm_pd_send_control(port, PD_CTRL_PS_RDY);
		tcpm_set_state(port, SRC_STARTUP, PD_T_SWAP_SRC_START);
		break;

	case VCONN_SWAP_ACCEPT:
		tcpm_pd_send_control(port, PD_CTRL_ACCEPT);
		tcpm_ams_finish(port);
		tcpm_set_state(port, VCONN_SWAP_START, 0);
		break;
	case VCONN_SWAP_SEND:
		tcpm_pd_send_control(port, PD_CTRL_VCONN_SWAP);
		tcpm_set_state(port, VCONN_SWAP_SEND_TIMEOUT,
			       PD_T_SENDER_RESPONSE);
		break;
	case VCONN_SWAP_SEND_TIMEOUT:
		tcpm_swap_complete(port, -ETIMEDOUT);
		if (port->data_role == TYPEC_HOST && port->send_discover)
			port->vdm_sm_running = true;
		tcpm_set_state(port, ready_state(port), 0);
		break;
	case VCONN_SWAP_START:
		if (port->vconn_role == TYPEC_SOURCE)
			tcpm_set_state(port, VCONN_SWAP_WAIT_FOR_VCONN, 0);
		else
			tcpm_set_state(port, VCONN_SWAP_TURN_ON_VCONN, 0);
		break;
	case VCONN_SWAP_WAIT_FOR_VCONN:
		tcpm_set_state(port, hard_reset_state(port),
			       PD_T_VCONN_SOURCE_ON);
		break;
	case VCONN_SWAP_TURN_ON_VCONN:
		tcpm_set_vconn(port, true);
		tcpm_pd_send_control(port, PD_CTRL_PS_RDY);
		if (port->data_role == TYPEC_HOST && port->send_discover)
			port->vdm_sm_running = true;
		tcpm_set_state(port, ready_state(port), 0);
		break;
	case VCONN_SWAP_TURN_OFF_VCONN:
		tcpm_set_vconn(port, false);
		if (port->data_role == TYPEC_HOST && port->send_discover)
			port->vdm_sm_running = true;
		tcpm_set_state(port, ready_state(port), 0);
		break;

	case DR_SWAP_CANCEL:
	case PR_SWAP_CANCEL:
	case VCONN_SWAP_CANCEL:
		tcpm_swap_complete(port, port->swap_status);
		if (port->data_role == TYPEC_HOST && port->send_discover)
			port->vdm_sm_running = true;
		if (port->pwr_role == TYPEC_SOURCE)
			tcpm_set_state(port, SRC_READY, 0);
		else
			tcpm_set_state(port, SNK_READY, 0);
		break;
	case FR_SWAP_CANCEL:
		if (port->pwr_role == TYPEC_SOURCE)
			tcpm_set_state(port, SRC_READY, 0);
		else
			tcpm_set_state(port, SNK_READY, 0);
		break;

	case BIST_RX:
		switch (BDO_MODE_MASK(port->bist_request)) {
		case BDO_MODE_CARRIER2:
			tcpm_pd_transmit(port, TCPC_TX_BIST_MODE_2, NULL);
			tcpm_set_state(port, unattached_state(port),
				       PD_T_BIST_CONT_MODE);
			break;
		case BDO_MODE_TESTDATA:
			if (port->tcpc->set_bist_data) {
				tcpm_log(port, "Enable BIST MODE TESTDATA");
				port->tcpc->set_bist_data(port->tcpc, true);
			}
			break;
		default:
			break;
		}
		break;
	case GET_STATUS_SEND:
		tcpm_pd_send_control(port, PD_CTRL_GET_STATUS);
		tcpm_set_state(port, GET_STATUS_SEND_TIMEOUT,
			       PD_T_SENDER_RESPONSE);
		break;
	case GET_STATUS_SEND_TIMEOUT:
		tcpm_set_state(port, ready_state(port), 0);
		break;
	case GET_PPS_STATUS_SEND:
		tcpm_pd_send_control(port, PD_CTRL_GET_PPS_STATUS);
		tcpm_set_state(port, GET_PPS_STATUS_SEND_TIMEOUT,
			       PD_T_SENDER_RESPONSE);
		break;
	case GET_PPS_STATUS_SEND_TIMEOUT:
		tcpm_set_state(port, ready_state(port), 0);
		break;
	case GET_SINK_CAP:
		tcpm_pd_send_control(port, PD_CTRL_GET_SINK_CAP);
		tcpm_set_state(port, GET_SINK_CAP_TIMEOUT, PD_T_SENDER_RESPONSE);
		break;
	case GET_SINK_CAP_TIMEOUT:
		port->sink_cap_done = true;
		tcpm_set_state(port, ready_state(port), 0);
		break;
	case ERROR_RECOVERY:
		tcpm_swap_complete(port, -EPROTO);
		tcpm_pps_complete(port, -EPROTO);
		tcpm_set_state(port, PORT_RESET, 0);
		break;
	case PORT_RESET:
		tcpm_reset_port(port);
		tcpm_set_cc(port, TYPEC_CC_OPEN);
		tcpm_set_state(port, PORT_RESET_WAIT_OFF,
			       PD_T_ERROR_RECOVERY);
		break;
	case PORT_RESET_WAIT_OFF:
		timer_val_msecs = PD_T_PS_SOURCE_OFF;
		trace_android_vh_typec_tcpm_get_timer(tcpm_states[PORT_RESET_WAIT_OFF],
						      SOURCE_OFF, &timer_val_msecs);
		tcpm_set_state(port,
			       tcpm_default_state(port),
			       port->vbus_present ? timer_val_msecs : 0);
		break;

	/* AMS intermediate state */
	case AMS_START:
		if (port->upcoming_state == INVALID_STATE) {
			tcpm_set_state(port, port->pwr_role == TYPEC_SOURCE ?
				       SRC_READY : SNK_READY, 0);
			break;
		}

		upcoming_state = port->upcoming_state;
		port->upcoming_state = INVALID_STATE;
		tcpm_set_state(port, upcoming_state, 0);
		break;

	/* Chunk state */
	case CHUNK_NOT_SUPP:
		tcpm_pd_send_control(port, PD_CTRL_NOT_SUPP);
		tcpm_set_state(port, port->pwr_role == TYPEC_SOURCE ? SRC_READY : SNK_READY, 0);
		break;
	default:
		WARN(1, "Unexpected port state %d\n", port->state);
		break;
	}
}

static void tcpm_state_machine_work(struct kthread_work *work)
{
	struct tcpm_port *port = container_of(work, struct tcpm_port, state_machine);
	enum tcpm_state prev_state;

	mutex_lock(&port->lock);
	port->state_machine_running = true;

	if (port->queued_message && tcpm_send_queued_message(port))
		goto done;

	/* If we were queued due to a delayed state change, update it now */
	if (port->delayed_state) {
		tcpm_log(port, "state change %s -> %s [delayed %ld ms]",
			 tcpm_states[port->state],
			 tcpm_states[port->delayed_state], port->delay_ms);
		port->prev_state = port->state;
		port->state = port->delayed_state;
		port->delayed_state = INVALID_STATE;
	}

	/*
	 * Continue running as long as we have (non-delayed) state changes
	 * to make.
	 */
	do {
		prev_state = port->state;
		run_state_machine(port);
		if (port->queued_message)
			tcpm_send_queued_message(port);
	} while (port->state != prev_state && !port->delayed_state);

done:
	port->state_machine_running = false;
	mutex_unlock(&port->lock);
}

static void _tcpm_cc_change(struct tcpm_port *port, enum typec_cc_status cc1,
			    enum typec_cc_status cc2)
{
	enum typec_cc_status old_cc1, old_cc2;
	enum tcpm_state new_state;

	old_cc1 = port->cc1;
	old_cc2 = port->cc2;
	port->cc1 = cc1;
	port->cc2 = cc2;

	tcpm_log_force(port,
		       "CC1: %u -> %u, CC2: %u -> %u [state %s, polarity %d, %s]",
		       old_cc1, cc1, old_cc2, cc2, tcpm_states[port->state],
		       port->polarity,
		       tcpm_port_is_disconnected(port) ? "disconnected"
						       : "connected");
	dev_info(port->dev,
		 "TCPM_DEBUG CC1: %u -> %u, CC2: %u -> %u [state %s, polarity %d, %s]",
		 old_cc1, cc1, old_cc2, cc2, tcpm_states[port->state],
		 port->polarity, tcpm_port_is_disconnected(port) ?
		 "disconnected" : "connected");
	switch (port->state) {
	case TOGGLING:
		if (tcpm_port_is_debug(port) || tcpm_port_is_audio(port) ||
		    tcpm_port_is_source(port))
			tcpm_set_state(port, SRC_ATTACH_WAIT, 0);
		else if (tcpm_port_is_sink(port))
			tcpm_set_state(port, SNK_ATTACH_WAIT, 0);
		break;
	case SRC_UNATTACHED:
	case ACC_UNATTACHED:
		if (tcpm_port_is_debug(port) || tcpm_port_is_audio(port) ||
		    tcpm_port_is_source(port))
			tcpm_set_state(port, SRC_ATTACH_WAIT, 0);
		break;
	case SRC_ATTACH_WAIT:
		if (tcpm_port_is_disconnected(port) ||
		    tcpm_port_is_audio_detached(port))
			tcpm_set_state(port, SRC_UNATTACHED, 0);
		else if (cc1 != old_cc1 || cc2 != old_cc2)
			tcpm_set_state(port, SRC_ATTACH_WAIT, 0);
		break;
	case SRC_ATTACHED:
	case SRC_SEND_CAPABILITIES:
	case SRC_READY:
		if (tcpm_port_is_disconnected(port) ||
		    !tcpm_port_is_source(port)) {
			if (port->port_type == TYPEC_PORT_SRC)
				tcpm_set_state(port, SRC_UNATTACHED, tcpm_wait_for_discharge(port));
			else
				tcpm_set_state(port, SNK_UNATTACHED, tcpm_wait_for_discharge(port));
		}
		break;
	case SNK_UNATTACHED:
		if (tcpm_port_is_sink(port))
			tcpm_set_state(port, SNK_ATTACH_WAIT, 0);
		break;
	case SNK_ATTACH_WAIT:
		if ((port->cc1 == TYPEC_CC_OPEN &&
		     port->cc2 != TYPEC_CC_OPEN) ||
		    (port->cc1 != TYPEC_CC_OPEN &&
		     port->cc2 == TYPEC_CC_OPEN))
			new_state = SNK_DEBOUNCED;
		else if (tcpm_port_is_disconnected(port))
			new_state = SNK_UNATTACHED;
		else
			break;
		if (new_state != port->delayed_state)
			tcpm_set_state(port, SNK_ATTACH_WAIT, 0);
		break;
	case SNK_DEBOUNCED:
		if (tcpm_port_is_disconnected(port))
			new_state = SNK_UNATTACHED;
		else if (port->vbus_present)
			new_state = tcpm_try_src(port) ? SRC_TRY : SNK_ATTACHED;
		else
			new_state = SNK_UNATTACHED;
		if (new_state != port->delayed_state)
			tcpm_set_state(port, SNK_DEBOUNCED, 0);
		break;
	case SNK_READY:
		/*
		 * EXIT condition is based primarily on vbus disconnect and CC is secondary.
		 * "A port that has entered into USB PD communications with the Source and
		 * has seen the CC voltage exceed vRd-USB may monitor the CC pin to detect
		 * cable disconnect in addition to monitoring VBUS.
		 *
		 * A port that is monitoring the CC voltage for disconnect (but is not in
		 * the process of a USB PD PR_Swap or USB PD FR_Swap) shall transition to
		 * Unattached.SNK within tSinkDisconnect after the CC voltage remains below
		 * vRd-USB for tPDDebounce."
		 *
		 * When set_auto_vbus_discharge_threshold is enabled, CC pins go
		 * away before vbus decays to disconnect threshold. Allow
		 * disconnect to be driven by vbus disconnect when auto vbus
		 * discharge is enabled.
		 */
		if (!port->auto_vbus_discharge_enabled && tcpm_port_is_disconnected(port))
			tcpm_set_state(port, unattached_state(port), 0);
		else if (!port->pd_capable &&
			 (cc1 != old_cc1 || cc2 != old_cc2))
			tcpm_set_current_limit(port,
					       tcpm_get_current_limit(port),
					       5000);
		break;

	case AUDIO_ACC_ATTACHED:
		if (cc1 == TYPEC_CC_OPEN || cc2 == TYPEC_CC_OPEN)
			tcpm_set_state(port, AUDIO_ACC_DEBOUNCE, 0);
		break;
	case AUDIO_ACC_DEBOUNCE:
		if (tcpm_port_is_audio(port))
			tcpm_set_state(port, AUDIO_ACC_ATTACHED, 0);
		break;

	case DEBUG_ACC_ATTACHED:
		if (cc1 == TYPEC_CC_OPEN || cc2 == TYPEC_CC_OPEN)
			tcpm_set_state(port, ACC_UNATTACHED, 0);
		break;

	case SNK_TRY:
		/* Do nothing, waiting for timeout */
		break;

	case SNK_DISCOVERY:
		/* CC line is unstable, wait for debounce */
		if (tcpm_port_is_disconnected(port))
			tcpm_set_state(port, SNK_DISCOVERY_DEBOUNCE, 0);
		break;
	case SNK_DISCOVERY_DEBOUNCE:
		break;

	case SRC_TRYWAIT:
		/* Hand over to state machine if needed */
		if (!port->vbus_present && tcpm_port_is_source(port))
			tcpm_set_state(port, SRC_TRYWAIT_DEBOUNCE, 0);
		break;
	case SRC_TRYWAIT_DEBOUNCE:
		if (port->vbus_present || !tcpm_port_is_source(port))
			tcpm_set_state(port, SRC_TRYWAIT, 0);
		break;
	case SNK_TRY_WAIT_DEBOUNCE:
		if (!tcpm_port_is_sink(port)) {
			port->max_wait = 0;
			tcpm_set_state(port, SRC_TRYWAIT, 0);
		}
		break;
	case SRC_TRY_WAIT:
		if (tcpm_port_is_source(port))
			tcpm_set_state(port, SRC_TRY_DEBOUNCE, 0);
		break;
	case SRC_TRY_DEBOUNCE:
		tcpm_set_state(port, SRC_TRY_WAIT, 0);
		break;
	case SNK_TRYWAIT_DEBOUNCE:
		if (tcpm_port_is_sink(port))
			tcpm_set_state(port, SNK_TRYWAIT_VBUS, 0);
		break;
	case SNK_TRYWAIT_VBUS:
		if (!tcpm_port_is_sink(port))
			tcpm_set_state(port, SNK_TRYWAIT_DEBOUNCE, 0);
		break;
	case SNK_TRY_WAIT_DEBOUNCE_CHECK_VBUS:
		if (!tcpm_port_is_sink(port))
			tcpm_set_state(port, SRC_TRYWAIT, PD_T_TRY_CC_DEBOUNCE);
		else
			tcpm_set_state(port, SNK_TRY_WAIT_DEBOUNCE_CHECK_VBUS, 0);
		break;
	case SNK_TRYWAIT:
		/* Do nothing, waiting for tCCDebounce */
		break;
	case PR_SWAP_SNK_SRC_SINK_OFF:
	case PR_SWAP_SRC_SNK_TRANSITION_OFF:
	case PR_SWAP_SRC_SNK_SOURCE_OFF:
	case PR_SWAP_SRC_SNK_SOURCE_OFF_CC_DEBOUNCED:
	case PR_SWAP_SNK_SRC_SOURCE_ON:
		/*
		 * CC state change is expected in PR_SWAP
		 * Ignore it.
		 */
		break;
	case FR_SWAP_SEND:
	case FR_SWAP_SEND_TIMEOUT:
	case FR_SWAP_SNK_SRC_TRANSITION_TO_OFF:
	case FR_SWAP_SNK_SRC_NEW_SINK_READY:
	case FR_SWAP_SNK_SRC_SOURCE_VBUS_APPLIED:
		/* Do nothing, CC change expected */
		break;

	case PORT_RESET:
	case PORT_RESET_WAIT_OFF:
		/*
		 * State set back to default mode once the timer completes.
		 * Ignore CC changes here.
		 */
		break;
	default:
		/*
		 * While acting as sink and auto vbus discharge is enabled, Allow disconnect
		 * to be driven by vbus disconnect.
		 */
		if (tcpm_port_is_disconnected(port) && !(port->pwr_role == TYPEC_SINK &&
							 port->auto_vbus_discharge_enabled))
			tcpm_set_state(port, unattached_state(port), 0);
		break;
	}
}

static void _tcpm_pd_vbus_on(struct tcpm_port *port)
{
	tcpm_log_force(port, "VBUS on");
	port->vbus_present = true;
	/*
	 * When vbus_present is true i.e. Voltage at VBUS is greater than VSAFE5V implicitly
	 * states that vbus is not at VSAFE0V, hence clear the vbus_vsafe0v flag here.
	 */
	port->vbus_vsafe0v = false;

	switch (port->state) {
	case SNK_TRANSITION_SINK_VBUS:
		port->explicit_contract = true;
		/* Set the VDM flag ASAP */
		if (port->data_role == TYPEC_HOST && port->send_discover)
			port->vdm_sm_running = true;
		tcpm_set_state(port, SNK_READY, 0);
		break;
	case SNK_DISCOVERY:
		tcpm_set_state(port, SNK_DISCOVERY, 0);
		break;

	case SNK_DEBOUNCED:
		tcpm_set_state(port, tcpm_try_src(port) ? SRC_TRY
							: SNK_ATTACHED,
				       0);
		break;
	case SNK_HARD_RESET_WAIT_VBUS:
		tcpm_set_state(port, SNK_HARD_RESET_SINK_ON, 0);
		break;
	case SRC_ATTACHED:
		tcpm_set_state(port, SRC_STARTUP, 0);
		break;
	case SRC_HARD_RESET_VBUS_ON:
		tcpm_set_state(port, SRC_STARTUP, 0);
		break;

	case SNK_TRY:
		/* Do nothing, waiting for timeout */
		break;
	case SRC_TRYWAIT:
		/* Do nothing, Waiting for Rd to be detected */
		break;
	case SRC_TRYWAIT_DEBOUNCE:
		tcpm_set_state(port, SRC_TRYWAIT, 0);
		break;
	case SNK_TRY_WAIT_DEBOUNCE:
		/* Do nothing, waiting for PD_DEBOUNCE to do be done */
		break;
	case SNK_TRYWAIT:
		/* Do nothing, waiting for tCCDebounce */
		break;
	case SNK_TRYWAIT_VBUS:
		if (tcpm_port_is_sink(port))
			tcpm_set_state(port, SNK_ATTACHED, 0);
		break;
	case SNK_TRYWAIT_DEBOUNCE:
		/* Do nothing, waiting for Rp */
		break;
	case SNK_TRY_WAIT_DEBOUNCE_CHECK_VBUS:
		if (port->vbus_present && tcpm_port_is_sink(port))
			tcpm_set_state(port, SNK_ATTACHED, 0);
		break;
	case SRC_TRY_WAIT:
	case SRC_TRY_DEBOUNCE:
		/* Do nothing, waiting for sink detection */
		break;
	case FR_SWAP_SEND:
	case FR_SWAP_SEND_TIMEOUT:
	case FR_SWAP_SNK_SRC_TRANSITION_TO_OFF:
	case FR_SWAP_SNK_SRC_SOURCE_VBUS_APPLIED:
		if (port->tcpc->frs_sourcing_vbus)
			port->tcpc->frs_sourcing_vbus(port->tcpc);
		break;
	case FR_SWAP_SNK_SRC_NEW_SINK_READY:
		if (port->tcpc->frs_sourcing_vbus)
			port->tcpc->frs_sourcing_vbus(port->tcpc);
		tcpm_set_state(port, FR_SWAP_SNK_SRC_SOURCE_VBUS_APPLIED, 0);
		break;

	case PORT_RESET:
	case PORT_RESET_WAIT_OFF:
		/*
		 * State set back to default mode once the timer completes.
		 * Ignore vbus changes here.
		 */
		break;

	default:
		break;
	}
}

static void _tcpm_pd_vbus_off(struct tcpm_port *port)
{
	tcpm_log_force(port, "VBUS off");
	port->vbus_present = false;
	port->vbus_never_low = false;
	switch (port->state) {
	case SNK_HARD_RESET_SINK_OFF:
		tcpm_set_state(port, SNK_HARD_RESET_WAIT_VBUS, 0);
		break;
	case HARD_RESET_SEND:
		break;
	case SNK_TRY:
		/* Do nothing, waiting for timeout */
		break;
	case SRC_TRYWAIT:
		/* Hand over to state machine if needed */
		if (tcpm_port_is_source(port))
			tcpm_set_state(port, SRC_TRYWAIT_DEBOUNCE, 0);
		break;
	case SNK_TRY_WAIT_DEBOUNCE:
		/* Do nothing, waiting for PD_DEBOUNCE to do be done */
		break;
	case SNK_TRYWAIT:
	case SNK_TRYWAIT_VBUS:
	case SNK_TRYWAIT_DEBOUNCE:
		break;
	case SNK_ATTACH_WAIT:
		port->debouncing = false;
		tcpm_set_state(port, SNK_UNATTACHED, 0);
		break;

	case SNK_NEGOTIATE_CAPABILITIES:
		break;

	case PR_SWAP_SRC_SNK_TRANSITION_OFF:
		tcpm_set_state(port, PR_SWAP_SRC_SNK_SOURCE_OFF, 0);
		break;

	case PR_SWAP_SNK_SRC_SINK_OFF:
		/* Do nothing, expected */
		break;

	case PR_SWAP_SNK_SRC_SOURCE_ON:
		/*
		 * Do nothing when vbus off notification is received.
		 * TCPM can wait for PD_T_NEWSRC in PR_SWAP_SNK_SRC_SOURCE_ON
		 * for the vbus source to ramp up.
		 */
		break;

	case PORT_RESET_WAIT_OFF:
		tcpm_set_state(port, tcpm_default_state(port), 0);
		break;

	case SRC_TRY_WAIT:
	case SRC_TRY_DEBOUNCE:
		/* Do nothing, waiting for sink detection */
		break;

	case SRC_STARTUP:
	case SRC_SEND_CAPABILITIES:
	case SRC_SEND_CAPABILITIES_TIMEOUT:
	case SRC_NEGOTIATE_CAPABILITIES:
	case SRC_TRANSITION_SUPPLY:
	case SRC_READY:
	case SRC_WAIT_NEW_CAPABILITIES:
		/*
		 * Force to unattached state to re-initiate connection.
		 * DRP port should move to Unattached.SNK instead of Unattached.SRC if
		 * sink removed. Although sink removal here is due to source's vbus collapse,
		 * treat it the same way for consistency.
		 */
		if (port->port_type == TYPEC_PORT_SRC)
			tcpm_set_state(port, SRC_UNATTACHED, tcpm_wait_for_discharge(port));
		else
			tcpm_set_state(port, SNK_UNATTACHED, tcpm_wait_for_discharge(port));
		break;

	case PORT_RESET:
		/*
		 * State set back to default mode once the timer completes.
		 * Ignore vbus changes here.
		 */
		break;

	case FR_SWAP_SEND:
	case FR_SWAP_SEND_TIMEOUT:
	case FR_SWAP_SNK_SRC_TRANSITION_TO_OFF:
	case FR_SWAP_SNK_SRC_NEW_SINK_READY:
	case FR_SWAP_SNK_SRC_SOURCE_VBUS_APPLIED:
		/* Do nothing, vbus drop expected */
		break;

	default:
		if (port->pwr_role == TYPEC_SINK && port->attached)
			tcpm_set_state(port, SNK_UNATTACHED, tcpm_wait_for_discharge(port));
		break;
	}
}

static void _tcpm_pd_vbus_vsafe0v(struct tcpm_port *port)
{
	unsigned int timer_val_msecs;

	tcpm_log_force(port, "VBUS VSAFE0V");
	port->vbus_vsafe0v = true;
	switch (port->state) {
	case SRC_HARD_RESET_VBUS_OFF:
		/*
		 * After establishing the vSafe0V voltage condition on VBUS, the Source Shall wait
		 * tSrcRecover before re-applying VCONN and restoring VBUS to vSafe5V.
		 */
		tcpm_set_state(port, SRC_HARD_RESET_VBUS_ON, PD_T_SRC_RECOVER);
		break;
	case SRC_ATTACH_WAIT:
		timer_val_msecs = PD_T_CC_DEBOUNCE;
		trace_android_vh_typec_tcpm_get_timer(tcpm_states[SRC_ATTACH_WAIT],
						      CC_DEBOUNCE, &timer_val_msecs);
		if (tcpm_port_is_source(port))
			tcpm_set_state(port, tcpm_try_snk(port) ? SNK_TRY : SRC_ATTACHED,
				       timer_val_msecs);
		break;
	case SRC_STARTUP:
	case SRC_SEND_CAPABILITIES:
	case SRC_SEND_CAPABILITIES_TIMEOUT:
	case SRC_NEGOTIATE_CAPABILITIES:
	case SRC_TRANSITION_SUPPLY:
	case SRC_READY:
	case SRC_WAIT_NEW_CAPABILITIES:
		if (port->auto_vbus_discharge_enabled) {
			if (port->port_type == TYPEC_PORT_SRC)
				tcpm_set_state(port, SRC_UNATTACHED, 0);
			else
				tcpm_set_state(port, SNK_UNATTACHED, 0);
		}
		break;
	default:
		if (port->pwr_role == TYPEC_SINK && port->auto_vbus_discharge_enabled)
			tcpm_set_state(port, SNK_UNATTACHED, 0);
		break;
	}
}

static void _tcpm_pd_hard_reset(struct tcpm_port *port)
{
	tcpm_log_force(port, "Received hard reset");
	if (port->bist_request == BDO_MODE_TESTDATA && port->tcpc->set_bist_data)
		port->tcpc->set_bist_data(port->tcpc, false);

	if (port->ams != NONE_AMS)
		port->ams = NONE_AMS;
	if (port->hard_reset_count < PD_N_HARD_RESET_COUNT)
		port->ams = HARD_RESET;

	if (port->bist_request == BDO_MODE_TESTDATA && port->tcpc->set_bist_data)
		port->tcpc->set_bist_data(port->tcpc, false);

	/*
	 * If we keep receiving hard reset requests, executing the hard reset
	 * must have failed. Revert to error recovery if that happens.
	 */
	tcpm_set_state(port,
		       port->hard_reset_count < PD_N_HARD_RESET_COUNT ?
				HARD_RESET_START : ERROR_RECOVERY,
		       0);
}

static void tcpm_pd_event_handler(struct kthread_work *work)
{
	struct tcpm_port *port = container_of(work, struct tcpm_port,
					      event_work);
	u32 events;

	mutex_lock(&port->lock);

	spin_lock(&port->pd_event_lock);
	while (port->pd_events) {
		events = port->pd_events;
		port->pd_events = 0;
		spin_unlock(&port->pd_event_lock);
		if (events & TCPM_RESET_EVENT)
			_tcpm_pd_hard_reset(port);
		if (events & TCPM_VBUS_EVENT) {
			bool vbus;

			vbus = port->tcpc->get_vbus(port->tcpc);
			if (vbus) {
				_tcpm_pd_vbus_on(port);
			} else {
				_tcpm_pd_vbus_off(port);
				/*
				 * When TCPC does not support detecting vsafe0v voltage level,
				 * treat vbus absent as vsafe0v. Else invoke is_vbus_vsafe0v
				 * to see if vbus has discharge to VSAFE0V.
				 */
				if (!port->tcpc->is_vbus_vsafe0v ||
				    port->tcpc->is_vbus_vsafe0v(port->tcpc))
					_tcpm_pd_vbus_vsafe0v(port);
			}
		}
		if (events & TCPM_CC_EVENT) {
			enum typec_cc_status cc1, cc2;

			if (port->tcpc->get_cc(port->tcpc, &cc1, &cc2) == 0)
				_tcpm_cc_change(port, cc1, cc2);
		}
		if (events & TCPM_FRS_EVENT) {
			if (port->state == SNK_READY) {
				int ret;

				port->upcoming_state = FR_SWAP_SEND;
				ret = tcpm_ams_start(port, FAST_ROLE_SWAP);
				if (ret == -EAGAIN)
					port->upcoming_state = INVALID_STATE;
			} else {
				tcpm_log(port, "Discarding FRS_SIGNAL! Not in sink ready");
			}
		}
		if (events & TCPM_SOURCING_VBUS) {
			tcpm_log(port, "sourcing vbus");
			/*
			 * In fast role swap case TCPC autonomously sources vbus. Set vbus_source
			 * true as TCPM wouldn't have called tcpm_set_vbus.
			 *
			 * When vbus is sourced on the command on TCPM i.e. TCPM called
			 * tcpm_set_vbus to source vbus, vbus_source would already be true.
			 */
			port->vbus_source = true;
			_tcpm_pd_vbus_on(port);
		}

		spin_lock(&port->pd_event_lock);
	}
	spin_unlock(&port->pd_event_lock);
	mutex_unlock(&port->lock);
}

void tcpm_cc_change(struct tcpm_port *port)
{
	spin_lock(&port->pd_event_lock);
	port->pd_events |= TCPM_CC_EVENT;
	spin_unlock(&port->pd_event_lock);
	kthread_queue_work(port->wq, &port->event_work);
}
EXPORT_SYMBOL_GPL(tcpm_cc_change);

void tcpm_vbus_change(struct tcpm_port *port)
{
	spin_lock(&port->pd_event_lock);
	port->pd_events |= TCPM_VBUS_EVENT;
	spin_unlock(&port->pd_event_lock);
	kthread_queue_work(port->wq, &port->event_work);
}
EXPORT_SYMBOL_GPL(tcpm_vbus_change);

void tcpm_pd_hard_reset(struct tcpm_port *port)
{
	spin_lock(&port->pd_event_lock);
	port->pd_events = TCPM_RESET_EVENT;
	spin_unlock(&port->pd_event_lock);
	kthread_queue_work(port->wq, &port->event_work);
}
EXPORT_SYMBOL_GPL(tcpm_pd_hard_reset);

void tcpm_sink_frs(struct tcpm_port *port)
{
	spin_lock(&port->pd_event_lock);
	port->pd_events = TCPM_FRS_EVENT;
	spin_unlock(&port->pd_event_lock);
	kthread_queue_work(port->wq, &port->event_work);
}
EXPORT_SYMBOL_GPL(tcpm_sink_frs);

void tcpm_sourcing_vbus(struct tcpm_port *port)
{
	spin_lock(&port->pd_event_lock);
	port->pd_events = TCPM_SOURCING_VBUS;
	spin_unlock(&port->pd_event_lock);
	kthread_queue_work(port->wq, &port->event_work);
}
EXPORT_SYMBOL_GPL(tcpm_sourcing_vbus);

static void tcpm_enable_frs_work(struct kthread_work *work)
{
	struct tcpm_port *port = container_of(work, struct tcpm_port, enable_frs);
	int ret;

	mutex_lock(&port->lock);
	/* Not FRS capable */

	tcpm_log_force(port, "%s: !port->connected:%c port->port_type != TYPEC_PORT_DRP:%c",
		       __func__, !port->connected ? 'y' : 'n',
		       port->port_type != TYPEC_PORT_DRP ? 'y' : 'n');

	tcpm_log_force(port, "port->pwr_opmode != TYPEC_PWR_MODE_PD:%c port->sink_cap_done:%c",
		       port->pwr_opmode != TYPEC_PWR_MODE_PD ? 'y' : 'n',
		       port->sink_cap_done ? 'y' : 'n');

	tcpm_log_force(port, "!port->tcpc->enable_frs:%c port->negotiated_rev < PD_REV30: %c",
		       !port->tcpc->enable_frs ? 'y' : 'n',
		       port->negotiated_rev < PD_REV30 ? 'y' : 'n');
	if (!port->connected || port->port_type != TYPEC_PORT_DRP ||
	    port->pwr_opmode != TYPEC_PWR_MODE_PD ||
	    !port->tcpc->enable_frs ||
	    /* Sink caps queried */
	    port->sink_cap_done || port->negotiated_rev < PD_REV30) {
		tcpm_log_force(port, "Skip sink cap query");
		goto unlock;
	}

	/* Send when the state machine is idle */
	if (port->state != SNK_READY || port->vdm_sm_running || port->send_discover) {
		tcpm_log_force(port, "Resched sink cap query");
		goto resched;
	}

	port->upcoming_state = GET_SINK_CAP;
	ret = tcpm_ams_start(port, GET_SINK_CAPABILITIES);
	if (ret == -EAGAIN) {
		port->upcoming_state = INVALID_STATE;
	} else {
		port->sink_cap_done = true;
		goto unlock;
	}
resched:
	mod_enable_frs_delayed_work(port, GET_SINK_CAP_RETRY_MS);
unlock:
	mutex_unlock(&port->lock);
}

static int tcpm_dr_set(struct typec_port *p, enum typec_data_role data)
{
	struct tcpm_port *port = typec_get_drvdata(p);
	int ret;

	mutex_lock(&port->swap_lock);
	mutex_lock(&port->lock);

	if (port->typec_caps.data != TYPEC_PORT_DRD) {
		ret = -EINVAL;
		goto port_unlock;
	}
	if (port->state != SRC_READY && port->state != SNK_READY) {
		ret = -EAGAIN;
		goto port_unlock;
	}

	if (port->data_role == data) {
		ret = 0;
		goto port_unlock;
	}

	/*
	 * XXX
	 * 6.3.9: If an alternate mode is active, a request to swap
	 * alternate modes shall trigger a port reset.
	 * Reject data role swap request in this case.
	 */

	if (!port->pd_capable) {
		/*
		 * If the partner is not PD capable, reset the port to
		 * trigger a role change. This can only work if a preferred
		 * role is configured, and if it matches the requested role.
		 */
		if (port->try_role == TYPEC_NO_PREFERRED_ROLE ||
		    port->try_role == port->pwr_role) {
			ret = -EINVAL;
			goto port_unlock;
		}
		port->non_pd_role_swap = true;
		tcpm_set_state(port, PORT_RESET, 0);
	} else {
		port->upcoming_state = DR_SWAP_SEND;
		ret = tcpm_ams_start(port, DATA_ROLE_SWAP);
		if (ret == -EAGAIN) {
			port->upcoming_state = INVALID_STATE;
			goto port_unlock;
		}
	}

	port->swap_status = 0;
	port->swap_pending = true;
	reinit_completion(&port->swap_complete);
	mutex_unlock(&port->lock);

	if (!wait_for_completion_timeout(&port->swap_complete,
				msecs_to_jiffies(PD_ROLE_SWAP_TIMEOUT)))
		ret = -ETIMEDOUT;
	else
		ret = port->swap_status;

	port->non_pd_role_swap = false;
	goto swap_unlock;

port_unlock:
	mutex_unlock(&port->lock);
swap_unlock:
	mutex_unlock(&port->swap_lock);
	return ret;
}

static int tcpm_pr_set(struct typec_port *p, enum typec_role role)
{
	struct tcpm_port *port = typec_get_drvdata(p);
	int ret;

	mutex_lock(&port->swap_lock);
	mutex_lock(&port->lock);

	if (port->port_type != TYPEC_PORT_DRP) {
		ret = -EINVAL;
		goto port_unlock;
	}
	if (port->state != SRC_READY && port->state != SNK_READY) {
		ret = -EAGAIN;
		goto port_unlock;
	}

	if (role == port->pwr_role) {
		ret = 0;
		goto port_unlock;
	}

	port->upcoming_state = PR_SWAP_SEND;
	ret = tcpm_ams_start(port, POWER_ROLE_SWAP);
	if (ret == -EAGAIN) {
		port->upcoming_state = INVALID_STATE;
		goto port_unlock;
	}

	port->swap_status = 0;
	port->swap_pending = true;
	reinit_completion(&port->swap_complete);
	mutex_unlock(&port->lock);

	if (!wait_for_completion_timeout(&port->swap_complete,
				msecs_to_jiffies(PD_ROLE_SWAP_TIMEOUT)))
		ret = -ETIMEDOUT;
	else
		ret = port->swap_status;

	goto swap_unlock;

port_unlock:
	mutex_unlock(&port->lock);
swap_unlock:
	mutex_unlock(&port->swap_lock);
	return ret;
}

static int tcpm_vconn_set(struct typec_port *p, enum typec_role role)
{
	struct tcpm_port *port = typec_get_drvdata(p);
	int ret;

	mutex_lock(&port->swap_lock);
	mutex_lock(&port->lock);

	if (port->state != SRC_READY && port->state != SNK_READY) {
		ret = -EAGAIN;
		goto port_unlock;
	}

	if (role == port->vconn_role) {
		ret = 0;
		goto port_unlock;
	}

	port->upcoming_state = VCONN_SWAP_SEND;
	ret = tcpm_ams_start(port, VCONN_SWAP);
	if (ret == -EAGAIN) {
		port->upcoming_state = INVALID_STATE;
		goto port_unlock;
	}

	port->swap_status = 0;
	port->swap_pending = true;
	reinit_completion(&port->swap_complete);
	mutex_unlock(&port->lock);

	if (!wait_for_completion_timeout(&port->swap_complete,
				msecs_to_jiffies(PD_ROLE_SWAP_TIMEOUT)))
		ret = -ETIMEDOUT;
	else
		ret = port->swap_status;

	goto swap_unlock;

port_unlock:
	mutex_unlock(&port->lock);
swap_unlock:
	mutex_unlock(&port->swap_lock);
	return ret;
}

static int tcpm_try_role(struct typec_port *p, int role)
{
	struct tcpm_port *port = typec_get_drvdata(p);
	struct tcpc_dev	*tcpc = port->tcpc;
	int ret = 0;

	mutex_lock(&port->lock);
	if (tcpc->try_role)
		ret = tcpc->try_role(tcpc, role);
	if (!ret)
		port->try_role = role;
	port->try_src_count = 0;
	port->try_snk_count = 0;
	mutex_unlock(&port->lock);

	return ret;
}

static int tcpm_pps_set_op_curr(struct tcpm_port *port, u16 req_op_curr)
{
	unsigned int target_mw;
	int ret;

	mutex_lock(&port->swap_lock);
	mutex_lock(&port->lock);

	if (!port->pps_data.active) {
		ret = -EOPNOTSUPP;
		goto port_unlock;
	}

	if (port->state != SNK_READY) {
		ret = -EAGAIN;
		goto port_unlock;
	}

	if (req_op_curr > port->pps_data.max_curr) {
		ret = -EINVAL;
		goto port_unlock;
	}

	target_mw = (req_op_curr * port->supply_voltage) / 1000;
	if (target_mw < port->operating_snk_mw) {
		ret = -EINVAL;
		goto port_unlock;
	}

	port->upcoming_state = SNK_NEGOTIATE_PPS_CAPABILITIES;
	ret = tcpm_ams_start(port, POWER_NEGOTIATION);
	if (ret == -EAGAIN) {
		port->upcoming_state = INVALID_STATE;
		goto port_unlock;
	}

	/* Round down operating current to align with PPS valid steps */
	req_op_curr = req_op_curr - (req_op_curr % RDO_PROG_CURR_MA_STEP);

	reinit_completion(&port->pps_complete);
	port->pps_data.req_op_curr = req_op_curr;
	port->pps_status = 0;
	port->pps_pending = true;
	mutex_unlock(&port->lock);

	if (!wait_for_completion_timeout(&port->pps_complete,
				msecs_to_jiffies(PD_PPS_CTRL_TIMEOUT)))
		ret = -ETIMEDOUT;
	else
		ret = port->pps_status;

	goto swap_unlock;

port_unlock:
	mutex_unlock(&port->lock);
swap_unlock:
	mutex_unlock(&port->swap_lock);

	return ret;
}

static int tcpm_pps_set_out_volt(struct tcpm_port *port, u16 req_out_volt)
{
	unsigned int target_mw;
	int ret;

	mutex_lock(&port->swap_lock);
	mutex_lock(&port->lock);

	if (!port->pps_data.active) {
		ret = -EOPNOTSUPP;
		goto port_unlock;
	}

	if (port->state != SNK_READY) {
		ret = -EAGAIN;
		goto port_unlock;
	}

	if (req_out_volt < port->pps_data.min_volt ||
	    req_out_volt > port->pps_data.max_volt) {
		ret = -EINVAL;
		goto port_unlock;
	}

	target_mw = (port->current_limit * req_out_volt) / 1000;
	if (target_mw < port->operating_snk_mw) {
		ret = -EINVAL;
		goto port_unlock;
	}

	port->upcoming_state = SNK_NEGOTIATE_PPS_CAPABILITIES;
	ret = tcpm_ams_start(port, POWER_NEGOTIATION);
	if (ret == -EAGAIN) {
		port->upcoming_state = INVALID_STATE;
		goto port_unlock;
	}

	/* Round down output voltage to align with PPS valid steps */
	req_out_volt = req_out_volt - (req_out_volt % RDO_PROG_VOLT_MV_STEP);

	reinit_completion(&port->pps_complete);
	port->pps_data.req_out_volt = req_out_volt;
	port->pps_status = 0;
	port->pps_pending = true;
	mutex_unlock(&port->lock);

	if (!wait_for_completion_timeout(&port->pps_complete,
				msecs_to_jiffies(PD_PPS_CTRL_TIMEOUT)))
		ret = -ETIMEDOUT;
	else
		ret = port->pps_status;

	goto swap_unlock;

port_unlock:
	mutex_unlock(&port->lock);
swap_unlock:
	mutex_unlock(&port->swap_lock);

	return ret;
}

static int tcpm_pps_activate(struct tcpm_port *port, bool activate)
{
	int ret = 0;

	mutex_lock(&port->swap_lock);
	mutex_lock(&port->lock);

	if (!port->pps_data.supported) {
		ret = -EOPNOTSUPP;
		goto port_unlock;
	}

	/* Trying to deactivate PPS when already deactivated so just bail */
	if (!port->pps_data.active && !activate)
		goto port_unlock;

	if (port->state != SNK_READY) {
		ret = -EAGAIN;
		goto port_unlock;
	}

	if (activate)
		port->upcoming_state = SNK_NEGOTIATE_PPS_CAPABILITIES;
	else
		port->upcoming_state = SNK_NEGOTIATE_CAPABILITIES;
	ret = tcpm_ams_start(port, POWER_NEGOTIATION);
	if (ret == -EAGAIN) {
		port->upcoming_state = INVALID_STATE;
		goto port_unlock;
	}

	reinit_completion(&port->pps_complete);
	port->pps_status = 0;
	port->pps_pending = true;

	/* Trigger PPS request or move back to standard PDO contract */
	if (activate) {
		port->pps_data.req_out_volt = port->supply_voltage;
		port->pps_data.req_op_curr = port->current_limit;
	}
	mutex_unlock(&port->lock);

	if (!wait_for_completion_timeout(&port->pps_complete,
				msecs_to_jiffies(PD_PPS_CTRL_TIMEOUT)))
		ret = -ETIMEDOUT;
	else
		ret = port->pps_status;

	goto swap_unlock;

port_unlock:
	mutex_unlock(&port->lock);
swap_unlock:
	mutex_unlock(&port->swap_lock);

	return ret;
}

static void tcpm_init(struct tcpm_port *port)
{
	enum typec_cc_status cc1, cc2;

	port->tcpc->init(port->tcpc);

	tcpm_reset_port(port);

	/*
	 * XXX
	 * Should possibly wait for VBUS to settle if it was enabled locally
	 * since tcpm_reset_port() will disable VBUS.
	 */
	port->vbus_present = port->tcpc->get_vbus(port->tcpc);
	if (port->vbus_present)
		port->vbus_never_low = true;

	/*
	 * 1. When vbus_present is true, voltage on VBUS is already at VSAFE5V.
	 * So implicitly vbus_vsafe0v = false.
	 *
	 * 2. When vbus_present is false and TCPC does NOT support querying
	 * vsafe0v status, then, it's best to assume vbus is at VSAFE0V i.e.
	 * vbus_vsafe0v is true.
	 *
	 * 3. When vbus_present is false and TCPC does support querying vsafe0v,
	 * then, query tcpc for vsafe0v status.
	 */
	if (port->vbus_present)
		port->vbus_vsafe0v = false;
	else if (!port->tcpc->is_vbus_vsafe0v)
		port->vbus_vsafe0v = true;
	else
		port->vbus_vsafe0v = port->tcpc->is_vbus_vsafe0v(port->tcpc);

	tcpm_set_state(port, tcpm_default_state(port), 0);

	if (port->tcpc->get_cc(port->tcpc, &cc1, &cc2) == 0)
		_tcpm_cc_change(port, cc1, cc2);

	/*
	 * Some adapters need a clean slate at startup, and won't recover
	 * otherwise. So do not try to be fancy and force a clean disconnect.
	 */
	tcpm_set_state(port, PORT_RESET, 0);
}

static int tcpm_port_type_set(struct typec_port *p, enum typec_port_type type)
{
	struct tcpm_port *port = typec_get_drvdata(p);

	mutex_lock(&port->lock);
	if (type == port->port_type)
		goto port_unlock;

	port->port_type = type;

	if (!port->connected) {
		tcpm_set_state(port, PORT_RESET, 0);
	} else if (type == TYPEC_PORT_SNK) {
		if (!(port->pwr_role == TYPEC_SINK &&
		      port->data_role == TYPEC_DEVICE))
			tcpm_set_state(port, PORT_RESET, 0);
	} else if (type == TYPEC_PORT_SRC) {
		if (!(port->pwr_role == TYPEC_SOURCE &&
		      port->data_role == TYPEC_HOST))
			tcpm_set_state(port, PORT_RESET, 0);
	}

port_unlock:
	mutex_unlock(&port->lock);
	return 0;
}

static const struct typec_operations tcpm_ops = {
	.try_role = tcpm_try_role,
	.dr_set = tcpm_dr_set,
	.pr_set = tcpm_pr_set,
	.vconn_set = tcpm_vconn_set,
	.port_type_set = tcpm_port_type_set
};

void tcpm_tcpc_reset(struct tcpm_port *port)
{
	mutex_lock(&port->lock);
	/* XXX: Maintain PD connection if possible? */
	tcpm_init(port);
	mutex_unlock(&port->lock);
}
EXPORT_SYMBOL_GPL(tcpm_tcpc_reset);

static int tcpm_fw_get_caps(struct tcpm_port *port,
			    struct fwnode_handle *fwnode)
{
	const char *cap_str;
	int ret;
	u32 mw, frs_current;

	if (!fwnode)
		return -EINVAL;

	/* USB data support is optional */
	ret = fwnode_property_read_string(fwnode, "data-role", &cap_str);
	if (ret == 0) {
		ret = typec_find_port_data_role(cap_str);
		if (ret < 0)
			return ret;
		port->typec_caps.data = ret;
	}

	ret = fwnode_property_read_string(fwnode, "power-role", &cap_str);
	if (ret < 0)
		return ret;

	ret = typec_find_port_power_role(cap_str);
	if (ret < 0)
		return ret;
	port->typec_caps.type = ret;
	port->port_type = port->typec_caps.type;

	if (port->port_type == TYPEC_PORT_SNK)
		goto sink;

	/* Get source pdos */
	ret = fwnode_property_count_u32(fwnode, "source-pdos");
	if (ret <= 0)
		return -EINVAL;

	port->nr_src_pdo = min(ret, PDO_MAX_OBJECTS);
	ret = fwnode_property_read_u32_array(fwnode, "source-pdos",
					     port->src_pdo, port->nr_src_pdo);
	if ((ret < 0) || tcpm_validate_caps(port, port->src_pdo,
					    port->nr_src_pdo))
		return -EINVAL;

	if (port->port_type == TYPEC_PORT_SRC)
		return 0;

	/* Get the preferred power role for DRP */
	ret = fwnode_property_read_string(fwnode, "try-power-role", &cap_str);
	if (ret < 0)
		return ret;

	port->typec_caps.prefer_role = typec_find_power_role(cap_str);
	if (port->typec_caps.prefer_role < 0)
		return -EINVAL;
sink:
	/* Get sink pdos */
	ret = fwnode_property_count_u32(fwnode, "sink-pdos");
	if (ret <= 0)
		return -EINVAL;

	port->nr_snk_pdo = min(ret, PDO_MAX_OBJECTS);
	ret = fwnode_property_read_u32_array(fwnode, "sink-pdos",
					     port->snk_pdo, port->nr_snk_pdo);
	if ((ret < 0) || tcpm_validate_caps(port, port->snk_pdo,
					    port->nr_snk_pdo))
		return -EINVAL;

	if (fwnode_property_read_u32(fwnode, "op-sink-microwatt", &mw) < 0)
		return -EINVAL;
	port->operating_snk_mw = mw / 1000;

	port->self_powered = fwnode_property_read_bool(fwnode, "self-powered");

	/* FRS can only be supported byb DRP ports */
	if (port->port_type == TYPEC_PORT_DRP) {
		ret = fwnode_property_read_u32(fwnode, "new-source-frs-typec-current",
					       &frs_current);
		if (ret >= 0 && frs_current <= FRS_5V_3A)
			port->new_source_frs_current = frs_current;
	}

	/* sink-vdos is optional */
	ret = fwnode_property_count_u32(fwnode, "sink-vdos");
	if (ret < 0)
		ret = 0;

	port->nr_snk_vdo = min(ret, VDO_MAX_OBJECTS);
	if (port->nr_snk_vdo) {
		ret = fwnode_property_read_u32_array(fwnode, "sink-vdos",
						     port->snk_vdo,
						     port->nr_snk_vdo);
		if (ret < 0)
			return ret;
	}

	return 0;
}

static int tcpm_copy_pdos(u32 *dest_pdo, const u32 *src_pdo, unsigned int nr_pdo)
{
	unsigned int i;

	if (nr_pdo > PDO_MAX_OBJECTS)
		nr_pdo = PDO_MAX_OBJECTS;

	for (i = 0; i < nr_pdo; i++)
		dest_pdo[i] = src_pdo[i];

	return nr_pdo;
}

int tcpm_update_sink_capabilities(struct tcpm_port *port, const u32 *pdo, unsigned int nr_pdo,
				  unsigned int operating_snk_mw)
{
	int ret = 0;

	if (tcpm_validate_caps(port, pdo, nr_pdo))
		return -EINVAL;

	mutex_lock(&port->lock);
	port->nr_snk_pdo = tcpm_copy_pdos(port->snk_pdo, pdo, nr_pdo);
	port->operating_snk_mw = operating_snk_mw;

	switch (port->state) {
	case SNK_NEGOTIATE_CAPABILITIES:
	case SNK_NEGOTIATE_PPS_CAPABILITIES:
	case SNK_READY:
	case SNK_TRANSITION_SINK:
	case SNK_TRANSITION_SINK_VBUS:
		if (port->pps_data.active)
			port->upcoming_state = SNK_NEGOTIATE_PPS_CAPABILITIES;
		else if (port->pd_capable)
			port->upcoming_state = SNK_NEGOTIATE_CAPABILITIES;
		else
			break;

		port->update_sink_caps = true;

		ret = tcpm_ams_start(port, POWER_NEGOTIATION);
		if (ret == -EAGAIN) {
			port->upcoming_state = INVALID_STATE;
			break;
		}
<<<<<<< HEAD
=======
		break;
>>>>>>> 73ae4bff
	default:
		break;
	}
	mutex_unlock(&port->lock);
	return ret;
}
EXPORT_SYMBOL_GPL(tcpm_update_sink_capabilities);

/* Power Supply access to expose source power information */
enum tcpm_psy_online_states {
	TCPM_PSY_OFFLINE = 0,
	TCPM_PSY_FIXED_ONLINE,
	TCPM_PSY_PROG_ONLINE,
};

static enum power_supply_property tcpm_psy_props[] = {
	POWER_SUPPLY_PROP_USB_TYPE,
	POWER_SUPPLY_PROP_ONLINE,
	POWER_SUPPLY_PROP_VOLTAGE_MIN,
	POWER_SUPPLY_PROP_VOLTAGE_MAX,
	POWER_SUPPLY_PROP_VOLTAGE_NOW,
	POWER_SUPPLY_PROP_CURRENT_MAX,
	POWER_SUPPLY_PROP_CURRENT_NOW,
};

static int tcpm_psy_get_online(struct tcpm_port *port,
			       union power_supply_propval *val)
{
	if (port->vbus_charge) {
		if (port->pps_data.active)
			val->intval = TCPM_PSY_PROG_ONLINE;
		else
			val->intval = TCPM_PSY_FIXED_ONLINE;
	} else {
		val->intval = TCPM_PSY_OFFLINE;
	}

	return 0;
}

static int tcpm_psy_get_voltage_min(struct tcpm_port *port,
				    union power_supply_propval *val)
{
	if (port->pps_data.active)
		val->intval = port->pps_data.min_volt * 1000;
	else
		val->intval = port->supply_voltage * 1000;

	return 0;
}

static int tcpm_psy_get_voltage_max(struct tcpm_port *port,
				    union power_supply_propval *val)
{
	if (port->pps_data.active)
		val->intval = port->pps_data.max_volt * 1000;
	else
		val->intval = port->supply_voltage * 1000;

	return 0;
}

static int tcpm_psy_get_voltage_now(struct tcpm_port *port,
				    union power_supply_propval *val)
{
	val->intval = port->supply_voltage * 1000;

	return 0;
}

static int tcpm_psy_get_current_max(struct tcpm_port *port,
				    union power_supply_propval *val)
{
	if (port->pps_data.active)
		val->intval = port->pps_data.max_curr * 1000;
	else
		val->intval = port->current_limit * 1000;

	return 0;
}

static int tcpm_psy_get_current_now(struct tcpm_port *port,
				    union power_supply_propval *val)
{
	val->intval = port->current_limit * 1000;

	return 0;
}

static int tcpm_psy_get_prop(struct power_supply *psy,
			     enum power_supply_property psp,
			     union power_supply_propval *val)
{
	struct tcpm_port *port = power_supply_get_drvdata(psy);
	int ret = 0;

	switch (psp) {
	case POWER_SUPPLY_PROP_USB_TYPE:
		val->intval = port->usb_type;
		break;
	case POWER_SUPPLY_PROP_ONLINE:
		ret = tcpm_psy_get_online(port, val);
		break;
	case POWER_SUPPLY_PROP_VOLTAGE_MIN:
		ret = tcpm_psy_get_voltage_min(port, val);
		break;
	case POWER_SUPPLY_PROP_VOLTAGE_MAX:
		ret = tcpm_psy_get_voltage_max(port, val);
		break;
	case POWER_SUPPLY_PROP_VOLTAGE_NOW:
		ret = tcpm_psy_get_voltage_now(port, val);
		break;
	case POWER_SUPPLY_PROP_CURRENT_MAX:
		ret = tcpm_psy_get_current_max(port, val);
		break;
	case POWER_SUPPLY_PROP_CURRENT_NOW:
		ret = tcpm_psy_get_current_now(port, val);
		break;
	default:
		ret = -EINVAL;
		break;
	}
	return ret;
}

static int tcpm_psy_set_online(struct tcpm_port *port,
			       const union power_supply_propval *val)
{
	int ret;

	switch (val->intval) {
	case TCPM_PSY_FIXED_ONLINE:
		ret = tcpm_pps_activate(port, false);
		break;
	case TCPM_PSY_PROG_ONLINE:
		ret = tcpm_pps_activate(port, true);
		break;
	default:
		ret = -EINVAL;
		break;
	}

	return ret;
}

static int tcpm_psy_set_prop(struct power_supply *psy,
			     enum power_supply_property psp,
			     const union power_supply_propval *val)
{
	struct tcpm_port *port = power_supply_get_drvdata(psy);
	int ret;

	switch (psp) {
	case POWER_SUPPLY_PROP_ONLINE:
		ret = tcpm_psy_set_online(port, val);
		break;
	case POWER_SUPPLY_PROP_VOLTAGE_NOW:
		if (val->intval < port->pps_data.min_volt * 1000 ||
		    val->intval > port->pps_data.max_volt * 1000)
			ret = -EINVAL;
		else
			ret = tcpm_pps_set_out_volt(port, val->intval / 1000);
		break;
	case POWER_SUPPLY_PROP_CURRENT_NOW:
		if (val->intval > port->pps_data.max_curr * 1000)
			ret = -EINVAL;
		else
			ret = tcpm_pps_set_op_curr(port, val->intval / 1000);
		break;
	default:
		ret = -EINVAL;
		break;
	}
	power_supply_changed(port->psy);
	return ret;
}

static int tcpm_psy_prop_writeable(struct power_supply *psy,
				   enum power_supply_property psp)
{
	switch (psp) {
	case POWER_SUPPLY_PROP_ONLINE:
	case POWER_SUPPLY_PROP_VOLTAGE_NOW:
	case POWER_SUPPLY_PROP_CURRENT_NOW:
		return 1;
	default:
		return 0;
	}
}

static enum power_supply_usb_type tcpm_psy_usb_types[] = {
	POWER_SUPPLY_USB_TYPE_C,
	POWER_SUPPLY_USB_TYPE_PD,
	POWER_SUPPLY_USB_TYPE_PD_PPS,
};

static const char *tcpm_psy_name_prefix = "tcpm-source-psy-";

static int devm_tcpm_psy_register(struct tcpm_port *port)
{
	struct power_supply_config psy_cfg = {};
	const char *port_dev_name = dev_name(port->dev);
	size_t psy_name_len = strlen(tcpm_psy_name_prefix) +
				     strlen(port_dev_name) + 1;
	char *psy_name;

	psy_cfg.drv_data = port;
	psy_cfg.fwnode = dev_fwnode(port->dev);
	psy_name = devm_kzalloc(port->dev, psy_name_len, GFP_KERNEL);
	if (!psy_name)
		return -ENOMEM;

	snprintf(psy_name, psy_name_len, "%s%s", tcpm_psy_name_prefix,
		 port_dev_name);
	port->psy_desc.name = psy_name;
	port->psy_desc.type = POWER_SUPPLY_TYPE_USB,
	port->psy_desc.usb_types = tcpm_psy_usb_types;
	port->psy_desc.num_usb_types = ARRAY_SIZE(tcpm_psy_usb_types);
	port->psy_desc.properties = tcpm_psy_props,
	port->psy_desc.num_properties = ARRAY_SIZE(tcpm_psy_props),
	port->psy_desc.get_property = tcpm_psy_get_prop,
	port->psy_desc.set_property = tcpm_psy_set_prop,
	port->psy_desc.property_is_writeable = tcpm_psy_prop_writeable,

	port->usb_type = POWER_SUPPLY_USB_TYPE_C;

	port->psy = devm_power_supply_register(port->dev, &port->psy_desc,
					       &psy_cfg);

	return PTR_ERR_OR_ZERO(port->psy);
}

static enum hrtimer_restart state_machine_timer_handler(struct hrtimer *timer)
{
	struct tcpm_port *port = container_of(timer, struct tcpm_port, state_machine_timer);

	kthread_queue_work(port->wq, &port->state_machine);
	return HRTIMER_NORESTART;
}

static enum hrtimer_restart vdm_state_machine_timer_handler(struct hrtimer *timer)
{
	struct tcpm_port *port = container_of(timer, struct tcpm_port, vdm_state_machine_timer);

	kthread_queue_work(port->wq, &port->vdm_state_machine);
	return HRTIMER_NORESTART;
}

static enum hrtimer_restart enable_frs_timer_handler(struct hrtimer *timer)
{
	struct tcpm_port *port = container_of(timer, struct tcpm_port, enable_frs_timer);

	kthread_queue_work(port->wq, &port->enable_frs);
	return HRTIMER_NORESTART;
}

struct tcpm_port *tcpm_register_port(struct device *dev, struct tcpc_dev *tcpc)
{
	struct tcpm_port *port;
	int err;

	if (!dev || !tcpc ||
	    !tcpc->get_vbus || !tcpc->set_cc || !tcpc->get_cc ||
	    !tcpc->set_polarity || !tcpc->set_vconn || !tcpc->set_vbus ||
	    !tcpc->set_pd_rx || !tcpc->set_roles || !tcpc->pd_transmit)
		return ERR_PTR(-EINVAL);

	port = devm_kzalloc(dev, sizeof(*port), GFP_KERNEL);
	if (!port)
		return ERR_PTR(-ENOMEM);

	port->dev = dev;
	port->tcpc = tcpc;

	mutex_init(&port->lock);
	mutex_init(&port->swap_lock);

	port->wq = kthread_create_worker(0, dev_name(dev));
	if (IS_ERR(port->wq))
		return ERR_CAST(port->wq);
	sched_set_fifo(port->wq->task);

	kthread_init_work(&port->state_machine, tcpm_state_machine_work);
	kthread_init_work(&port->vdm_state_machine, vdm_state_machine_work);
	kthread_init_work(&port->event_work, tcpm_pd_event_handler);
	kthread_init_work(&port->enable_frs, tcpm_enable_frs_work);
	hrtimer_init(&port->state_machine_timer, CLOCK_MONOTONIC, HRTIMER_MODE_REL);
	port->state_machine_timer.function = state_machine_timer_handler;
	hrtimer_init(&port->vdm_state_machine_timer, CLOCK_MONOTONIC, HRTIMER_MODE_REL);
	port->vdm_state_machine_timer.function = vdm_state_machine_timer_handler;
	hrtimer_init(&port->enable_frs_timer, CLOCK_MONOTONIC, HRTIMER_MODE_REL);
	port->enable_frs_timer.function = enable_frs_timer_handler;

	spin_lock_init(&port->pd_event_lock);

	init_completion(&port->tx_complete);
	init_completion(&port->swap_complete);
	init_completion(&port->pps_complete);
	tcpm_debugfs_init(port);

	err = tcpm_fw_get_caps(port, tcpc->fwnode);
	if (err < 0)
		goto out_destroy_wq;

	port->try_role = port->typec_caps.prefer_role;

	port->typec_caps.fwnode = tcpc->fwnode;
	port->typec_caps.revision = 0x0120;	/* Type-C spec release 1.2 */
	port->typec_caps.pd_revision = 0x0300;	/* USB-PD spec release 3.0 */
	port->typec_caps.svdm_version = SVDM_VER_2_0;
	port->typec_caps.driver_data = port;
	port->typec_caps.ops = &tcpm_ops;
	port->typec_caps.orientation_aware = 1;

	port->partner_desc.identity = &port->partner_ident;
	port->port_type = port->typec_caps.type;

	port->role_sw = usb_role_switch_get(port->dev);
	if (IS_ERR(port->role_sw)) {
		err = PTR_ERR(port->role_sw);
		goto out_destroy_wq;
	}

	err = devm_tcpm_psy_register(port);
	if (err)
		goto out_role_sw_put;
	power_supply_changed(port->psy);

	port->typec_port = typec_register_port(port->dev, &port->typec_caps);
	if (IS_ERR(port->typec_port)) {
		err = PTR_ERR(port->typec_port);
		goto out_role_sw_put;
	}

	mutex_lock(&port->lock);
	tcpm_init(port);
	mutex_unlock(&port->lock);

	tcpm_log(port, "%s: registered", dev_name(dev));
	return port;

out_role_sw_put:
	usb_role_switch_put(port->role_sw);
out_destroy_wq:
	tcpm_debugfs_exit(port);
	kthread_destroy_worker(port->wq);
	return ERR_PTR(err);
}
EXPORT_SYMBOL_GPL(tcpm_register_port);

void tcpm_unregister_port(struct tcpm_port *port)
{
	int i;

	tcpm_reset_port(port);
	for (i = 0; i < ARRAY_SIZE(port->port_altmode); i++)
		typec_unregister_altmode(port->port_altmode[i]);
	typec_unregister_port(port->typec_port);
	usb_role_switch_put(port->role_sw);
	tcpm_debugfs_exit(port);
	kthread_destroy_worker(port->wq);
}
EXPORT_SYMBOL_GPL(tcpm_unregister_port);

MODULE_AUTHOR("Guenter Roeck <groeck@chromium.org>");
MODULE_DESCRIPTION("USB Type-C Port Manager");
MODULE_LICENSE("GPL");<|MERGE_RESOLUTION|>--- conflicted
+++ resolved
@@ -6025,10 +6025,7 @@
 			port->upcoming_state = INVALID_STATE;
 			break;
 		}
-<<<<<<< HEAD
-=======
-		break;
->>>>>>> 73ae4bff
+		break;
 	default:
 		break;
 	}
