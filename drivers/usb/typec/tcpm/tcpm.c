--- conflicted
+++ resolved
@@ -406,12 +406,9 @@
 	/* port belongs to a self powered device */
 	bool self_powered;
 
-<<<<<<< HEAD
-=======
 	/* Port is still in tCCDebounce */
 	bool debouncing;
 
->>>>>>> 6609ce81
 	/* Collision Avoidance and Atomic Message Sequence */
 	enum tcpm_state upcoming_state;
 	enum tcpm_ams ams;
@@ -439,11 +436,6 @@
 	/* Sink caps have been queried */
 	bool sink_cap_done;
 
-<<<<<<< HEAD
-	bool debouncing;
-
-=======
->>>>>>> 6609ce81
 #ifdef CONFIG_DEBUG_FS
 	struct dentry *dentry;
 	struct mutex logbuffer_lock;	/* log buffer access lock */
@@ -5055,13 +5047,10 @@
 		port->ams = NONE_AMS;
 	if (port->hard_reset_count < PD_N_HARD_RESET_COUNT)
 		port->ams = HARD_RESET;
-<<<<<<< HEAD
 
 	if (port->bist_request == BDO_MODE_TESTDATA && port->tcpc->set_bist_data)
 		port->tcpc->set_bist_data(port->tcpc, false);
 
-=======
->>>>>>> 6609ce81
 	/*
 	 * If we keep receiving hard reset requests, executing the hard reset
 	 * must have failed. Revert to error recovery if that happens.
