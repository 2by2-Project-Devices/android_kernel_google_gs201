// SPDX-License-Identifier: GPL-2.0
/*
 * fs/f2fs/data.c
 *
 * Copyright (c) 2012 Samsung Electronics Co., Ltd.
 *             http://www.samsung.com/
 */
#include <linux/fs.h>
#include <linux/f2fs_fs.h>
#include <linux/buffer_head.h>
#include <linux/mpage.h>
#include <linux/writeback.h>
#include <linux/backing-dev.h>
#include <linux/pagevec.h>
#include <linux/blkdev.h>
#include <linux/bio.h>
#include <linux/blk-crypto.h>
#include <linux/swap.h>
#include <linux/prefetch.h>
#include <linux/uio.h>
#include <linux/cleancache.h>
#include <linux/sched/signal.h>
#include <linux/fiemap.h>

#include "f2fs.h"
#include "node.h"
#include "segment.h"
#include <trace/events/f2fs.h>
#include <trace/events/android_fs.h>

#define NUM_PREALLOC_POST_READ_CTXS	128

static struct kmem_cache *bio_post_read_ctx_cache;
static struct kmem_cache *bio_entry_slab;
static mempool_t *bio_post_read_ctx_pool;
static struct bio_set f2fs_bioset;

#define	F2FS_BIO_POOL_SIZE	NR_CURSEG_TYPE

int __init f2fs_init_bioset(void)
{
	if (bioset_init(&f2fs_bioset, F2FS_BIO_POOL_SIZE,
					0, BIOSET_NEED_BVECS))
		return -ENOMEM;
	return 0;
}

void f2fs_destroy_bioset(void)
{
	bioset_exit(&f2fs_bioset);
}

static bool __is_cp_guaranteed(struct page *page)
{
	struct address_space *mapping = page->mapping;
	struct inode *inode;
	struct f2fs_sb_info *sbi;

	if (!mapping)
		return false;

	inode = mapping->host;
	sbi = F2FS_I_SB(inode);

	if (inode->i_ino == F2FS_META_INO(sbi) ||
			inode->i_ino == F2FS_NODE_INO(sbi) ||
			S_ISDIR(inode->i_mode))
		return true;

	if (f2fs_is_compressed_page(page))
		return false;
	if ((S_ISREG(inode->i_mode) &&
			(f2fs_is_atomic_file(inode) || IS_NOQUOTA(inode))) ||
			page_private_gcing(page))
		return true;
	return false;
}

static enum count_type __read_io_type(struct page *page)
{
	struct address_space *mapping = page_file_mapping(page);

	if (mapping) {
		struct inode *inode = mapping->host;
		struct f2fs_sb_info *sbi = F2FS_I_SB(inode);

		if (inode->i_ino == F2FS_META_INO(sbi))
			return F2FS_RD_META;

		if (inode->i_ino == F2FS_NODE_INO(sbi))
			return F2FS_RD_NODE;
	}
	return F2FS_RD_DATA;
}

/* postprocessing steps for read bios */
enum bio_post_read_step {
#ifdef CONFIG_FS_ENCRYPTION
	STEP_DECRYPT	= 1 << 0,
#else
	STEP_DECRYPT	= 0,	/* compile out the decryption-related code */
#endif
#ifdef CONFIG_F2FS_FS_COMPRESSION
	STEP_DECOMPRESS	= 1 << 1,
#else
	STEP_DECOMPRESS	= 0,	/* compile out the decompression-related code */
#endif
#ifdef CONFIG_FS_VERITY
	STEP_VERITY	= 1 << 2,
#else
	STEP_VERITY	= 0,	/* compile out the verity-related code */
#endif
};

struct bio_post_read_ctx {
	struct bio *bio;
	struct f2fs_sb_info *sbi;
	struct work_struct work;
	unsigned int enabled_steps;
};

static void f2fs_finish_read_bio(struct bio *bio)
{
	struct bio_vec *bv;
	struct bvec_iter_all iter_all;

	/*
	 * Update and unlock the bio's pagecache pages, and put the
	 * decompression context for any compressed pages.
	 */
	bio_for_each_segment_all(bv, bio, iter_all) {
		struct page *page = bv->bv_page;

		if (f2fs_is_compressed_page(page)) {
			if (bio->bi_status)
				f2fs_end_read_compressed_page(page, true);
			f2fs_put_page_dic(page);
			continue;
		}

		/* PG_error was set if decryption or verity failed. */
		if (bio->bi_status || PageError(page)) {
			ClearPageUptodate(page);
			/* will re-read again later */
			ClearPageError(page);
		} else {
			SetPageUptodate(page);
		}
		dec_page_count(F2FS_P_SB(page), __read_io_type(page));
		unlock_page(page);
	}

	if (bio->bi_private)
		mempool_free(bio->bi_private, bio_post_read_ctx_pool);
	bio_put(bio);
}

static void f2fs_verify_bio(struct work_struct *work)
{
	struct bio_post_read_ctx *ctx =
		container_of(work, struct bio_post_read_ctx, work);
	struct bio *bio = ctx->bio;
	bool may_have_compressed_pages = (ctx->enabled_steps & STEP_DECOMPRESS);

	/*
	 * fsverity_verify_bio() may call readpages() again, and while verity
	 * will be disabled for this, decryption and/or decompression may still
	 * be needed, resulting in another bio_post_read_ctx being allocated.
	 * So to prevent deadlocks we need to release the current ctx to the
	 * mempool first.  This assumes that verity is the last post-read step.
	 */
	mempool_free(ctx, bio_post_read_ctx_pool);
	bio->bi_private = NULL;

	/*
	 * Verify the bio's pages with fs-verity.  Exclude compressed pages,
	 * as those were handled separately by f2fs_end_read_compressed_page().
	 */
	if (may_have_compressed_pages) {
		struct bio_vec *bv;
		struct bvec_iter_all iter_all;

		bio_for_each_segment_all(bv, bio, iter_all) {
			struct page *page = bv->bv_page;

			if (!f2fs_is_compressed_page(page) &&
			    !PageError(page) && !fsverity_verify_page(page))
				SetPageError(page);
		}
	} else {
		fsverity_verify_bio(bio);
	}

	f2fs_finish_read_bio(bio);
}

/*
 * If the bio's data needs to be verified with fs-verity, then enqueue the
 * verity work for the bio.  Otherwise finish the bio now.
 *
 * Note that to avoid deadlocks, the verity work can't be done on the
 * decryption/decompression workqueue.  This is because verifying the data pages
 * can involve reading verity metadata pages from the file, and these verity
 * metadata pages may be encrypted and/or compressed.
 */
static void f2fs_verify_and_finish_bio(struct bio *bio)
{
	struct bio_post_read_ctx *ctx = bio->bi_private;

	if (ctx && (ctx->enabled_steps & STEP_VERITY)) {
		INIT_WORK(&ctx->work, f2fs_verify_bio);
		fsverity_enqueue_verify_work(&ctx->work);
	} else {
		f2fs_finish_read_bio(bio);
	}
}

/*
 * Handle STEP_DECOMPRESS by decompressing any compressed clusters whose last
 * remaining page was read by @ctx->bio.
 *
 * Note that a bio may span clusters (even a mix of compressed and uncompressed
 * clusters) or be for just part of a cluster.  STEP_DECOMPRESS just indicates
 * that the bio includes at least one compressed page.  The actual decompression
 * is done on a per-cluster basis, not a per-bio basis.
 */
static void f2fs_handle_step_decompress(struct bio_post_read_ctx *ctx)
{
	struct bio_vec *bv;
	struct bvec_iter_all iter_all;
	bool all_compressed = true;

	bio_for_each_segment_all(bv, ctx->bio, iter_all) {
		struct page *page = bv->bv_page;

		/* PG_error was set if decryption failed. */
		if (f2fs_is_compressed_page(page))
			f2fs_end_read_compressed_page(page, PageError(page));
		else
			all_compressed = false;
	}

	/*
	 * Optimization: if all the bio's pages are compressed, then scheduling
	 * the per-bio verity work is unnecessary, as verity will be fully
	 * handled at the compression cluster level.
	 */
	if (all_compressed)
		ctx->enabled_steps &= ~STEP_VERITY;
}

static void f2fs_post_read_work(struct work_struct *work)
{
	struct bio_post_read_ctx *ctx =
		container_of(work, struct bio_post_read_ctx, work);

	if (ctx->enabled_steps & STEP_DECRYPT)
		fscrypt_decrypt_bio(ctx->bio);

	if (ctx->enabled_steps & STEP_DECOMPRESS)
		f2fs_handle_step_decompress(ctx);

	f2fs_verify_and_finish_bio(ctx->bio);
}

static void f2fs_read_end_io(struct bio *bio)
{
	struct f2fs_sb_info *sbi = F2FS_P_SB(bio_first_page_all(bio));
	struct bio_post_read_ctx *ctx = bio->bi_private;

	if (time_to_inject(sbi, FAULT_READ_IO)) {
		f2fs_show_injection_info(sbi, FAULT_READ_IO);
		bio->bi_status = BLK_STS_IOERR;
	}

	if (bio->bi_status) {
		f2fs_finish_read_bio(bio);
		return;
	}

	if (ctx && (ctx->enabled_steps & (STEP_DECRYPT | STEP_DECOMPRESS))) {
		INIT_WORK(&ctx->work, f2fs_post_read_work);
		queue_work(ctx->sbi->post_read_wq, &ctx->work);
	} else {
		f2fs_verify_and_finish_bio(bio);
	}
}

static void f2fs_write_end_io(struct bio *bio)
{
	struct f2fs_sb_info *sbi = bio->bi_private;
	struct bio_vec *bvec;
	struct bvec_iter_all iter_all;

	if (time_to_inject(sbi, FAULT_WRITE_IO)) {
		f2fs_show_injection_info(sbi, FAULT_WRITE_IO);
		bio->bi_status = BLK_STS_IOERR;
	}

	bio_for_each_segment_all(bvec, bio, iter_all) {
		struct page *page = bvec->bv_page;
		enum count_type type = WB_DATA_TYPE(page);

		if (page_private_dummy(page)) {
			clear_page_private_dummy(page);
			unlock_page(page);
			mempool_free(page, sbi->write_io_dummy);

			if (unlikely(bio->bi_status))
				f2fs_stop_checkpoint(sbi, true);
			continue;
		}

		fscrypt_finalize_bounce_page(&page);

#ifdef CONFIG_F2FS_FS_COMPRESSION
		if (f2fs_is_compressed_page(page)) {
			f2fs_compress_write_end_io(bio, page);
			continue;
		}
#endif

		if (unlikely(bio->bi_status)) {
			mapping_set_error(page->mapping, -EIO);
			if (type == F2FS_WB_CP_DATA)
				f2fs_stop_checkpoint(sbi, true);
		}

		f2fs_bug_on(sbi, page->mapping == NODE_MAPPING(sbi) &&
					page->index != nid_of_node(page));

		dec_page_count(sbi, type);
		if (f2fs_in_warm_node_list(sbi, page))
			f2fs_del_fsync_node_entry(sbi, page);
		clear_page_private_gcing(page);
		end_page_writeback(page);
	}
	if (!get_pages(sbi, F2FS_WB_CP_DATA) &&
				wq_has_sleeper(&sbi->cp_wait))
		wake_up(&sbi->cp_wait);

	bio_put(bio);
}

struct block_device *f2fs_target_device(struct f2fs_sb_info *sbi,
				block_t blk_addr, struct bio *bio)
{
	struct block_device *bdev = sbi->sb->s_bdev;
	int i;

	if (f2fs_is_multi_device(sbi)) {
		for (i = 0; i < sbi->s_ndevs; i++) {
			if (FDEV(i).start_blk <= blk_addr &&
			    FDEV(i).end_blk >= blk_addr) {
				blk_addr -= FDEV(i).start_blk;
				bdev = FDEV(i).bdev;
				break;
			}
		}
	}
	if (bio) {
		bio_set_dev(bio, bdev);
		bio->bi_iter.bi_sector = SECTOR_FROM_BLOCK(blk_addr);
	}
	return bdev;
}

int f2fs_target_device_index(struct f2fs_sb_info *sbi, block_t blkaddr)
{
	int i;

	if (!f2fs_is_multi_device(sbi))
		return 0;

	for (i = 0; i < sbi->s_ndevs; i++)
		if (FDEV(i).start_blk <= blkaddr && FDEV(i).end_blk >= blkaddr)
			return i;
	return 0;
}

/*
 * Return true, if pre_bio's bdev is same as its target device.
 */
static bool __same_bdev(struct f2fs_sb_info *sbi,
				block_t blk_addr, struct bio *bio)
{
	struct block_device *b = f2fs_target_device(sbi, blk_addr, NULL);
	return bio->bi_disk == b->bd_disk && bio->bi_partno == b->bd_partno;
}

static struct bio *__bio_alloc(struct f2fs_io_info *fio, int npages)
{
	struct f2fs_sb_info *sbi = fio->sbi;
	struct bio *bio;

	bio = bio_alloc_bioset(GFP_NOIO, npages, &f2fs_bioset);

	f2fs_target_device(sbi, fio->new_blkaddr, bio);
	if (is_read_io(fio->op)) {
		bio->bi_end_io = f2fs_read_end_io;
		bio->bi_private = NULL;
	} else {
		bio->bi_end_io = f2fs_write_end_io;
		bio->bi_private = sbi;
		bio->bi_write_hint = f2fs_io_type_to_rw_hint(sbi,
						fio->type, fio->temp);
	}
	if (fio->io_wbc)
		wbc_init_bio(fio->io_wbc, bio);

	return bio;
}

static void f2fs_set_bio_crypt_ctx(struct bio *bio, const struct inode *inode,
				  pgoff_t first_idx,
				  const struct f2fs_io_info *fio,
				  gfp_t gfp_mask)
{
	/*
	 * The f2fs garbage collector sets ->encrypted_page when it wants to
	 * read/write raw data without encryption.
	 */
	if (!fio || !fio->encrypted_page)
		fscrypt_set_bio_crypt_ctx(bio, inode, first_idx, gfp_mask);
	else if (fscrypt_inode_should_skip_dm_default_key(inode))
		bio_set_skip_dm_default_key(bio);
}

static bool f2fs_crypt_mergeable_bio(struct bio *bio, const struct inode *inode,
				     pgoff_t next_idx,
				     const struct f2fs_io_info *fio)
{
	/*
	 * The f2fs garbage collector sets ->encrypted_page when it wants to
	 * read/write raw data without encryption.
	 */
	if (fio && fio->encrypted_page)
		return !bio_has_crypt_ctx(bio) &&
			(bio_should_skip_dm_default_key(bio) ==
			 fscrypt_inode_should_skip_dm_default_key(inode));

	return fscrypt_mergeable_bio(bio, inode, next_idx);
}

static inline void __submit_bio(struct f2fs_sb_info *sbi,
				struct bio *bio, enum page_type type)
{
	if (!is_read_io(bio_op(bio))) {
		unsigned int start;

		if (type != DATA && type != NODE)
			goto submit_io;

		if (f2fs_lfs_mode(sbi) && current->plug)
			blk_finish_plug(current->plug);

		if (!F2FS_IO_ALIGNED(sbi))
			goto submit_io;

		start = bio->bi_iter.bi_size >> F2FS_BLKSIZE_BITS;
		start %= F2FS_IO_SIZE(sbi);

		if (start == 0)
			goto submit_io;

		/* fill dummy pages */
		for (; start < F2FS_IO_SIZE(sbi); start++) {
			struct page *page =
				mempool_alloc(sbi->write_io_dummy,
					      GFP_NOIO | __GFP_NOFAIL);
			f2fs_bug_on(sbi, !page);

			lock_page(page);

			zero_user_segment(page, 0, PAGE_SIZE);
			set_page_private_dummy(page);

			if (bio_add_page(bio, page, PAGE_SIZE, 0) < PAGE_SIZE)
				f2fs_bug_on(sbi, 1);
		}
		/*
		 * In the NODE case, we lose next block address chain. So, we
		 * need to do checkpoint in f2fs_sync_file.
		 */
		if (type == NODE)
			set_sbi_flag(sbi, SBI_NEED_CP);
	}
submit_io:
	if (is_read_io(bio_op(bio)))
		trace_f2fs_submit_read_bio(sbi->sb, type, bio);
	else
		trace_f2fs_submit_write_bio(sbi->sb, type, bio);
	submit_bio(bio);
}

void f2fs_submit_bio(struct f2fs_sb_info *sbi,
				struct bio *bio, enum page_type type)
{
	__submit_bio(sbi, bio, type);
}

static void __attach_io_flag(struct f2fs_io_info *fio)
{
	struct f2fs_sb_info *sbi = fio->sbi;
	unsigned int temp_mask = (1 << NR_TEMP_TYPE) - 1;
	unsigned int io_flag, fua_flag, meta_flag;

	if (fio->type == DATA)
		io_flag = sbi->data_io_flag;
	else if (fio->type == NODE)
		io_flag = sbi->node_io_flag;
	else
		return;

	fua_flag = io_flag & temp_mask;
	meta_flag = (io_flag >> NR_TEMP_TYPE) & temp_mask;

	/*
	 * data/node io flag bits per temp:
	 *      REQ_META     |      REQ_FUA      |
	 *    5 |    4 |   3 |    2 |    1 |   0 |
	 * Cold | Warm | Hot | Cold | Warm | Hot |
	 */
	if ((1 << fio->temp) & meta_flag)
		fio->op_flags |= REQ_META;
	if ((1 << fio->temp) & fua_flag)
		fio->op_flags |= REQ_FUA;
}

static void __submit_merged_bio(struct f2fs_bio_info *io)
{
	struct f2fs_io_info *fio = &io->fio;

	if (!io->bio)
		return;

	__attach_io_flag(fio);
	bio_set_op_attrs(io->bio, fio->op, fio->op_flags);

	if (is_read_io(fio->op))
		trace_f2fs_prepare_read_bio(io->sbi->sb, fio->type, io->bio);
	else
		trace_f2fs_prepare_write_bio(io->sbi->sb, fio->type, io->bio);

	__submit_bio(io->sbi, io->bio, fio->type);
	io->bio = NULL;
}

static bool __has_merged_page(struct bio *bio, struct inode *inode,
						struct page *page, nid_t ino)
{
	struct bio_vec *bvec;
	struct bvec_iter_all iter_all;

	if (!bio)
		return false;

	if (!inode && !page && !ino)
		return true;

	bio_for_each_segment_all(bvec, bio, iter_all) {
		struct page *target = bvec->bv_page;

		if (fscrypt_is_bounce_page(target)) {
			target = fscrypt_pagecache_page(target);
			if (IS_ERR(target))
				continue;
		}
		if (f2fs_is_compressed_page(target)) {
			target = f2fs_compress_control_page(target);
			if (IS_ERR(target))
				continue;
		}

		if (inode && inode == target->mapping->host)
			return true;
		if (page && page == target)
			return true;
		if (ino && ino == ino_of_node(target))
			return true;
	}

	return false;
}

static void __f2fs_submit_merged_write(struct f2fs_sb_info *sbi,
				enum page_type type, enum temp_type temp)
{
	enum page_type btype = PAGE_TYPE_OF_BIO(type);
	struct f2fs_bio_info *io = sbi->write_io[btype] + temp;

	down_write(&io->io_rwsem);

	/* change META to META_FLUSH in the checkpoint procedure */
	if (type >= META_FLUSH) {
		io->fio.type = META_FLUSH;
		io->fio.op = REQ_OP_WRITE;
		io->fio.op_flags = REQ_META | REQ_PRIO | REQ_SYNC;
		if (!test_opt(sbi, NOBARRIER))
			io->fio.op_flags |= REQ_PREFLUSH | REQ_FUA;
	}
	__submit_merged_bio(io);
	up_write(&io->io_rwsem);
}

static void __submit_merged_write_cond(struct f2fs_sb_info *sbi,
				struct inode *inode, struct page *page,
				nid_t ino, enum page_type type, bool force)
{
	enum temp_type temp;
	bool ret = true;

	for (temp = HOT; temp < NR_TEMP_TYPE; temp++) {
		if (!force)	{
			enum page_type btype = PAGE_TYPE_OF_BIO(type);
			struct f2fs_bio_info *io = sbi->write_io[btype] + temp;

			down_read(&io->io_rwsem);
			ret = __has_merged_page(io->bio, inode, page, ino);
			up_read(&io->io_rwsem);
		}
		if (ret)
			__f2fs_submit_merged_write(sbi, type, temp);

		/* TODO: use HOT temp only for meta pages now. */
		if (type >= META)
			break;
	}
}

void f2fs_submit_merged_write(struct f2fs_sb_info *sbi, enum page_type type)
{
	__submit_merged_write_cond(sbi, NULL, NULL, 0, type, true);
}

void f2fs_submit_merged_write_cond(struct f2fs_sb_info *sbi,
				struct inode *inode, struct page *page,
				nid_t ino, enum page_type type)
{
	__submit_merged_write_cond(sbi, inode, page, ino, type, false);
}

void f2fs_flush_merged_writes(struct f2fs_sb_info *sbi)
{
	f2fs_submit_merged_write(sbi, DATA);
	f2fs_submit_merged_write(sbi, NODE);
	f2fs_submit_merged_write(sbi, META);
}

/*
 * Fill the locked page with data located in the block address.
 * A caller needs to unlock the page on failure.
 */
int f2fs_submit_page_bio(struct f2fs_io_info *fio)
{
	struct bio *bio;
	struct page *page = fio->encrypted_page ?
			fio->encrypted_page : fio->page;

	if (!f2fs_is_valid_blkaddr(fio->sbi, fio->new_blkaddr,
			fio->is_por ? META_POR : (__is_meta_io(fio) ?
			META_GENERIC : DATA_GENERIC_ENHANCE)))
		return -EFSCORRUPTED;

	trace_f2fs_submit_page_bio(page, fio);

	/* Allocate a new bio */
	bio = __bio_alloc(fio, 1);

	f2fs_set_bio_crypt_ctx(bio, fio->page->mapping->host,
			       fio->page->index, fio, GFP_NOIO);

	if (bio_add_page(bio, page, PAGE_SIZE, 0) < PAGE_SIZE) {
		bio_put(bio);
		return -EFAULT;
	}

	if (fio->io_wbc && !is_read_io(fio->op))
		wbc_account_cgroup_owner(fio->io_wbc, page, PAGE_SIZE);

	__attach_io_flag(fio);
	bio_set_op_attrs(bio, fio->op, fio->op_flags);

	inc_page_count(fio->sbi, is_read_io(fio->op) ?
			__read_io_type(page): WB_DATA_TYPE(fio->page));

	__submit_bio(fio->sbi, bio, fio->type);
	return 0;
}

static bool page_is_mergeable(struct f2fs_sb_info *sbi, struct bio *bio,
				block_t last_blkaddr, block_t cur_blkaddr)
{
	if (unlikely(sbi->max_io_bytes &&
			bio->bi_iter.bi_size >= sbi->max_io_bytes))
		return false;
	if (last_blkaddr + 1 != cur_blkaddr)
		return false;
	return __same_bdev(sbi, cur_blkaddr, bio);
}

static bool io_type_is_mergeable(struct f2fs_bio_info *io,
						struct f2fs_io_info *fio)
{
	if (io->fio.op != fio->op)
		return false;
	return io->fio.op_flags == fio->op_flags;
}

static bool io_is_mergeable(struct f2fs_sb_info *sbi, struct bio *bio,
					struct f2fs_bio_info *io,
					struct f2fs_io_info *fio,
					block_t last_blkaddr,
					block_t cur_blkaddr)
{
	if (F2FS_IO_ALIGNED(sbi) && (fio->type == DATA || fio->type == NODE)) {
		unsigned int filled_blocks =
				F2FS_BYTES_TO_BLK(bio->bi_iter.bi_size);
		unsigned int io_size = F2FS_IO_SIZE(sbi);
		unsigned int left_vecs = bio->bi_max_vecs - bio->bi_vcnt;

		/* IOs in bio is aligned and left space of vectors is not enough */
		if (!(filled_blocks % io_size) && left_vecs < io_size)
			return false;
	}
	if (!page_is_mergeable(sbi, bio, last_blkaddr, cur_blkaddr))
		return false;
	return io_type_is_mergeable(io, fio);
}

static void add_bio_entry(struct f2fs_sb_info *sbi, struct bio *bio,
				struct page *page, enum temp_type temp)
{
	struct f2fs_bio_info *io = sbi->write_io[DATA] + temp;
	struct bio_entry *be;

	be = f2fs_kmem_cache_alloc(bio_entry_slab, GFP_NOFS);
	be->bio = bio;
	bio_get(bio);

	if (bio_add_page(bio, page, PAGE_SIZE, 0) != PAGE_SIZE)
		f2fs_bug_on(sbi, 1);

	down_write(&io->bio_list_lock);
	list_add_tail(&be->list, &io->bio_list);
	up_write(&io->bio_list_lock);
}

static void del_bio_entry(struct bio_entry *be)
{
	list_del(&be->list);
	kmem_cache_free(bio_entry_slab, be);
}

static int add_ipu_page(struct f2fs_io_info *fio, struct bio **bio,
							struct page *page)
{
	struct f2fs_sb_info *sbi = fio->sbi;
	enum temp_type temp;
	bool found = false;
	int ret = -EAGAIN;

	for (temp = HOT; temp < NR_TEMP_TYPE && !found; temp++) {
		struct f2fs_bio_info *io = sbi->write_io[DATA] + temp;
		struct list_head *head = &io->bio_list;
		struct bio_entry *be;

		down_write(&io->bio_list_lock);
		list_for_each_entry(be, head, list) {
			if (be->bio != *bio)
				continue;

			found = true;

			f2fs_bug_on(sbi, !page_is_mergeable(sbi, *bio,
							    *fio->last_block,
							    fio->new_blkaddr));
			if (f2fs_crypt_mergeable_bio(*bio,
					fio->page->mapping->host,
					fio->page->index, fio) &&
			    bio_add_page(*bio, page, PAGE_SIZE, 0) ==
					PAGE_SIZE) {
				ret = 0;
				break;
			}

			/* page can't be merged into bio; submit the bio */
			del_bio_entry(be);
			__submit_bio(sbi, *bio, DATA);
			break;
		}
		up_write(&io->bio_list_lock);
	}

	if (ret) {
		bio_put(*bio);
		*bio = NULL;
	}

	return ret;
}

void f2fs_submit_merged_ipu_write(struct f2fs_sb_info *sbi,
					struct bio **bio, struct page *page)
{
	enum temp_type temp;
	bool found = false;
	struct bio *target = bio ? *bio : NULL;

	for (temp = HOT; temp < NR_TEMP_TYPE && !found; temp++) {
		struct f2fs_bio_info *io = sbi->write_io[DATA] + temp;
		struct list_head *head = &io->bio_list;
		struct bio_entry *be;

		if (list_empty(head))
			continue;

		down_read(&io->bio_list_lock);
		list_for_each_entry(be, head, list) {
			if (target)
				found = (target == be->bio);
			else
				found = __has_merged_page(be->bio, NULL,
								page, 0);
			if (found)
				break;
		}
		up_read(&io->bio_list_lock);

		if (!found)
			continue;

		found = false;

		down_write(&io->bio_list_lock);
		list_for_each_entry(be, head, list) {
			if (target)
				found = (target == be->bio);
			else
				found = __has_merged_page(be->bio, NULL,
								page, 0);
			if (found) {
				target = be->bio;
				del_bio_entry(be);
				break;
			}
		}
		up_write(&io->bio_list_lock);
	}

	if (found)
		__submit_bio(sbi, target, DATA);
	if (bio && *bio) {
		bio_put(*bio);
		*bio = NULL;
	}
}

int f2fs_merge_page_bio(struct f2fs_io_info *fio)
{
	struct bio *bio = *fio->bio;
	struct page *page = fio->encrypted_page ?
			fio->encrypted_page : fio->page;

	if (!f2fs_is_valid_blkaddr(fio->sbi, fio->new_blkaddr,
			__is_meta_io(fio) ? META_GENERIC : DATA_GENERIC))
		return -EFSCORRUPTED;

	trace_f2fs_submit_page_bio(page, fio);

	if (bio && !page_is_mergeable(fio->sbi, bio, *fio->last_block,
						fio->new_blkaddr))
		f2fs_submit_merged_ipu_write(fio->sbi, &bio, NULL);
alloc_new:
	if (!bio) {
		bio = __bio_alloc(fio, BIO_MAX_PAGES);
		__attach_io_flag(fio);
		f2fs_set_bio_crypt_ctx(bio, fio->page->mapping->host,
				       fio->page->index, fio, GFP_NOIO);
		bio_set_op_attrs(bio, fio->op, fio->op_flags);

		add_bio_entry(fio->sbi, bio, page, fio->temp);
	} else {
		if (add_ipu_page(fio, &bio, page))
			goto alloc_new;
	}

	if (fio->io_wbc)
		wbc_account_cgroup_owner(fio->io_wbc, page, PAGE_SIZE);

	inc_page_count(fio->sbi, WB_DATA_TYPE(page));

	*fio->last_block = fio->new_blkaddr;
	*fio->bio = bio;

	return 0;
}

void f2fs_submit_page_write(struct f2fs_io_info *fio)
{
	struct f2fs_sb_info *sbi = fio->sbi;
	enum page_type btype = PAGE_TYPE_OF_BIO(fio->type);
	struct f2fs_bio_info *io = sbi->write_io[btype] + fio->temp;
	struct page *bio_page;

	f2fs_bug_on(sbi, is_read_io(fio->op));

	down_write(&io->io_rwsem);
next:
	if (fio->in_list) {
		spin_lock(&io->io_lock);
		if (list_empty(&io->io_list)) {
			spin_unlock(&io->io_lock);
			goto out;
		}
		fio = list_first_entry(&io->io_list,
						struct f2fs_io_info, list);
		list_del(&fio->list);
		spin_unlock(&io->io_lock);
	}

	verify_fio_blkaddr(fio);

	if (fio->encrypted_page)
		bio_page = fio->encrypted_page;
	else if (fio->compressed_page)
		bio_page = fio->compressed_page;
	else
		bio_page = fio->page;

	/* set submitted = true as a return value */
	fio->submitted = true;

	inc_page_count(sbi, WB_DATA_TYPE(bio_page));

	if (io->bio &&
	    (!io_is_mergeable(sbi, io->bio, io, fio, io->last_block_in_bio,
			      fio->new_blkaddr) ||
	     !f2fs_crypt_mergeable_bio(io->bio, fio->page->mapping->host,
				       bio_page->index, fio)))
		__submit_merged_bio(io);
alloc_new:
	if (io->bio == NULL) {
		if (F2FS_IO_ALIGNED(sbi) &&
				(fio->type == DATA || fio->type == NODE) &&
				fio->new_blkaddr & F2FS_IO_SIZE_MASK(sbi)) {
			dec_page_count(sbi, WB_DATA_TYPE(bio_page));
			fio->retry = true;
			goto skip;
		}
		io->bio = __bio_alloc(fio, BIO_MAX_PAGES);
		f2fs_set_bio_crypt_ctx(io->bio, fio->page->mapping->host,
				       bio_page->index, fio, GFP_NOIO);
		io->fio = *fio;
	}

	if (bio_add_page(io->bio, bio_page, PAGE_SIZE, 0) < PAGE_SIZE) {
		__submit_merged_bio(io);
		goto alloc_new;
	}

	if (fio->io_wbc)
		wbc_account_cgroup_owner(fio->io_wbc, bio_page, PAGE_SIZE);

	io->last_block_in_bio = fio->new_blkaddr;

	trace_f2fs_submit_page_write(fio->page, fio);
skip:
	if (fio->in_list)
		goto next;
out:
	if (is_sbi_flag_set(sbi, SBI_IS_SHUTDOWN) ||
				!f2fs_is_checkpoint_ready(sbi))
		__submit_merged_bio(io);
	up_write(&io->io_rwsem);
}

static struct bio *f2fs_grab_read_bio(struct inode *inode, block_t blkaddr,
				      unsigned nr_pages, unsigned op_flag,
				      pgoff_t first_idx, bool for_write)
{
	struct f2fs_sb_info *sbi = F2FS_I_SB(inode);
	struct bio *bio;
	struct bio_post_read_ctx *ctx;
	unsigned int post_read_steps = 0;

	bio = bio_alloc_bioset(for_write ? GFP_NOIO : GFP_KERNEL,
			       min_t(int, nr_pages, BIO_MAX_PAGES),
			       &f2fs_bioset);
	if (!bio)
		return ERR_PTR(-ENOMEM);

	f2fs_set_bio_crypt_ctx(bio, inode, first_idx, NULL, GFP_NOFS);

	f2fs_target_device(sbi, blkaddr, bio);
	bio->bi_end_io = f2fs_read_end_io;
	bio_set_op_attrs(bio, REQ_OP_READ, op_flag);

	if (fscrypt_inode_uses_fs_layer_crypto(inode))
		post_read_steps |= STEP_DECRYPT;

	if (f2fs_need_verity(inode, first_idx))
		post_read_steps |= STEP_VERITY;
<<<<<<< HEAD

	/*
	 * STEP_DECOMPRESS is handled specially, since a compressed file might
	 * contain both compressed and uncompressed clusters.  We'll allocate a
	 * bio_post_read_ctx if the file is compressed, but the caller is
	 * responsible for enabling STEP_DECOMPRESS if it's actually needed.
	 */

=======

	/*
	 * STEP_DECOMPRESS is handled specially, since a compressed file might
	 * contain both compressed and uncompressed clusters.  We'll allocate a
	 * bio_post_read_ctx if the file is compressed, but the caller is
	 * responsible for enabling STEP_DECOMPRESS if it's actually needed.
	 */

>>>>>>> 76081a5f
	if (post_read_steps || f2fs_compressed_file(inode)) {
		/* Due to the mempool, this never fails. */
		ctx = mempool_alloc(bio_post_read_ctx_pool, GFP_NOFS);
		ctx->bio = bio;
		ctx->sbi = sbi;
		ctx->enabled_steps = post_read_steps;
		bio->bi_private = ctx;
	}

	return bio;
}

/* This can handle encryption stuffs */
static int f2fs_submit_page_read(struct inode *inode, struct page *page,
				 block_t blkaddr, int op_flags, bool for_write)
{
	struct f2fs_sb_info *sbi = F2FS_I_SB(inode);
	struct bio *bio;

	bio = f2fs_grab_read_bio(inode, blkaddr, 1, op_flags,
					page->index, for_write);
	if (IS_ERR(bio))
		return PTR_ERR(bio);

	/* wait for GCed page writeback via META_MAPPING */
	f2fs_wait_on_block_writeback(inode, blkaddr);

	if (bio_add_page(bio, page, PAGE_SIZE, 0) < PAGE_SIZE) {
		bio_put(bio);
		return -EFAULT;
	}
	ClearPageError(page);
	inc_page_count(sbi, F2FS_RD_DATA);
	f2fs_update_iostat(sbi, FS_DATA_READ_IO, F2FS_BLKSIZE);
	__submit_bio(sbi, bio, DATA);
	return 0;
}

static void __set_data_blkaddr(struct dnode_of_data *dn)
{
	struct f2fs_node *rn = F2FS_NODE(dn->node_page);
	__le32 *addr_array;
	int base = 0;

	if (IS_INODE(dn->node_page) && f2fs_has_extra_attr(dn->inode))
		base = get_extra_isize(dn->inode);

	/* Get physical address of data block */
	addr_array = blkaddr_in_node(rn);
	addr_array[base + dn->ofs_in_node] = cpu_to_le32(dn->data_blkaddr);
}

/*
 * Lock ordering for the change of data block address:
 * ->data_page
 *  ->node_page
 *    update block addresses in the node page
 */
void f2fs_set_data_blkaddr(struct dnode_of_data *dn)
{
	f2fs_wait_on_page_writeback(dn->node_page, NODE, true, true);
	__set_data_blkaddr(dn);
	if (set_page_dirty(dn->node_page))
		dn->node_changed = true;
}

void f2fs_update_data_blkaddr(struct dnode_of_data *dn, block_t blkaddr)
{
	dn->data_blkaddr = blkaddr;
	f2fs_set_data_blkaddr(dn);
	f2fs_update_extent_cache(dn);
}

/* dn->ofs_in_node will be returned with up-to-date last block pointer */
int f2fs_reserve_new_blocks(struct dnode_of_data *dn, blkcnt_t count)
{
	struct f2fs_sb_info *sbi = F2FS_I_SB(dn->inode);
	int err;

	if (!count)
		return 0;

	if (unlikely(is_inode_flag_set(dn->inode, FI_NO_ALLOC)))
		return -EPERM;
	if (unlikely((err = inc_valid_block_count(sbi, dn->inode, &count))))
		return err;

	trace_f2fs_reserve_new_blocks(dn->inode, dn->nid,
						dn->ofs_in_node, count);

	f2fs_wait_on_page_writeback(dn->node_page, NODE, true, true);

	for (; count > 0; dn->ofs_in_node++) {
		block_t blkaddr = f2fs_data_blkaddr(dn);

		if (blkaddr == NULL_ADDR) {
			dn->data_blkaddr = NEW_ADDR;
			__set_data_blkaddr(dn);
			count--;
		}
	}

	if (set_page_dirty(dn->node_page))
		dn->node_changed = true;
	return 0;
}

/* Should keep dn->ofs_in_node unchanged */
int f2fs_reserve_new_block(struct dnode_of_data *dn)
{
	unsigned int ofs_in_node = dn->ofs_in_node;
	int ret;

	ret = f2fs_reserve_new_blocks(dn, 1);
	dn->ofs_in_node = ofs_in_node;
	return ret;
}

int f2fs_reserve_block(struct dnode_of_data *dn, pgoff_t index)
{
	bool need_put = dn->inode_page ? false : true;
	int err;

	err = f2fs_get_dnode_of_data(dn, index, ALLOC_NODE);
	if (err)
		return err;

	if (dn->data_blkaddr == NULL_ADDR)
		err = f2fs_reserve_new_block(dn);
	if (err || need_put)
		f2fs_put_dnode(dn);
	return err;
}

int f2fs_get_block(struct dnode_of_data *dn, pgoff_t index)
{
	struct extent_info ei = {0, 0, 0};
	struct inode *inode = dn->inode;

	if (f2fs_lookup_extent_cache(inode, index, &ei)) {
		dn->data_blkaddr = ei.blk + index - ei.fofs;
		return 0;
	}

	return f2fs_reserve_block(dn, index);
}

struct page *f2fs_get_read_data_page(struct inode *inode, pgoff_t index,
						int op_flags, bool for_write)
{
	struct address_space *mapping = inode->i_mapping;
	struct dnode_of_data dn;
	struct page *page;
	struct extent_info ei = {0,0,0};
	int err;

	page = f2fs_grab_cache_page(mapping, index, for_write);
	if (!page)
		return ERR_PTR(-ENOMEM);

	if (f2fs_lookup_extent_cache(inode, index, &ei)) {
		dn.data_blkaddr = ei.blk + index - ei.fofs;
		if (!f2fs_is_valid_blkaddr(F2FS_I_SB(inode), dn.data_blkaddr,
						DATA_GENERIC_ENHANCE_READ)) {
			err = -EFSCORRUPTED;
			goto put_err;
		}
		goto got_it;
	}

	set_new_dnode(&dn, inode, NULL, NULL, 0);
	err = f2fs_get_dnode_of_data(&dn, index, LOOKUP_NODE);
	if (err)
		goto put_err;
	f2fs_put_dnode(&dn);

	if (unlikely(dn.data_blkaddr == NULL_ADDR)) {
		err = -ENOENT;
		goto put_err;
	}
	if (dn.data_blkaddr != NEW_ADDR &&
			!f2fs_is_valid_blkaddr(F2FS_I_SB(inode),
						dn.data_blkaddr,
						DATA_GENERIC_ENHANCE)) {
		err = -EFSCORRUPTED;
		goto put_err;
	}
got_it:
	if (PageUptodate(page)) {
		unlock_page(page);
		return page;
	}

	/*
	 * A new dentry page is allocated but not able to be written, since its
	 * new inode page couldn't be allocated due to -ENOSPC.
	 * In such the case, its blkaddr can be remained as NEW_ADDR.
	 * see, f2fs_add_link -> f2fs_get_new_data_page ->
	 * f2fs_init_inode_metadata.
	 */
	if (dn.data_blkaddr == NEW_ADDR) {
		zero_user_segment(page, 0, PAGE_SIZE);
		if (!PageUptodate(page))
			SetPageUptodate(page);
		unlock_page(page);
		return page;
	}

	err = f2fs_submit_page_read(inode, page, dn.data_blkaddr,
						op_flags, for_write);
	if (err)
		goto put_err;
	return page;

put_err:
	f2fs_put_page(page, 1);
	return ERR_PTR(err);
}

struct page *f2fs_find_data_page(struct inode *inode, pgoff_t index)
{
	struct address_space *mapping = inode->i_mapping;
	struct page *page;

	page = find_get_page(mapping, index);
	if (page && PageUptodate(page))
		return page;
	f2fs_put_page(page, 0);

	page = f2fs_get_read_data_page(inode, index, 0, false);
	if (IS_ERR(page))
		return page;

	if (PageUptodate(page))
		return page;

	wait_on_page_locked(page);
	if (unlikely(!PageUptodate(page))) {
		f2fs_put_page(page, 0);
		return ERR_PTR(-EIO);
	}
	return page;
}

/*
 * If it tries to access a hole, return an error.
 * Because, the callers, functions in dir.c and GC, should be able to know
 * whether this page exists or not.
 */
struct page *f2fs_get_lock_data_page(struct inode *inode, pgoff_t index,
							bool for_write)
{
	struct address_space *mapping = inode->i_mapping;
	struct page *page;
repeat:
	page = f2fs_get_read_data_page(inode, index, 0, for_write);
	if (IS_ERR(page))
		return page;

	/* wait for read completion */
	lock_page(page);
	if (unlikely(page->mapping != mapping)) {
		f2fs_put_page(page, 1);
		goto repeat;
	}
	if (unlikely(!PageUptodate(page))) {
		f2fs_put_page(page, 1);
		return ERR_PTR(-EIO);
	}
	return page;
}

/*
 * Caller ensures that this data page is never allocated.
 * A new zero-filled data page is allocated in the page cache.
 *
 * Also, caller should grab and release a rwsem by calling f2fs_lock_op() and
 * f2fs_unlock_op().
 * Note that, ipage is set only by make_empty_dir, and if any error occur,
 * ipage should be released by this function.
 */
struct page *f2fs_get_new_data_page(struct inode *inode,
		struct page *ipage, pgoff_t index, bool new_i_size)
{
	struct address_space *mapping = inode->i_mapping;
	struct page *page;
	struct dnode_of_data dn;
	int err;

	page = f2fs_grab_cache_page(mapping, index, true);
	if (!page) {
		/*
		 * before exiting, we should make sure ipage will be released
		 * if any error occur.
		 */
		f2fs_put_page(ipage, 1);
		return ERR_PTR(-ENOMEM);
	}

	set_new_dnode(&dn, inode, ipage, NULL, 0);
	err = f2fs_reserve_block(&dn, index);
	if (err) {
		f2fs_put_page(page, 1);
		return ERR_PTR(err);
	}
	if (!ipage)
		f2fs_put_dnode(&dn);

	if (PageUptodate(page))
		goto got_it;

	if (dn.data_blkaddr == NEW_ADDR) {
		zero_user_segment(page, 0, PAGE_SIZE);
		if (!PageUptodate(page))
			SetPageUptodate(page);
	} else {
		f2fs_put_page(page, 1);

		/* if ipage exists, blkaddr should be NEW_ADDR */
		f2fs_bug_on(F2FS_I_SB(inode), ipage);
		page = f2fs_get_lock_data_page(inode, index, true);
		if (IS_ERR(page))
			return page;
	}
got_it:
	if (new_i_size && i_size_read(inode) <
				((loff_t)(index + 1) << PAGE_SHIFT))
		f2fs_i_size_write(inode, ((loff_t)(index + 1) << PAGE_SHIFT));
	return page;
}

static int __allocate_data_block(struct dnode_of_data *dn, int seg_type)
{
	struct f2fs_sb_info *sbi = F2FS_I_SB(dn->inode);
	struct f2fs_summary sum;
	struct node_info ni;
	block_t old_blkaddr;
	blkcnt_t count = 1;
	int err;

	if (unlikely(is_inode_flag_set(dn->inode, FI_NO_ALLOC)))
		return -EPERM;

	err = f2fs_get_node_info(sbi, dn->nid, &ni);
	if (err)
		return err;

	dn->data_blkaddr = f2fs_data_blkaddr(dn);
	if (dn->data_blkaddr != NULL_ADDR)
		goto alloc;

	if (unlikely((err = inc_valid_block_count(sbi, dn->inode, &count))))
		return err;

alloc:
	set_summary(&sum, dn->nid, dn->ofs_in_node, ni.version);
	old_blkaddr = dn->data_blkaddr;
	f2fs_allocate_data_block(sbi, NULL, old_blkaddr, &dn->data_blkaddr,
				&sum, seg_type, NULL);
	if (GET_SEGNO(sbi, old_blkaddr) != NULL_SEGNO)
		invalidate_mapping_pages(META_MAPPING(sbi),
					old_blkaddr, old_blkaddr);
	f2fs_update_data_blkaddr(dn, dn->data_blkaddr);

	/*
	 * i_size will be updated by direct_IO. Otherwise, we'll get stale
	 * data from unwritten block via dio_read.
	 */
	return 0;
}

int f2fs_preallocate_blocks(struct kiocb *iocb, struct iov_iter *from)
{
	struct inode *inode = file_inode(iocb->ki_filp);
	struct f2fs_map_blocks map;
	int flag;
	int err = 0;
	bool direct_io = iocb->ki_flags & IOCB_DIRECT;

	map.m_lblk = F2FS_BLK_ALIGN(iocb->ki_pos);
	map.m_len = F2FS_BYTES_TO_BLK(iocb->ki_pos + iov_iter_count(from));
	if (map.m_len > map.m_lblk)
		map.m_len -= map.m_lblk;
	else
		map.m_len = 0;

	map.m_next_pgofs = NULL;
	map.m_next_extent = NULL;
	map.m_seg_type = NO_CHECK_TYPE;
	map.m_may_create = true;

	if (direct_io) {
		map.m_seg_type = f2fs_rw_hint_to_seg_type(iocb->ki_hint);
		flag = f2fs_force_buffered_io(inode, iocb, from) ?
					F2FS_GET_BLOCK_PRE_AIO :
					F2FS_GET_BLOCK_PRE_DIO;
		goto map_blocks;
	}
	if (iocb->ki_pos + iov_iter_count(from) > MAX_INLINE_DATA(inode)) {
		err = f2fs_convert_inline_inode(inode);
		if (err)
			return err;
	}
	if (f2fs_has_inline_data(inode))
		return err;

	flag = F2FS_GET_BLOCK_PRE_AIO;

map_blocks:
	err = f2fs_map_blocks(inode, &map, 1, flag);
	if (map.m_len > 0 && err == -ENOSPC) {
		if (!direct_io)
			set_inode_flag(inode, FI_NO_PREALLOC);
		err = 0;
	}
	return err;
}

void f2fs_do_map_lock(struct f2fs_sb_info *sbi, int flag, bool lock)
{
	if (flag == F2FS_GET_BLOCK_PRE_AIO) {
		if (lock)
			down_read(&sbi->node_change);
		else
			up_read(&sbi->node_change);
	} else {
		if (lock)
			f2fs_lock_op(sbi);
		else
			f2fs_unlock_op(sbi);
	}
}

/*
 * f2fs_map_blocks() tries to find or build mapping relationship which
 * maps continuous logical blocks to physical blocks, and return such
 * info via f2fs_map_blocks structure.
 */
int f2fs_map_blocks(struct inode *inode, struct f2fs_map_blocks *map,
						int create, int flag)
{
	unsigned int maxblocks = map->m_len;
	struct dnode_of_data dn;
	struct f2fs_sb_info *sbi = F2FS_I_SB(inode);
	int mode = map->m_may_create ? ALLOC_NODE : LOOKUP_NODE;
	pgoff_t pgofs, end_offset, end;
	int err = 0, ofs = 1;
	unsigned int ofs_in_node, last_ofs_in_node;
	blkcnt_t prealloc;
	struct extent_info ei = {0,0,0};
	block_t blkaddr;
	unsigned int start_pgofs;

	if (!maxblocks)
		return 0;

	map->m_len = 0;
	map->m_flags = 0;

	/* it only supports block size == page size */
	pgofs =	(pgoff_t)map->m_lblk;
	end = pgofs + maxblocks;

	if (!create && f2fs_lookup_extent_cache(inode, pgofs, &ei)) {
		if (f2fs_lfs_mode(sbi) && flag == F2FS_GET_BLOCK_DIO &&
							map->m_may_create)
			goto next_dnode;

		map->m_pblk = ei.blk + pgofs - ei.fofs;
		map->m_len = min((pgoff_t)maxblocks, ei.fofs + ei.len - pgofs);
		map->m_flags = F2FS_MAP_MAPPED;
		if (map->m_next_extent)
			*map->m_next_extent = pgofs + map->m_len;

		/* for hardware encryption, but to avoid potential issue in future */
		if (flag == F2FS_GET_BLOCK_DIO)
			f2fs_wait_on_block_writeback_range(inode,
						map->m_pblk, map->m_len);
		goto out;
	}

next_dnode:
	if (map->m_may_create)
		f2fs_do_map_lock(sbi, flag, true);

	/* When reading holes, we need its node page */
	set_new_dnode(&dn, inode, NULL, NULL, 0);
	err = f2fs_get_dnode_of_data(&dn, pgofs, mode);
	if (err) {
		if (flag == F2FS_GET_BLOCK_BMAP)
			map->m_pblk = 0;
		if (err == -ENOENT) {
			err = 0;
			if (map->m_next_pgofs)
				*map->m_next_pgofs =
					f2fs_get_next_page_offset(&dn, pgofs);
			if (map->m_next_extent)
				*map->m_next_extent =
					f2fs_get_next_page_offset(&dn, pgofs);
		}
		goto unlock_out;
	}

	start_pgofs = pgofs;
	prealloc = 0;
	last_ofs_in_node = ofs_in_node = dn.ofs_in_node;
	end_offset = ADDRS_PER_PAGE(dn.node_page, inode);

next_block:
	blkaddr = f2fs_data_blkaddr(&dn);

	if (__is_valid_data_blkaddr(blkaddr) &&
		!f2fs_is_valid_blkaddr(sbi, blkaddr, DATA_GENERIC_ENHANCE)) {
		err = -EFSCORRUPTED;
		goto sync_out;
	}

	if (__is_valid_data_blkaddr(blkaddr)) {
		/* use out-place-update for driect IO under LFS mode */
		if (f2fs_lfs_mode(sbi) && flag == F2FS_GET_BLOCK_DIO &&
							map->m_may_create) {
			err = __allocate_data_block(&dn, map->m_seg_type);
			if (err)
				goto sync_out;
			blkaddr = dn.data_blkaddr;
			set_inode_flag(inode, FI_APPEND_WRITE);
		}
	} else {
		if (create) {
			if (unlikely(f2fs_cp_error(sbi))) {
				err = -EIO;
				goto sync_out;
			}
			if (flag == F2FS_GET_BLOCK_PRE_AIO) {
				if (blkaddr == NULL_ADDR) {
					prealloc++;
					last_ofs_in_node = dn.ofs_in_node;
				}
			} else {
				WARN_ON(flag != F2FS_GET_BLOCK_PRE_DIO &&
					flag != F2FS_GET_BLOCK_DIO);
				err = __allocate_data_block(&dn,
							map->m_seg_type);
				if (!err)
					set_inode_flag(inode, FI_APPEND_WRITE);
			}
			if (err)
				goto sync_out;
			map->m_flags |= F2FS_MAP_NEW;
			blkaddr = dn.data_blkaddr;
		} else {
			if (flag == F2FS_GET_BLOCK_BMAP) {
				map->m_pblk = 0;
				goto sync_out;
			}
			if (flag == F2FS_GET_BLOCK_PRECACHE)
				goto sync_out;
			if (flag == F2FS_GET_BLOCK_FIEMAP &&
						blkaddr == NULL_ADDR) {
				if (map->m_next_pgofs)
					*map->m_next_pgofs = pgofs + 1;
				goto sync_out;
			}
			if (flag != F2FS_GET_BLOCK_FIEMAP) {
				/* for defragment case */
				if (map->m_next_pgofs)
					*map->m_next_pgofs = pgofs + 1;
				goto sync_out;
			}
		}
	}

	if (flag == F2FS_GET_BLOCK_PRE_AIO)
		goto skip;

	if (map->m_len == 0) {
		/* preallocated unwritten block should be mapped for fiemap. */
		if (blkaddr == NEW_ADDR)
			map->m_flags |= F2FS_MAP_UNWRITTEN;
		map->m_flags |= F2FS_MAP_MAPPED;

		map->m_pblk = blkaddr;
		map->m_len = 1;
	} else if ((map->m_pblk != NEW_ADDR &&
			blkaddr == (map->m_pblk + ofs)) ||
			(map->m_pblk == NEW_ADDR && blkaddr == NEW_ADDR) ||
			flag == F2FS_GET_BLOCK_PRE_DIO) {
		ofs++;
		map->m_len++;
	} else {
		goto sync_out;
	}

skip:
	dn.ofs_in_node++;
	pgofs++;

	/* preallocate blocks in batch for one dnode page */
	if (flag == F2FS_GET_BLOCK_PRE_AIO &&
			(pgofs == end || dn.ofs_in_node == end_offset)) {

		dn.ofs_in_node = ofs_in_node;
		err = f2fs_reserve_new_blocks(&dn, prealloc);
		if (err)
			goto sync_out;

		map->m_len += dn.ofs_in_node - ofs_in_node;
		if (prealloc && dn.ofs_in_node != last_ofs_in_node + 1) {
			err = -ENOSPC;
			goto sync_out;
		}
		dn.ofs_in_node = end_offset;
	}

	if (pgofs >= end)
		goto sync_out;
	else if (dn.ofs_in_node < end_offset)
		goto next_block;

	if (flag == F2FS_GET_BLOCK_PRECACHE) {
		if (map->m_flags & F2FS_MAP_MAPPED) {
			unsigned int ofs = start_pgofs - map->m_lblk;

			f2fs_update_extent_cache_range(&dn,
				start_pgofs, map->m_pblk + ofs,
				map->m_len - ofs);
		}
	}

	f2fs_put_dnode(&dn);

	if (map->m_may_create) {
		f2fs_do_map_lock(sbi, flag, false);
		f2fs_balance_fs(sbi, dn.node_changed);
	}
	goto next_dnode;

sync_out:

	/* for hardware encryption, but to avoid potential issue in future */
	if (flag == F2FS_GET_BLOCK_DIO && map->m_flags & F2FS_MAP_MAPPED)
		f2fs_wait_on_block_writeback_range(inode,
						map->m_pblk, map->m_len);

	if (flag == F2FS_GET_BLOCK_PRECACHE) {
		if (map->m_flags & F2FS_MAP_MAPPED) {
			unsigned int ofs = start_pgofs - map->m_lblk;

			f2fs_update_extent_cache_range(&dn,
				start_pgofs, map->m_pblk + ofs,
				map->m_len - ofs);
		}
		if (map->m_next_extent)
			*map->m_next_extent = pgofs + 1;
	}
	f2fs_put_dnode(&dn);
unlock_out:
	if (map->m_may_create) {
		f2fs_do_map_lock(sbi, flag, false);
		f2fs_balance_fs(sbi, dn.node_changed);
	}
out:
	trace_f2fs_map_blocks(inode, map, err);
	return err;
}

bool f2fs_overwrite_io(struct inode *inode, loff_t pos, size_t len)
{
	struct f2fs_map_blocks map;
	block_t last_lblk;
	int err;

	if (pos + len > i_size_read(inode))
		return false;

	map.m_lblk = F2FS_BYTES_TO_BLK(pos);
	map.m_next_pgofs = NULL;
	map.m_next_extent = NULL;
	map.m_seg_type = NO_CHECK_TYPE;
	map.m_may_create = false;
	last_lblk = F2FS_BLK_ALIGN(pos + len);

	while (map.m_lblk < last_lblk) {
		map.m_len = last_lblk - map.m_lblk;
		err = f2fs_map_blocks(inode, &map, 0, F2FS_GET_BLOCK_DEFAULT);
		if (err || map.m_len == 0)
			return false;
		map.m_lblk += map.m_len;
	}
	return true;
}

static inline u64 bytes_to_blks(struct inode *inode, u64 bytes)
{
	return (bytes >> inode->i_blkbits);
}

static inline u64 blks_to_bytes(struct inode *inode, u64 blks)
{
	return (blks << inode->i_blkbits);
}

static int __get_data_block(struct inode *inode, sector_t iblock,
			struct buffer_head *bh, int create, int flag,
			pgoff_t *next_pgofs, int seg_type, bool may_write)
{
	struct f2fs_map_blocks map;
	int err;

	map.m_lblk = iblock;
	map.m_len = bytes_to_blks(inode, bh->b_size);
	map.m_next_pgofs = next_pgofs;
	map.m_next_extent = NULL;
	map.m_seg_type = seg_type;
	map.m_may_create = may_write;

	err = f2fs_map_blocks(inode, &map, create, flag);
	if (!err) {
		map_bh(bh, inode->i_sb, map.m_pblk);
		bh->b_state = (bh->b_state & ~F2FS_MAP_FLAGS) | map.m_flags;
		bh->b_size = blks_to_bytes(inode, map.m_len);
	}
	return err;
}

static int get_data_block_dio_write(struct inode *inode, sector_t iblock,
			struct buffer_head *bh_result, int create)
{
	return __get_data_block(inode, iblock, bh_result, create,
				F2FS_GET_BLOCK_DIO, NULL,
				f2fs_rw_hint_to_seg_type(inode->i_write_hint),
				true);
}

static int get_data_block_dio(struct inode *inode, sector_t iblock,
			struct buffer_head *bh_result, int create)
{
	return __get_data_block(inode, iblock, bh_result, create,
				F2FS_GET_BLOCK_DIO, NULL,
				f2fs_rw_hint_to_seg_type(inode->i_write_hint),
				false);
}

static int f2fs_xattr_fiemap(struct inode *inode,
				struct fiemap_extent_info *fieinfo)
{
	struct f2fs_sb_info *sbi = F2FS_I_SB(inode);
	struct page *page;
	struct node_info ni;
	__u64 phys = 0, len;
	__u32 flags;
	nid_t xnid = F2FS_I(inode)->i_xattr_nid;
	int err = 0;

	if (f2fs_has_inline_xattr(inode)) {
		int offset;

		page = f2fs_grab_cache_page(NODE_MAPPING(sbi),
						inode->i_ino, false);
		if (!page)
			return -ENOMEM;

		err = f2fs_get_node_info(sbi, inode->i_ino, &ni);
		if (err) {
			f2fs_put_page(page, 1);
			return err;
		}

		phys = blks_to_bytes(inode, ni.blk_addr);
		offset = offsetof(struct f2fs_inode, i_addr) +
					sizeof(__le32) * (DEF_ADDRS_PER_INODE -
					get_inline_xattr_addrs(inode));

		phys += offset;
		len = inline_xattr_size(inode);

		f2fs_put_page(page, 1);

		flags = FIEMAP_EXTENT_DATA_INLINE | FIEMAP_EXTENT_NOT_ALIGNED;

		if (!xnid)
			flags |= FIEMAP_EXTENT_LAST;

		err = fiemap_fill_next_extent(fieinfo, 0, phys, len, flags);
		trace_f2fs_fiemap(inode, 0, phys, len, flags, err);
		if (err || err == 1)
			return err;
	}

	if (xnid) {
		page = f2fs_grab_cache_page(NODE_MAPPING(sbi), xnid, false);
		if (!page)
			return -ENOMEM;

		err = f2fs_get_node_info(sbi, xnid, &ni);
		if (err) {
			f2fs_put_page(page, 1);
			return err;
		}

		phys = blks_to_bytes(inode, ni.blk_addr);
		len = inode->i_sb->s_blocksize;

		f2fs_put_page(page, 1);

		flags = FIEMAP_EXTENT_LAST;
	}

	if (phys) {
		err = fiemap_fill_next_extent(fieinfo, 0, phys, len, flags);
		trace_f2fs_fiemap(inode, 0, phys, len, flags, err);
	}

	return (err < 0 ? err : 0);
}

static loff_t max_inode_blocks(struct inode *inode)
{
	loff_t result = ADDRS_PER_INODE(inode);
	loff_t leaf_count = ADDRS_PER_BLOCK(inode);

	/* two direct node blocks */
	result += (leaf_count * 2);

	/* two indirect node blocks */
	leaf_count *= NIDS_PER_BLOCK;
	result += (leaf_count * 2);

	/* one double indirect node block */
	leaf_count *= NIDS_PER_BLOCK;
	result += leaf_count;

	return result;
}

int f2fs_fiemap(struct inode *inode, struct fiemap_extent_info *fieinfo,
		u64 start, u64 len)
{
	struct f2fs_map_blocks map;
	sector_t start_blk, last_blk;
	pgoff_t next_pgofs;
	u64 logical = 0, phys = 0, size = 0;
	u32 flags = 0;
	int ret = 0;
	bool compr_cluster = false;
	unsigned int cluster_size = F2FS_I(inode)->i_cluster_size;
	loff_t maxbytes;

	if (fieinfo->fi_flags & FIEMAP_FLAG_CACHE) {
		ret = f2fs_precache_extents(inode);
		if (ret)
			return ret;
	}

	ret = fiemap_prep(inode, fieinfo, start, &len, FIEMAP_FLAG_XATTR);
	if (ret)
		return ret;

	inode_lock(inode);

	maxbytes = max_file_blocks(inode) << F2FS_BLKSIZE_BITS;
	if (start > maxbytes) {
		ret = -EFBIG;
		goto out;
	}

	if (len > maxbytes || (maxbytes - len) < start)
		len = maxbytes - start;

	if (fieinfo->fi_flags & FIEMAP_FLAG_XATTR) {
		ret = f2fs_xattr_fiemap(inode, fieinfo);
		goto out;
	}

	if (f2fs_has_inline_data(inode) || f2fs_has_inline_dentry(inode)) {
		ret = f2fs_inline_data_fiemap(inode, fieinfo, start, len);
		if (ret != -EAGAIN)
			goto out;
	}

	if (bytes_to_blks(inode, len) == 0)
		len = blks_to_bytes(inode, 1);

	start_blk = bytes_to_blks(inode, start);
	last_blk = bytes_to_blks(inode, start + len - 1);

next:
	memset(&map, 0, sizeof(map));
	map.m_lblk = start_blk;
	map.m_len = bytes_to_blks(inode, len);
	map.m_next_pgofs = &next_pgofs;
	map.m_seg_type = NO_CHECK_TYPE;

	if (compr_cluster)
		map.m_len = cluster_size - 1;

	ret = f2fs_map_blocks(inode, &map, 0, F2FS_GET_BLOCK_FIEMAP);
	if (ret)
		goto out;

	/* HOLE */
	if (!(map.m_flags & F2FS_MAP_FLAGS)) {
		start_blk = next_pgofs;

		if (blks_to_bytes(inode, start_blk) < blks_to_bytes(inode,
						max_inode_blocks(inode)))
			goto prep_next;

		flags |= FIEMAP_EXTENT_LAST;
	}

	if (size) {
		flags |= FIEMAP_EXTENT_MERGED;
		if (IS_ENCRYPTED(inode))
			flags |= FIEMAP_EXTENT_DATA_ENCRYPTED;

		ret = fiemap_fill_next_extent(fieinfo, logical,
				phys, size, flags);
		trace_f2fs_fiemap(inode, logical, phys, size, flags, ret);
		if (ret)
			goto out;
		size = 0;
	}

	if (start_blk > last_blk)
		goto out;

	if (compr_cluster) {
		compr_cluster = false;


		logical = blks_to_bytes(inode, start_blk - 1);
		phys = blks_to_bytes(inode, map.m_pblk);
		size = blks_to_bytes(inode, cluster_size);

		flags |= FIEMAP_EXTENT_ENCODED;

		start_blk += cluster_size - 1;

		if (start_blk > last_blk)
			goto out;

		goto prep_next;
	}

	if (map.m_pblk == COMPRESS_ADDR) {
		compr_cluster = true;
		start_blk++;
		goto prep_next;
	}

	logical = blks_to_bytes(inode, start_blk);
	phys = blks_to_bytes(inode, map.m_pblk);
	size = blks_to_bytes(inode, map.m_len);
	flags = 0;
	if (map.m_flags & F2FS_MAP_UNWRITTEN)
		flags = FIEMAP_EXTENT_UNWRITTEN;

	start_blk += bytes_to_blks(inode, size);

prep_next:
	cond_resched();
	if (fatal_signal_pending(current))
		ret = -EINTR;
	else
		goto next;
out:
	if (ret == 1)
		ret = 0;

	inode_unlock(inode);
	return ret;
}

static inline loff_t f2fs_readpage_limit(struct inode *inode)
{
	if (IS_ENABLED(CONFIG_FS_VERITY) &&
	    (IS_VERITY(inode) || f2fs_verity_in_progress(inode)))
		return inode->i_sb->s_maxbytes;

	return i_size_read(inode);
}

static int f2fs_read_single_page(struct inode *inode, struct page *page,
					unsigned nr_pages,
					struct f2fs_map_blocks *map,
					struct bio **bio_ret,
					sector_t *last_block_in_bio,
					bool is_readahead)
{
	struct bio *bio = *bio_ret;
	const unsigned blocksize = blks_to_bytes(inode, 1);
	sector_t block_in_file;
	sector_t last_block;
	sector_t last_block_in_file;
	sector_t block_nr;
	int ret = 0;

	block_in_file = (sector_t)page_index(page);
	last_block = block_in_file + nr_pages;
	last_block_in_file = bytes_to_blks(inode,
			f2fs_readpage_limit(inode) + blocksize - 1);
	if (last_block > last_block_in_file)
		last_block = last_block_in_file;

	/* just zeroing out page which is beyond EOF */
	if (block_in_file >= last_block)
		goto zero_out;
	/*
	 * Map blocks using the previous result first.
	 */
	if ((map->m_flags & F2FS_MAP_MAPPED) &&
			block_in_file > map->m_lblk &&
			block_in_file < (map->m_lblk + map->m_len))
		goto got_it;

	/*
	 * Then do more f2fs_map_blocks() calls until we are
	 * done with this page.
	 */
	map->m_lblk = block_in_file;
	map->m_len = last_block - block_in_file;

	ret = f2fs_map_blocks(inode, map, 0, F2FS_GET_BLOCK_DEFAULT);
	if (ret)
		goto out;
got_it:
	if ((map->m_flags & F2FS_MAP_MAPPED)) {
		block_nr = map->m_pblk + block_in_file - map->m_lblk;
		SetPageMappedToDisk(page);

		if (!PageUptodate(page) && (!PageSwapCache(page) &&
					!cleancache_get_page(page))) {
			SetPageUptodate(page);
			goto confused;
		}

		if (!f2fs_is_valid_blkaddr(F2FS_I_SB(inode), block_nr,
						DATA_GENERIC_ENHANCE_READ)) {
			ret = -EFSCORRUPTED;
			goto out;
		}
	} else {
zero_out:
		zero_user_segment(page, 0, PAGE_SIZE);
		if (f2fs_need_verity(inode, page->index) &&
		    !fsverity_verify_page(page)) {
			ret = -EIO;
			goto out;
		}
		if (!PageUptodate(page))
			SetPageUptodate(page);
		unlock_page(page);
		goto out;
	}

	/*
	 * This page will go to BIO.  Do we need to send this
	 * BIO off first?
	 */
	if (bio && (!page_is_mergeable(F2FS_I_SB(inode), bio,
				       *last_block_in_bio, block_nr) ||
		    !f2fs_crypt_mergeable_bio(bio, inode, page->index, NULL))) {
submit_and_realloc:
		__submit_bio(F2FS_I_SB(inode), bio, DATA);
		bio = NULL;
	}
	if (bio == NULL) {
		bio = f2fs_grab_read_bio(inode, block_nr, nr_pages,
				is_readahead ? REQ_RAHEAD : 0, page->index,
				false);
		if (IS_ERR(bio)) {
			ret = PTR_ERR(bio);
			bio = NULL;
			goto out;
		}
	}

	/*
	 * If the page is under writeback, we need to wait for
	 * its completion to see the correct decrypted data.
	 */
	f2fs_wait_on_block_writeback(inode, block_nr);

	if (bio_add_page(bio, page, blocksize, 0) < blocksize)
		goto submit_and_realloc;

	inc_page_count(F2FS_I_SB(inode), F2FS_RD_DATA);
	f2fs_update_iostat(F2FS_I_SB(inode), FS_DATA_READ_IO, F2FS_BLKSIZE);
	ClearPageError(page);
	*last_block_in_bio = block_nr;
	goto out;
confused:
	if (bio) {
		__submit_bio(F2FS_I_SB(inode), bio, DATA);
		bio = NULL;
	}
	unlock_page(page);
out:
	*bio_ret = bio;
	return ret;
}

#ifdef CONFIG_F2FS_FS_COMPRESSION
int f2fs_read_multi_pages(struct compress_ctx *cc, struct bio **bio_ret,
				unsigned nr_pages, sector_t *last_block_in_bio,
				bool is_readahead, bool for_write)
{
	struct dnode_of_data dn;
	struct inode *inode = cc->inode;
	struct f2fs_sb_info *sbi = F2FS_I_SB(inode);
	struct bio *bio = *bio_ret;
	unsigned int start_idx = cc->cluster_idx << cc->log_cluster_size;
	sector_t last_block_in_file;
	const unsigned blocksize = blks_to_bytes(inode, 1);
	struct decompress_io_ctx *dic = NULL;
	int i;
	int ret = 0;

	f2fs_bug_on(sbi, f2fs_cluster_is_empty(cc));

	last_block_in_file = bytes_to_blks(inode,
			f2fs_readpage_limit(inode) + blocksize - 1);

	/* get rid of pages beyond EOF */
	for (i = 0; i < cc->cluster_size; i++) {
		struct page *page = cc->rpages[i];

		if (!page)
			continue;
		if ((sector_t)page->index >= last_block_in_file) {
			zero_user_segment(page, 0, PAGE_SIZE);
			if (!PageUptodate(page))
				SetPageUptodate(page);
		} else if (!PageUptodate(page)) {
			continue;
		}
		unlock_page(page);
		cc->rpages[i] = NULL;
		cc->nr_rpages--;
	}

	/* we are done since all pages are beyond EOF */
	if (f2fs_cluster_is_empty(cc))
		goto out;

	set_new_dnode(&dn, inode, NULL, NULL, 0);
	ret = f2fs_get_dnode_of_data(&dn, start_idx, LOOKUP_NODE);
	if (ret)
		goto out;

	f2fs_bug_on(sbi, dn.data_blkaddr != COMPRESS_ADDR);

	for (i = 1; i < cc->cluster_size; i++) {
		block_t blkaddr;

		blkaddr = data_blkaddr(dn.inode, dn.node_page,
						dn.ofs_in_node + i);

		if (!__is_valid_data_blkaddr(blkaddr))
			break;

		if (!f2fs_is_valid_blkaddr(sbi, blkaddr, DATA_GENERIC)) {
			ret = -EFAULT;
			goto out_put_dnode;
		}
		cc->nr_cpages++;
	}

	/* nothing to decompress */
	if (cc->nr_cpages == 0) {
		ret = 0;
		goto out_put_dnode;
	}

	dic = f2fs_alloc_dic(cc);
	if (IS_ERR(dic)) {
		ret = PTR_ERR(dic);
		goto out_put_dnode;
	}

	for (i = 0; i < dic->nr_cpages; i++) {
		struct page *page = dic->cpages[i];
		block_t blkaddr;
		struct bio_post_read_ctx *ctx;

		blkaddr = data_blkaddr(dn.inode, dn.node_page,
						dn.ofs_in_node + i + 1);

		if (bio && (!page_is_mergeable(sbi, bio,
					*last_block_in_bio, blkaddr) ||
		    !f2fs_crypt_mergeable_bio(bio, inode, page->index, NULL))) {
submit_and_realloc:
			__submit_bio(sbi, bio, DATA);
			bio = NULL;
		}

		if (!bio) {
			bio = f2fs_grab_read_bio(inode, blkaddr, nr_pages,
					is_readahead ? REQ_RAHEAD : 0,
					page->index, for_write);
			if (IS_ERR(bio)) {
				ret = PTR_ERR(bio);
				f2fs_decompress_end_io(dic, ret);
				f2fs_put_dnode(&dn);
				*bio_ret = NULL;
				return ret;
			}
		}

		f2fs_wait_on_block_writeback(inode, blkaddr);

		if (bio_add_page(bio, page, blocksize, 0) < blocksize)
			goto submit_and_realloc;

		ctx = bio->bi_private;
		ctx->enabled_steps |= STEP_DECOMPRESS;
		refcount_inc(&dic->refcnt);

		inc_page_count(sbi, F2FS_RD_DATA);
		f2fs_update_iostat(sbi, FS_DATA_READ_IO, F2FS_BLKSIZE);
		f2fs_update_iostat(sbi, FS_CDATA_READ_IO, F2FS_BLKSIZE);
		ClearPageError(page);
		*last_block_in_bio = blkaddr;
	}

	f2fs_put_dnode(&dn);

	*bio_ret = bio;
	return 0;

out_put_dnode:
	f2fs_put_dnode(&dn);
out:
	for (i = 0; i < cc->cluster_size; i++) {
		if (cc->rpages[i]) {
			ClearPageUptodate(cc->rpages[i]);
			ClearPageError(cc->rpages[i]);
			unlock_page(cc->rpages[i]);
		}
	}
	*bio_ret = bio;
	return ret;
}
#endif

/*
 * This function was originally taken from fs/mpage.c, and customized for f2fs.
 * Major change was from block_size == page_size in f2fs by default.
 */
static int f2fs_mpage_readpages(struct inode *inode,
		struct readahead_control *rac, struct page *page)
{
	struct bio *bio = NULL;
	sector_t last_block_in_bio = 0;
	struct f2fs_map_blocks map;
#ifdef CONFIG_F2FS_FS_COMPRESSION
	struct compress_ctx cc = {
		.inode = inode,
		.log_cluster_size = F2FS_I(inode)->i_log_cluster_size,
		.cluster_size = F2FS_I(inode)->i_cluster_size,
		.cluster_idx = NULL_CLUSTER,
		.rpages = NULL,
		.cpages = NULL,
		.nr_rpages = 0,
		.nr_cpages = 0,
	};
#endif
	unsigned nr_pages = rac ? readahead_count(rac) : 1;
	unsigned max_nr_pages = nr_pages;
	int ret = 0;

	map.m_pblk = 0;
	map.m_lblk = 0;
	map.m_len = 0;
	map.m_flags = 0;
	map.m_next_pgofs = NULL;
	map.m_next_extent = NULL;
	map.m_seg_type = NO_CHECK_TYPE;
	map.m_may_create = false;

	for (; nr_pages; nr_pages--) {
		if (rac) {
			page = readahead_page(rac);
			prefetchw(&page->flags);
		}

#ifdef CONFIG_F2FS_FS_COMPRESSION
		if (f2fs_compressed_file(inode)) {
			/* there are remained comressed pages, submit them */
			if (!f2fs_cluster_can_merge_page(&cc, page->index)) {
				ret = f2fs_read_multi_pages(&cc, &bio,
							max_nr_pages,
							&last_block_in_bio,
							rac != NULL, false);
				f2fs_destroy_compress_ctx(&cc, false);
				if (ret)
					goto set_error_page;
			}
			ret = f2fs_is_compressed_cluster(inode, page->index);
			if (ret < 0)
				goto set_error_page;
			else if (!ret)
				goto read_single_page;

			ret = f2fs_init_compress_ctx(&cc);
			if (ret)
				goto set_error_page;

			f2fs_compress_ctx_add_page(&cc, page);

			goto next_page;
		}
read_single_page:
#endif

		ret = f2fs_read_single_page(inode, page, max_nr_pages, &map,
					&bio, &last_block_in_bio, rac);
		if (ret) {
#ifdef CONFIG_F2FS_FS_COMPRESSION
set_error_page:
#endif
			SetPageError(page);
			zero_user_segment(page, 0, PAGE_SIZE);
			unlock_page(page);
		}
#ifdef CONFIG_F2FS_FS_COMPRESSION
next_page:
#endif
		if (rac)
			put_page(page);

#ifdef CONFIG_F2FS_FS_COMPRESSION
		if (f2fs_compressed_file(inode)) {
			/* last page */
			if (nr_pages == 1 && !f2fs_cluster_is_empty(&cc)) {
				ret = f2fs_read_multi_pages(&cc, &bio,
							max_nr_pages,
							&last_block_in_bio,
							rac != NULL, false);
				f2fs_destroy_compress_ctx(&cc, false);
			}
		}
#endif
	}
	if (bio)
		__submit_bio(F2FS_I_SB(inode), bio, DATA);
	return ret;
}

static int f2fs_read_data_page(struct file *file, struct page *page)
{
	struct inode *inode = page_file_mapping(page)->host;
	int ret = -EAGAIN;

	trace_f2fs_readpage(page, DATA);

	if (!f2fs_is_compress_backend_ready(inode)) {
		unlock_page(page);
		return -EOPNOTSUPP;
	}

	/* If the file has inline data, try to read it directly */
	if (f2fs_has_inline_data(inode))
		ret = f2fs_read_inline_data(inode, page);
	if (ret == -EAGAIN)
		ret = f2fs_mpage_readpages(inode, NULL, page);
	return ret;
}

static void f2fs_readahead(struct readahead_control *rac)
{
	struct inode *inode = rac->mapping->host;

	trace_f2fs_readpages(inode, readahead_index(rac), readahead_count(rac));

	if (!f2fs_is_compress_backend_ready(inode))
		return;

	/* If the file has inline data, skip readpages */
	if (f2fs_has_inline_data(inode))
		return;

	f2fs_mpage_readpages(inode, rac, NULL);
}

int f2fs_encrypt_one_page(struct f2fs_io_info *fio)
{
	struct inode *inode = fio->page->mapping->host;
	struct page *mpage, *page;
	gfp_t gfp_flags = GFP_NOFS;

	if (!f2fs_encrypted_file(inode))
		return 0;

	page = fio->compressed_page ? fio->compressed_page : fio->page;

	/* wait for GCed page writeback via META_MAPPING */
	f2fs_wait_on_block_writeback(inode, fio->old_blkaddr);

	if (fscrypt_inode_uses_inline_crypto(inode))
		return 0;

retry_encrypt:
	fio->encrypted_page = fscrypt_encrypt_pagecache_blocks(page,
					PAGE_SIZE, 0, gfp_flags);
	if (IS_ERR(fio->encrypted_page)) {
		/* flush pending IOs and wait for a while in the ENOMEM case */
		if (PTR_ERR(fio->encrypted_page) == -ENOMEM) {
			f2fs_flush_merged_writes(fio->sbi);
			congestion_wait(BLK_RW_ASYNC, DEFAULT_IO_TIMEOUT);
			gfp_flags |= __GFP_NOFAIL;
			goto retry_encrypt;
		}
		return PTR_ERR(fio->encrypted_page);
	}

	mpage = find_lock_page(META_MAPPING(fio->sbi), fio->old_blkaddr);
	if (mpage) {
		if (PageUptodate(mpage))
			memcpy(page_address(mpage),
				page_address(fio->encrypted_page), PAGE_SIZE);
		f2fs_put_page(mpage, 1);
	}
	return 0;
}

static inline bool check_inplace_update_policy(struct inode *inode,
				struct f2fs_io_info *fio)
{
	struct f2fs_sb_info *sbi = F2FS_I_SB(inode);
	unsigned int policy = SM_I(sbi)->ipu_policy;

	if (policy & (0x1 << F2FS_IPU_FORCE))
		return true;
	if (policy & (0x1 << F2FS_IPU_SSR) && f2fs_need_SSR(sbi))
		return true;
	if (policy & (0x1 << F2FS_IPU_UTIL) &&
			utilization(sbi) > SM_I(sbi)->min_ipu_util)
		return true;
	if (policy & (0x1 << F2FS_IPU_SSR_UTIL) && f2fs_need_SSR(sbi) &&
			utilization(sbi) > SM_I(sbi)->min_ipu_util)
		return true;

	/*
	 * IPU for rewrite async pages
	 */
	if (policy & (0x1 << F2FS_IPU_ASYNC) &&
			fio && fio->op == REQ_OP_WRITE &&
			!(fio->op_flags & REQ_SYNC) &&
			!IS_ENCRYPTED(inode))
		return true;

	/* this is only set during fdatasync */
	if (policy & (0x1 << F2FS_IPU_FSYNC) &&
			is_inode_flag_set(inode, FI_NEED_IPU))
		return true;

	if (unlikely(fio && is_sbi_flag_set(sbi, SBI_CP_DISABLED) &&
			!f2fs_is_checkpointed_data(sbi, fio->old_blkaddr)))
		return true;

	return false;
}

bool f2fs_should_update_inplace(struct inode *inode, struct f2fs_io_info *fio)
{
	if (f2fs_is_pinned_file(inode))
		return true;

	/* if this is cold file, we should overwrite to avoid fragmentation */
	if (file_is_cold(inode))
		return true;

	return check_inplace_update_policy(inode, fio);
}

bool f2fs_should_update_outplace(struct inode *inode, struct f2fs_io_info *fio)
{
	struct f2fs_sb_info *sbi = F2FS_I_SB(inode);

	if (f2fs_lfs_mode(sbi))
		return true;
	if (S_ISDIR(inode->i_mode))
		return true;
	if (IS_NOQUOTA(inode))
		return true;
	if (f2fs_is_atomic_file(inode))
		return true;
	if (fio) {
		if (page_private_gcing(fio->page))
			return true;
		if (page_private_dummy(fio->page))
			return true;
		if (unlikely(is_sbi_flag_set(sbi, SBI_CP_DISABLED) &&
			f2fs_is_checkpointed_data(sbi, fio->old_blkaddr)))
			return true;
	}
	return false;
}

static inline bool need_inplace_update(struct f2fs_io_info *fio)
{
	struct inode *inode = fio->page->mapping->host;

	if (f2fs_should_update_outplace(inode, fio))
		return false;

	return f2fs_should_update_inplace(inode, fio);
}

int f2fs_do_write_data_page(struct f2fs_io_info *fio)
{
	struct page *page = fio->page;
	struct inode *inode = page->mapping->host;
	struct dnode_of_data dn;
	struct extent_info ei = {0,0,0};
	struct node_info ni;
	bool ipu_force = false;
	int err = 0;

	set_new_dnode(&dn, inode, NULL, NULL, 0);
	if (need_inplace_update(fio) &&
			f2fs_lookup_extent_cache(inode, page->index, &ei)) {
		fio->old_blkaddr = ei.blk + page->index - ei.fofs;

		if (!f2fs_is_valid_blkaddr(fio->sbi, fio->old_blkaddr,
						DATA_GENERIC_ENHANCE))
			return -EFSCORRUPTED;

		ipu_force = true;
		fio->need_lock = LOCK_DONE;
		goto got_it;
	}

	/* Deadlock due to between page->lock and f2fs_lock_op */
	if (fio->need_lock == LOCK_REQ && !f2fs_trylock_op(fio->sbi))
		return -EAGAIN;

	err = f2fs_get_dnode_of_data(&dn, page->index, LOOKUP_NODE);
	if (err)
		goto out;

	fio->old_blkaddr = dn.data_blkaddr;

	/* This page is already truncated */
	if (fio->old_blkaddr == NULL_ADDR) {
		ClearPageUptodate(page);
		clear_page_private_gcing(page);
		goto out_writepage;
	}
got_it:
	if (__is_valid_data_blkaddr(fio->old_blkaddr) &&
		!f2fs_is_valid_blkaddr(fio->sbi, fio->old_blkaddr,
						DATA_GENERIC_ENHANCE)) {
		err = -EFSCORRUPTED;
		goto out_writepage;
	}
	/*
	 * If current allocation needs SSR,
	 * it had better in-place writes for updated data.
	 */
	if (ipu_force ||
		(__is_valid_data_blkaddr(fio->old_blkaddr) &&
					need_inplace_update(fio))) {
		err = f2fs_encrypt_one_page(fio);
		if (err)
			goto out_writepage;

		set_page_writeback(page);
		ClearPageError(page);
		f2fs_put_dnode(&dn);
		if (fio->need_lock == LOCK_REQ)
			f2fs_unlock_op(fio->sbi);
		err = f2fs_inplace_write_data(fio);
		if (err) {
			if (fscrypt_inode_uses_fs_layer_crypto(inode))
				fscrypt_finalize_bounce_page(&fio->encrypted_page);
			if (PageWriteback(page))
				end_page_writeback(page);
		} else {
			set_inode_flag(inode, FI_UPDATE_WRITE);
		}
		trace_f2fs_do_write_data_page(fio->page, IPU);
		return err;
	}

	if (fio->need_lock == LOCK_RETRY) {
		if (!f2fs_trylock_op(fio->sbi)) {
			err = -EAGAIN;
			goto out_writepage;
		}
		fio->need_lock = LOCK_REQ;
	}

	err = f2fs_get_node_info(fio->sbi, dn.nid, &ni);
	if (err)
		goto out_writepage;

	fio->version = ni.version;

	err = f2fs_encrypt_one_page(fio);
	if (err)
		goto out_writepage;

	set_page_writeback(page);
	ClearPageError(page);

	if (fio->compr_blocks && fio->old_blkaddr == COMPRESS_ADDR)
		f2fs_i_compr_blocks_update(inode, fio->compr_blocks - 1, false);

	/* LFS mode write path */
	f2fs_outplace_write_data(&dn, fio);
	trace_f2fs_do_write_data_page(page, OPU);
	set_inode_flag(inode, FI_APPEND_WRITE);
	if (page->index == 0)
		set_inode_flag(inode, FI_FIRST_BLOCK_WRITTEN);
out_writepage:
	f2fs_put_dnode(&dn);
out:
	if (fio->need_lock == LOCK_REQ)
		f2fs_unlock_op(fio->sbi);
	return err;
}

int f2fs_write_single_data_page(struct page *page, int *submitted,
				struct bio **bio,
				sector_t *last_block,
				struct writeback_control *wbc,
				enum iostat_type io_type,
				int compr_blocks,
				bool allow_balance)
{
	struct inode *inode = page->mapping->host;
	struct f2fs_sb_info *sbi = F2FS_I_SB(inode);
	loff_t i_size = i_size_read(inode);
	const pgoff_t end_index = ((unsigned long long)i_size)
							>> PAGE_SHIFT;
	loff_t psize = (loff_t)(page->index + 1) << PAGE_SHIFT;
	unsigned offset = 0;
	bool need_balance_fs = false;
	int err = 0;
	struct f2fs_io_info fio = {
		.sbi = sbi,
		.ino = inode->i_ino,
		.type = DATA,
		.op = REQ_OP_WRITE,
		.op_flags = wbc_to_write_flags(wbc),
		.old_blkaddr = NULL_ADDR,
		.page = page,
		.encrypted_page = NULL,
		.submitted = false,
		.compr_blocks = compr_blocks,
		.need_lock = LOCK_RETRY,
		.io_type = io_type,
		.io_wbc = wbc,
		.bio = bio,
		.last_block = last_block,
	};

	trace_f2fs_writepage(page, DATA);

	/* we should bypass data pages to proceed the kworkder jobs */
	if (unlikely(f2fs_cp_error(sbi))) {
		mapping_set_error(page->mapping, -EIO);
		/*
		 * don't drop any dirty dentry pages for keeping lastest
		 * directory structure.
		 */
		if (S_ISDIR(inode->i_mode))
			goto redirty_out;
		goto out;
	}

	if (unlikely(is_sbi_flag_set(sbi, SBI_POR_DOING)))
		goto redirty_out;

	if (page->index < end_index ||
			f2fs_verity_in_progress(inode) ||
			compr_blocks)
		goto write;

	/*
	 * If the offset is out-of-range of file size,
	 * this page does not have to be written to disk.
	 */
	offset = i_size & (PAGE_SIZE - 1);
	if ((page->index >= end_index + 1) || !offset)
		goto out;

	zero_user_segment(page, offset, PAGE_SIZE);
write:
	if (f2fs_is_drop_cache(inode))
		goto out;
	/* we should not write 0'th page having journal header */
	if (f2fs_is_volatile_file(inode) && (!page->index ||
			(!wbc->for_reclaim &&
			f2fs_available_free_memory(sbi, BASE_CHECK))))
		goto redirty_out;

	/* Dentry/quota blocks are controlled by checkpoint */
	if (S_ISDIR(inode->i_mode) || IS_NOQUOTA(inode)) {
		/*
		 * We need to wait for node_write to avoid block allocation during
		 * checkpoint. This can only happen to quota writes which can cause
		 * the below discard race condition.
		 */
		if (IS_NOQUOTA(inode))
			down_read(&sbi->node_write);

		fio.need_lock = LOCK_DONE;
		err = f2fs_do_write_data_page(&fio);

		if (IS_NOQUOTA(inode))
			up_read(&sbi->node_write);

		goto done;
	}

	if (!wbc->for_reclaim)
		need_balance_fs = true;
	else if (has_not_enough_free_secs(sbi, 0, 0))
		goto redirty_out;
	else
		set_inode_flag(inode, FI_HOT_DATA);

	err = -EAGAIN;
	if (f2fs_has_inline_data(inode)) {
		err = f2fs_write_inline_data(inode, page);
		if (!err)
			goto out;
	}

	if (err == -EAGAIN) {
		err = f2fs_do_write_data_page(&fio);
		if (err == -EAGAIN) {
			fio.need_lock = LOCK_REQ;
			err = f2fs_do_write_data_page(&fio);
		}
	}

	if (err) {
		file_set_keep_isize(inode);
	} else {
		spin_lock(&F2FS_I(inode)->i_size_lock);
		if (F2FS_I(inode)->last_disk_size < psize)
			F2FS_I(inode)->last_disk_size = psize;
		spin_unlock(&F2FS_I(inode)->i_size_lock);
	}

done:
	if (err && err != -ENOENT)
		goto redirty_out;

out:
	inode_dec_dirty_pages(inode);
	if (err) {
		ClearPageUptodate(page);
		clear_page_private_gcing(page);
	}

	if (wbc->for_reclaim) {
		f2fs_submit_merged_write_cond(sbi, NULL, page, 0, DATA);
		clear_inode_flag(inode, FI_HOT_DATA);
		f2fs_remove_dirty_inode(inode);
		submitted = NULL;
	}
	unlock_page(page);
	if (!S_ISDIR(inode->i_mode) && !IS_NOQUOTA(inode) &&
			!F2FS_I(inode)->cp_task && allow_balance)
		f2fs_balance_fs(sbi, need_balance_fs);

	if (unlikely(f2fs_cp_error(sbi))) {
		f2fs_submit_merged_write(sbi, DATA);
		f2fs_submit_merged_ipu_write(sbi, bio, NULL);
		submitted = NULL;
	}

	if (submitted)
		*submitted = fio.submitted ? 1 : 0;

	return 0;

redirty_out:
	redirty_page_for_writepage(wbc, page);
	/*
	 * pageout() in MM traslates EAGAIN, so calls handle_write_error()
	 * -> mapping_set_error() -> set_bit(AS_EIO, ...).
	 * file_write_and_wait_range() will see EIO error, which is critical
	 * to return value of fsync() followed by atomic_write failure to user.
	 */
	if (!err || wbc->for_reclaim)
		return AOP_WRITEPAGE_ACTIVATE;
	unlock_page(page);
	return err;
}

static int f2fs_write_data_page(struct page *page,
					struct writeback_control *wbc)
{
#ifdef CONFIG_F2FS_FS_COMPRESSION
	struct inode *inode = page->mapping->host;

	if (unlikely(f2fs_cp_error(F2FS_I_SB(inode))))
		goto out;

	if (f2fs_compressed_file(inode)) {
		if (f2fs_is_compressed_cluster(inode, page->index)) {
			redirty_page_for_writepage(wbc, page);
			return AOP_WRITEPAGE_ACTIVATE;
		}
	}
out:
#endif

	return f2fs_write_single_data_page(page, NULL, NULL, NULL,
						wbc, FS_DATA_IO, 0, true);
}

/*
 * This function was copied from write_cche_pages from mm/page-writeback.c.
 * The major change is making write step of cold data page separately from
 * warm/hot data page.
 */
static int f2fs_write_cache_pages(struct address_space *mapping,
					struct writeback_control *wbc,
					enum iostat_type io_type)
{
	int ret = 0;
	int done = 0, retry = 0;
	struct pagevec pvec;
	struct f2fs_sb_info *sbi = F2FS_M_SB(mapping);
	struct bio *bio = NULL;
	sector_t last_block;
#ifdef CONFIG_F2FS_FS_COMPRESSION
	struct inode *inode = mapping->host;
	struct compress_ctx cc = {
		.inode = inode,
		.log_cluster_size = F2FS_I(inode)->i_log_cluster_size,
		.cluster_size = F2FS_I(inode)->i_cluster_size,
		.cluster_idx = NULL_CLUSTER,
		.rpages = NULL,
		.nr_rpages = 0,
		.cpages = NULL,
		.rbuf = NULL,
		.cbuf = NULL,
		.rlen = PAGE_SIZE * F2FS_I(inode)->i_cluster_size,
		.private = NULL,
	};
#endif
	int nr_pages;
	pgoff_t index;
	pgoff_t end;		/* Inclusive */
	pgoff_t done_index;
	int range_whole = 0;
	xa_mark_t tag;
	int nwritten = 0;
	int submitted = 0;
	int i;

	pagevec_init(&pvec);

	if (get_dirty_pages(mapping->host) <=
				SM_I(F2FS_M_SB(mapping))->min_hot_blocks)
		set_inode_flag(mapping->host, FI_HOT_DATA);
	else
		clear_inode_flag(mapping->host, FI_HOT_DATA);

	if (wbc->range_cyclic) {
		index = mapping->writeback_index; /* prev offset */
		end = -1;
	} else {
		index = wbc->range_start >> PAGE_SHIFT;
		end = wbc->range_end >> PAGE_SHIFT;
		if (wbc->range_start == 0 && wbc->range_end == LLONG_MAX)
			range_whole = 1;
	}
	if (wbc->sync_mode == WB_SYNC_ALL || wbc->tagged_writepages)
		tag = PAGECACHE_TAG_TOWRITE;
	else
		tag = PAGECACHE_TAG_DIRTY;
retry:
	retry = 0;
	if (wbc->sync_mode == WB_SYNC_ALL || wbc->tagged_writepages)
		tag_pages_for_writeback(mapping, index, end);
	done_index = index;
	while (!done && !retry && (index <= end)) {
		nr_pages = pagevec_lookup_range_tag(&pvec, mapping, &index, end,
				tag);
		if (nr_pages == 0)
			break;

		for (i = 0; i < nr_pages; i++) {
			struct page *page = pvec.pages[i];
			bool need_readd;
readd:
			need_readd = false;
#ifdef CONFIG_F2FS_FS_COMPRESSION
			if (f2fs_compressed_file(inode)) {
				ret = f2fs_init_compress_ctx(&cc);
				if (ret) {
					done = 1;
					break;
				}

				if (!f2fs_cluster_can_merge_page(&cc,
								page->index)) {
					ret = f2fs_write_multi_pages(&cc,
						&submitted, wbc, io_type);
					if (!ret)
						need_readd = true;
					goto result;
				}

				if (unlikely(f2fs_cp_error(sbi)))
					goto lock_page;

				if (f2fs_cluster_is_empty(&cc)) {
					void *fsdata = NULL;
					struct page *pagep;
					int ret2;

					ret2 = f2fs_prepare_compress_overwrite(
							inode, &pagep,
							page->index, &fsdata);
					if (ret2 < 0) {
						ret = ret2;
						done = 1;
						break;
					} else if (ret2 &&
						!f2fs_compress_write_end(inode,
								fsdata, page->index,
								1)) {
						retry = 1;
						break;
					}
				} else {
					goto lock_page;
				}
			}
#endif
			/* give a priority to WB_SYNC threads */
			if (atomic_read(&sbi->wb_sync_req[DATA]) &&
					wbc->sync_mode == WB_SYNC_NONE) {
				done = 1;
				break;
			}
#ifdef CONFIG_F2FS_FS_COMPRESSION
lock_page:
#endif
			done_index = page->index;
retry_write:
			lock_page(page);

			if (unlikely(page->mapping != mapping)) {
continue_unlock:
				unlock_page(page);
				continue;
			}

			if (!PageDirty(page)) {
				/* someone wrote it for us */
				goto continue_unlock;
			}

			if (PageWriteback(page)) {
				if (wbc->sync_mode != WB_SYNC_NONE)
					f2fs_wait_on_page_writeback(page,
							DATA, true, true);
				else
					goto continue_unlock;
			}

			if (!clear_page_dirty_for_io(page))
				goto continue_unlock;

#ifdef CONFIG_F2FS_FS_COMPRESSION
			if (f2fs_compressed_file(inode)) {
				get_page(page);
				f2fs_compress_ctx_add_page(&cc, page);
				continue;
			}
#endif
			ret = f2fs_write_single_data_page(page, &submitted,
					&bio, &last_block, wbc, io_type,
					0, true);
			if (ret == AOP_WRITEPAGE_ACTIVATE)
				unlock_page(page);
#ifdef CONFIG_F2FS_FS_COMPRESSION
result:
#endif
			nwritten += submitted;
			wbc->nr_to_write -= submitted;

			if (unlikely(ret)) {
				/*
				 * keep nr_to_write, since vfs uses this to
				 * get # of written pages.
				 */
				if (ret == AOP_WRITEPAGE_ACTIVATE) {
					ret = 0;
					goto next;
				} else if (ret == -EAGAIN) {
					ret = 0;
					if (wbc->sync_mode == WB_SYNC_ALL) {
						cond_resched();
						congestion_wait(BLK_RW_ASYNC,
							DEFAULT_IO_TIMEOUT);
						goto retry_write;
					}
					goto next;
				}
				done_index = page->index + 1;
				done = 1;
				break;
			}

			if (wbc->nr_to_write <= 0 &&
					wbc->sync_mode == WB_SYNC_NONE) {
				done = 1;
				break;
			}
next:
			if (need_readd)
				goto readd;
		}
		pagevec_release(&pvec);
		cond_resched();
	}
#ifdef CONFIG_F2FS_FS_COMPRESSION
	/* flush remained pages in compress cluster */
	if (f2fs_compressed_file(inode) && !f2fs_cluster_is_empty(&cc)) {
		ret = f2fs_write_multi_pages(&cc, &submitted, wbc, io_type);
		nwritten += submitted;
		wbc->nr_to_write -= submitted;
		if (ret) {
			done = 1;
			retry = 0;
		}
	}
	if (f2fs_compressed_file(inode))
		f2fs_destroy_compress_ctx(&cc, false);
#endif
	if (retry) {
		index = 0;
		end = -1;
		goto retry;
	}
	if (wbc->range_cyclic && !done)
		done_index = 0;
	if (wbc->range_cyclic || (range_whole && wbc->nr_to_write > 0))
		mapping->writeback_index = done_index;

	if (nwritten)
		f2fs_submit_merged_write_cond(F2FS_M_SB(mapping), mapping->host,
								NULL, 0, DATA);
	/* submit cached bio of IPU write */
	if (bio)
		f2fs_submit_merged_ipu_write(sbi, &bio, NULL);

	return ret;
}

static inline bool __should_serialize_io(struct inode *inode,
					struct writeback_control *wbc)
{
	/* to avoid deadlock in path of data flush */
	if (F2FS_I(inode)->cp_task)
		return false;

	if (!S_ISREG(inode->i_mode))
		return false;
	if (IS_NOQUOTA(inode))
		return false;

	if (f2fs_need_compress_data(inode))
		return true;
	if (wbc->sync_mode != WB_SYNC_ALL)
		return true;
	if (get_dirty_pages(inode) >= SM_I(F2FS_I_SB(inode))->min_seq_blocks)
		return true;
	return false;
}

static int __f2fs_write_data_pages(struct address_space *mapping,
						struct writeback_control *wbc,
						enum iostat_type io_type)
{
	struct inode *inode = mapping->host;
	struct f2fs_sb_info *sbi = F2FS_I_SB(inode);
	struct blk_plug plug;
	int ret;
	bool locked = false;

	/* deal with chardevs and other special file */
	if (!mapping->a_ops->writepage)
		return 0;

	/* skip writing if there is no dirty page in this inode */
	if (!get_dirty_pages(inode) && wbc->sync_mode == WB_SYNC_NONE)
		return 0;

	/* during POR, we don't need to trigger writepage at all. */
	if (unlikely(is_sbi_flag_set(sbi, SBI_POR_DOING)))
		goto skip_write;

	if ((S_ISDIR(inode->i_mode) || IS_NOQUOTA(inode)) &&
			wbc->sync_mode == WB_SYNC_NONE &&
			get_dirty_pages(inode) < nr_pages_to_skip(sbi, DATA) &&
			f2fs_available_free_memory(sbi, DIRTY_DENTS))
		goto skip_write;

	/* skip writing during file defragment */
	if (is_inode_flag_set(inode, FI_DO_DEFRAG))
		goto skip_write;

	trace_f2fs_writepages(mapping->host, wbc, DATA);

	/* to avoid spliting IOs due to mixed WB_SYNC_ALL and WB_SYNC_NONE */
	if (wbc->sync_mode == WB_SYNC_ALL)
		atomic_inc(&sbi->wb_sync_req[DATA]);
	else if (atomic_read(&sbi->wb_sync_req[DATA]))
		goto skip_write;

	if (__should_serialize_io(inode, wbc)) {
		mutex_lock(&sbi->writepages);
		locked = true;
	}

	blk_start_plug(&plug);
	ret = f2fs_write_cache_pages(mapping, wbc, io_type);
	blk_finish_plug(&plug);

	if (locked)
		mutex_unlock(&sbi->writepages);

	if (wbc->sync_mode == WB_SYNC_ALL)
		atomic_dec(&sbi->wb_sync_req[DATA]);
	/*
	 * if some pages were truncated, we cannot guarantee its mapping->host
	 * to detect pending bios.
	 */

	f2fs_remove_dirty_inode(inode);
	return ret;

skip_write:
	wbc->pages_skipped += get_dirty_pages(inode);
	trace_f2fs_writepages(mapping->host, wbc, DATA);
	return 0;
}

static int f2fs_write_data_pages(struct address_space *mapping,
			    struct writeback_control *wbc)
{
	struct inode *inode = mapping->host;

	return __f2fs_write_data_pages(mapping, wbc,
			F2FS_I(inode)->cp_task == current ?
			FS_CP_DATA_IO : FS_DATA_IO);
}

static void f2fs_write_failed(struct address_space *mapping, loff_t to)
{
	struct inode *inode = mapping->host;
	loff_t i_size = i_size_read(inode);

	if (IS_NOQUOTA(inode))
		return;

	/* In the fs-verity case, f2fs_end_enable_verity() does the truncate */
	if (to > i_size && !f2fs_verity_in_progress(inode)) {
		down_write(&F2FS_I(inode)->i_gc_rwsem[WRITE]);
		down_write(&F2FS_I(inode)->i_mmap_sem);

		truncate_pagecache(inode, i_size);
		f2fs_truncate_blocks(inode, i_size, true);

		up_write(&F2FS_I(inode)->i_mmap_sem);
		up_write(&F2FS_I(inode)->i_gc_rwsem[WRITE]);
	}
}

static int prepare_write_begin(struct f2fs_sb_info *sbi,
			struct page *page, loff_t pos, unsigned len,
			block_t *blk_addr, bool *node_changed)
{
	struct inode *inode = page->mapping->host;
	pgoff_t index = page->index;
	struct dnode_of_data dn;
	struct page *ipage;
	bool locked = false;
	struct extent_info ei = {0,0,0};
	int err = 0;
	int flag;

	/*
	 * we already allocated all the blocks, so we don't need to get
	 * the block addresses when there is no need to fill the page.
	 */
	if (!f2fs_has_inline_data(inode) && len == PAGE_SIZE &&
	    !is_inode_flag_set(inode, FI_NO_PREALLOC) &&
	    !f2fs_verity_in_progress(inode))
		return 0;

	/* f2fs_lock_op avoids race between write CP and convert_inline_page */
	if (f2fs_has_inline_data(inode) && pos + len > MAX_INLINE_DATA(inode))
		flag = F2FS_GET_BLOCK_DEFAULT;
	else
		flag = F2FS_GET_BLOCK_PRE_AIO;

	if (f2fs_has_inline_data(inode) ||
			(pos & PAGE_MASK) >= i_size_read(inode)) {
		f2fs_do_map_lock(sbi, flag, true);
		locked = true;
	}

restart:
	/* check inline_data */
	ipage = f2fs_get_node_page(sbi, inode->i_ino);
	if (IS_ERR(ipage)) {
		err = PTR_ERR(ipage);
		goto unlock_out;
	}

	set_new_dnode(&dn, inode, ipage, ipage, 0);

	if (f2fs_has_inline_data(inode)) {
		if (pos + len <= MAX_INLINE_DATA(inode)) {
			f2fs_do_read_inline_data(page, ipage);
			set_inode_flag(inode, FI_DATA_EXIST);
			if (inode->i_nlink)
				set_page_private_inline(ipage);
		} else {
			err = f2fs_convert_inline_page(&dn, page);
			if (err)
				goto out;
			if (dn.data_blkaddr == NULL_ADDR)
				err = f2fs_get_block(&dn, index);
		}
	} else if (locked) {
		err = f2fs_get_block(&dn, index);
	} else {
		if (f2fs_lookup_extent_cache(inode, index, &ei)) {
			dn.data_blkaddr = ei.blk + index - ei.fofs;
		} else {
			/* hole case */
			err = f2fs_get_dnode_of_data(&dn, index, LOOKUP_NODE);
			if (err || dn.data_blkaddr == NULL_ADDR) {
				f2fs_put_dnode(&dn);
				f2fs_do_map_lock(sbi, F2FS_GET_BLOCK_PRE_AIO,
								true);
				WARN_ON(flag != F2FS_GET_BLOCK_PRE_AIO);
				locked = true;
				goto restart;
			}
		}
	}

	/* convert_inline_page can make node_changed */
	*blk_addr = dn.data_blkaddr;
	*node_changed = dn.node_changed;
out:
	f2fs_put_dnode(&dn);
unlock_out:
	if (locked)
		f2fs_do_map_lock(sbi, flag, false);
	return err;
}

static int f2fs_write_begin(struct file *file, struct address_space *mapping,
		loff_t pos, unsigned len, unsigned flags,
		struct page **pagep, void **fsdata)
{
	struct inode *inode = mapping->host;
	struct f2fs_sb_info *sbi = F2FS_I_SB(inode);
	struct page *page = NULL;
	pgoff_t index = ((unsigned long long) pos) >> PAGE_SHIFT;
	bool need_balance = false, drop_atomic = false;
	block_t blkaddr = NULL_ADDR;
	int err = 0;

	if (trace_android_fs_datawrite_start_enabled()) {
		char *path, pathbuf[MAX_TRACE_PATHBUF_LEN];

		path = android_fstrace_get_pathname(pathbuf,
						    MAX_TRACE_PATHBUF_LEN,
						    inode);
		trace_android_fs_datawrite_start(inode, pos, len,
						 current->pid, path,
						 current->comm);
	}
	trace_f2fs_write_begin(inode, pos, len, flags);

	if (!f2fs_is_checkpoint_ready(sbi)) {
		err = -ENOSPC;
		goto fail;
	}

	if ((f2fs_is_atomic_file(inode) &&
			!f2fs_available_free_memory(sbi, INMEM_PAGES)) ||
			is_inode_flag_set(inode, FI_ATOMIC_REVOKE_REQUEST)) {
		err = -ENOMEM;
		drop_atomic = true;
		goto fail;
	}

	/*
	 * We should check this at this moment to avoid deadlock on inode page
	 * and #0 page. The locking rule for inline_data conversion should be:
	 * lock_page(page #0) -> lock_page(inode_page)
	 */
	if (index != 0) {
		err = f2fs_convert_inline_inode(inode);
		if (err)
			goto fail;
	}

#ifdef CONFIG_F2FS_FS_COMPRESSION
	if (f2fs_compressed_file(inode)) {
		int ret;

		*fsdata = NULL;

		ret = f2fs_prepare_compress_overwrite(inode, pagep,
							index, fsdata);
		if (ret < 0) {
			err = ret;
			goto fail;
		} else if (ret) {
			return 0;
		}
	}
#endif

repeat:
	/*
	 * Do not use grab_cache_page_write_begin() to avoid deadlock due to
	 * wait_for_stable_page. Will wait that below with our IO control.
	 */
	page = f2fs_pagecache_get_page(mapping, index,
				FGP_LOCK | FGP_WRITE | FGP_CREAT, GFP_NOFS);
	if (!page) {
		err = -ENOMEM;
		goto fail;
	}

	/* TODO: cluster can be compressed due to race with .writepage */

	*pagep = page;

	err = prepare_write_begin(sbi, page, pos, len,
					&blkaddr, &need_balance);
	if (err)
		goto fail;

	if (need_balance && !IS_NOQUOTA(inode) &&
			has_not_enough_free_secs(sbi, 0, 0)) {
		unlock_page(page);
		f2fs_balance_fs(sbi, true);
		lock_page(page);
		if (page->mapping != mapping) {
			/* The page got truncated from under us */
			f2fs_put_page(page, 1);
			goto repeat;
		}
	}

	f2fs_wait_on_page_writeback(page, DATA, false, true);

	if (len == PAGE_SIZE || PageUptodate(page))
		return 0;

	if (!(pos & (PAGE_SIZE - 1)) && (pos + len) >= i_size_read(inode) &&
	    !f2fs_verity_in_progress(inode)) {
		zero_user_segment(page, len, PAGE_SIZE);
		return 0;
	}

	if (blkaddr == NEW_ADDR) {
		zero_user_segment(page, 0, PAGE_SIZE);
		SetPageUptodate(page);
	} else {
		if (!f2fs_is_valid_blkaddr(sbi, blkaddr,
				DATA_GENERIC_ENHANCE_READ)) {
			err = -EFSCORRUPTED;
			goto fail;
		}
		err = f2fs_submit_page_read(inode, page, blkaddr, 0, true);
		if (err)
			goto fail;

		lock_page(page);
		if (unlikely(page->mapping != mapping)) {
			f2fs_put_page(page, 1);
			goto repeat;
		}
		if (unlikely(!PageUptodate(page))) {
			err = -EIO;
			goto fail;
		}
	}
	return 0;

fail:
	f2fs_put_page(page, 1);
	f2fs_write_failed(mapping, pos + len);
	if (drop_atomic)
		f2fs_drop_inmem_pages_all(sbi, false);
	return err;
}

static int f2fs_write_end(struct file *file,
			struct address_space *mapping,
			loff_t pos, unsigned len, unsigned copied,
			struct page *page, void *fsdata)
{
	struct inode *inode = page->mapping->host;

	trace_android_fs_datawrite_end(inode, pos, len);
	trace_f2fs_write_end(inode, pos, len, copied);

	/*
	 * This should be come from len == PAGE_SIZE, and we expect copied
	 * should be PAGE_SIZE. Otherwise, we treat it with zero copied and
	 * let generic_perform_write() try to copy data again through copied=0.
	 */
	if (!PageUptodate(page)) {
		if (unlikely(copied != len))
			copied = 0;
		else
			SetPageUptodate(page);
	}

#ifdef CONFIG_F2FS_FS_COMPRESSION
	/* overwrite compressed file */
	if (f2fs_compressed_file(inode) && fsdata) {
		f2fs_compress_write_end(inode, fsdata, page->index, copied);
		f2fs_update_time(F2FS_I_SB(inode), REQ_TIME);

		if (pos + copied > i_size_read(inode) &&
				!f2fs_verity_in_progress(inode))
			f2fs_i_size_write(inode, pos + copied);
		return copied;
	}
#endif

	if (!copied)
		goto unlock_out;

	set_page_dirty(page);

	if (pos + copied > i_size_read(inode) &&
	    !f2fs_verity_in_progress(inode))
		f2fs_i_size_write(inode, pos + copied);
unlock_out:
	f2fs_put_page(page, 1);
	f2fs_update_time(F2FS_I_SB(inode), REQ_TIME);
	return copied;
}

static int check_direct_IO(struct inode *inode, struct iov_iter *iter,
			   loff_t offset)
{
	unsigned i_blkbits = READ_ONCE(inode->i_blkbits);
	unsigned blkbits = i_blkbits;
	unsigned blocksize_mask = (1 << blkbits) - 1;
	unsigned long align = offset | iov_iter_alignment(iter);
	struct block_device *bdev = inode->i_sb->s_bdev;

	if (iov_iter_rw(iter) == READ && offset >= i_size_read(inode))
		return 1;

	if (align & blocksize_mask) {
		if (bdev)
			blkbits = blksize_bits(bdev_logical_block_size(bdev));
		blocksize_mask = (1 << blkbits) - 1;
		if (align & blocksize_mask)
			return -EINVAL;
		return 1;
	}
	return 0;
}

static void f2fs_dio_end_io(struct bio *bio)
{
	struct f2fs_private_dio *dio = bio->bi_private;

	dec_page_count(F2FS_I_SB(dio->inode),
			dio->write ? F2FS_DIO_WRITE : F2FS_DIO_READ);

	bio->bi_private = dio->orig_private;
	bio->bi_end_io = dio->orig_end_io;

	kfree(dio);

	bio_endio(bio);
}

static void f2fs_dio_submit_bio(struct bio *bio, struct inode *inode,
							loff_t file_offset)
{
	struct f2fs_private_dio *dio;
	bool write = (bio_op(bio) == REQ_OP_WRITE);

	dio = f2fs_kzalloc(F2FS_I_SB(inode),
			sizeof(struct f2fs_private_dio), GFP_NOFS);
	if (!dio)
		goto out;

	dio->inode = inode;
	dio->orig_end_io = bio->bi_end_io;
	dio->orig_private = bio->bi_private;
	dio->write = write;

	bio->bi_end_io = f2fs_dio_end_io;
	bio->bi_private = dio;

	inc_page_count(F2FS_I_SB(inode),
			write ? F2FS_DIO_WRITE : F2FS_DIO_READ);

	submit_bio(bio);
	return;
out:
	bio->bi_status = BLK_STS_IOERR;
	bio_endio(bio);
}

static ssize_t f2fs_direct_IO(struct kiocb *iocb, struct iov_iter *iter)
{
	struct address_space *mapping = iocb->ki_filp->f_mapping;
	struct inode *inode = mapping->host;
	struct f2fs_sb_info *sbi = F2FS_I_SB(inode);
	struct f2fs_inode_info *fi = F2FS_I(inode);
	size_t count = iov_iter_count(iter);
	loff_t offset = iocb->ki_pos;
	int rw = iov_iter_rw(iter);
	int err;
	enum rw_hint hint = iocb->ki_hint;
	int whint_mode = F2FS_OPTION(sbi).whint_mode;
	bool do_opu;

	err = check_direct_IO(inode, iter, offset);
	if (err)
		return err < 0 ? err : 0;

	if (f2fs_force_buffered_io(inode, iocb, iter))
		return 0;

	do_opu = allow_outplace_dio(inode, iocb, iter);

	trace_f2fs_direct_IO_enter(inode, offset, count, rw);

	if (trace_android_fs_dataread_start_enabled() &&
	    (rw == READ)) {
		char *path, pathbuf[MAX_TRACE_PATHBUF_LEN];

		path = android_fstrace_get_pathname(pathbuf,
						    MAX_TRACE_PATHBUF_LEN,
						    inode);
		trace_android_fs_dataread_start(inode, offset,
						count, current->pid, path,
						current->comm);
	}
	if (trace_android_fs_datawrite_start_enabled() &&
	    (rw == WRITE)) {
		char *path, pathbuf[MAX_TRACE_PATHBUF_LEN];

		path = android_fstrace_get_pathname(pathbuf,
						    MAX_TRACE_PATHBUF_LEN,
						    inode);
		trace_android_fs_datawrite_start(inode, offset, count,
						 current->pid, path,
						 current->comm);
	}

	if (rw == WRITE && whint_mode == WHINT_MODE_OFF)
		iocb->ki_hint = WRITE_LIFE_NOT_SET;

	if (iocb->ki_flags & IOCB_NOWAIT) {
		if (!down_read_trylock(&fi->i_gc_rwsem[rw])) {
			iocb->ki_hint = hint;
			err = -EAGAIN;
			goto out;
		}
		if (do_opu && !down_read_trylock(&fi->i_gc_rwsem[READ])) {
			up_read(&fi->i_gc_rwsem[rw]);
			iocb->ki_hint = hint;
			err = -EAGAIN;
			goto out;
		}
	} else {
		down_read(&fi->i_gc_rwsem[rw]);
		if (do_opu)
			down_read(&fi->i_gc_rwsem[READ]);
	}

	err = __blockdev_direct_IO(iocb, inode, inode->i_sb->s_bdev,
			iter, rw == WRITE ? get_data_block_dio_write :
			get_data_block_dio, NULL, f2fs_dio_submit_bio,
			rw == WRITE ? DIO_LOCKING | DIO_SKIP_HOLES :
			DIO_SKIP_HOLES);

	if (do_opu)
		up_read(&fi->i_gc_rwsem[READ]);

	up_read(&fi->i_gc_rwsem[rw]);

	if (rw == WRITE) {
		if (whint_mode == WHINT_MODE_OFF)
			iocb->ki_hint = hint;
		if (err > 0) {
			f2fs_update_iostat(F2FS_I_SB(inode), APP_DIRECT_IO,
									err);
			if (!do_opu)
				set_inode_flag(inode, FI_UPDATE_WRITE);
		} else if (err == -EIOCBQUEUED) {
			f2fs_update_iostat(F2FS_I_SB(inode), APP_DIRECT_IO,
						count - iov_iter_count(iter));
		} else if (err < 0) {
			f2fs_write_failed(mapping, offset + count);
		}
	} else {
		if (err > 0)
			f2fs_update_iostat(sbi, APP_DIRECT_READ_IO, err);
		else if (err == -EIOCBQUEUED)
			f2fs_update_iostat(F2FS_I_SB(inode), APP_DIRECT_READ_IO,
						count - iov_iter_count(iter));
	}

out:
	if (trace_android_fs_dataread_start_enabled() &&
	    (rw == READ))
		trace_android_fs_dataread_end(inode, offset, count);
	if (trace_android_fs_datawrite_start_enabled() &&
	    (rw == WRITE))
		trace_android_fs_datawrite_end(inode, offset, count);

	trace_f2fs_direct_IO_exit(inode, offset, count, rw, err);

	return err;
}

void f2fs_invalidate_page(struct page *page, unsigned int offset,
							unsigned int length)
{
	struct inode *inode = page->mapping->host;
	struct f2fs_sb_info *sbi = F2FS_I_SB(inode);

	if (inode->i_ino >= F2FS_ROOT_INO(sbi) &&
		(offset % PAGE_SIZE || length != PAGE_SIZE))
		return;

	if (PageDirty(page)) {
		if (inode->i_ino == F2FS_META_INO(sbi)) {
			dec_page_count(sbi, F2FS_DIRTY_META);
		} else if (inode->i_ino == F2FS_NODE_INO(sbi)) {
			dec_page_count(sbi, F2FS_DIRTY_NODES);
		} else {
			inode_dec_dirty_pages(inode);
			f2fs_remove_dirty_inode(inode);
		}
	}

	clear_page_private_gcing(page);

	if (page_private_atomic(page))
		return f2fs_drop_inmem_page(inode, page);

	detach_page_private(page);
	set_page_private(page, 0);
}

int f2fs_release_page(struct page *page, gfp_t wait)
{
	/* If this is dirty page, keep PagePrivate */
	if (PageDirty(page))
		return 0;

	/* This is atomic written page, keep Private */
	if (page_private_atomic(page))
		return 0;

	clear_page_private_gcing(page);

	detach_page_private(page);
	set_page_private(page, 0);
	return 1;
}

static int f2fs_set_data_page_dirty(struct page *page)
{
	struct inode *inode = page_file_mapping(page)->host;

	trace_f2fs_set_page_dirty(page, DATA);

	if (!PageUptodate(page))
		SetPageUptodate(page);
	if (PageSwapCache(page))
		return __set_page_dirty_nobuffers(page);

	if (f2fs_is_atomic_file(inode) && !f2fs_is_commit_atomic_write(inode)) {
		if (!page_private_atomic(page)) {
			f2fs_register_inmem_page(inode, page);
			return 1;
		}
		/*
		 * Previously, this page has been registered, we just
		 * return here.
		 */
		return 0;
	}

	if (!PageDirty(page)) {
		__set_page_dirty_nobuffers(page);
		f2fs_update_dirty_page(inode, page);
		return 1;
	}
	return 0;
}


static sector_t f2fs_bmap_compress(struct inode *inode, sector_t block)
{
#ifdef CONFIG_F2FS_FS_COMPRESSION
	struct dnode_of_data dn;
	sector_t start_idx, blknr = 0;
	int ret;

	start_idx = round_down(block, F2FS_I(inode)->i_cluster_size);

	set_new_dnode(&dn, inode, NULL, NULL, 0);
	ret = f2fs_get_dnode_of_data(&dn, start_idx, LOOKUP_NODE);
	if (ret)
		return 0;

	if (dn.data_blkaddr != COMPRESS_ADDR) {
		dn.ofs_in_node += block - start_idx;
		blknr = f2fs_data_blkaddr(&dn);
		if (!__is_valid_data_blkaddr(blknr))
			blknr = 0;
	}

	f2fs_put_dnode(&dn);
	return blknr;
#else
	return 0;
#endif
}


static sector_t f2fs_bmap(struct address_space *mapping, sector_t block)
{
	struct inode *inode = mapping->host;
	sector_t blknr = 0;

	if (f2fs_has_inline_data(inode))
		goto out;

	/* make sure allocating whole blocks */
	if (mapping_tagged(mapping, PAGECACHE_TAG_DIRTY))
		filemap_write_and_wait(mapping);

	/* Block number less than F2FS MAX BLOCKS */
	if (unlikely(block >= max_file_blocks(inode)))
		goto out;

	if (f2fs_compressed_file(inode)) {
		blknr = f2fs_bmap_compress(inode, block);
	} else {
		struct f2fs_map_blocks map;

		memset(&map, 0, sizeof(map));
		map.m_lblk = block;
		map.m_len = 1;
		map.m_next_pgofs = NULL;
		map.m_seg_type = NO_CHECK_TYPE;

		if (!f2fs_map_blocks(inode, &map, 0, F2FS_GET_BLOCK_BMAP))
			blknr = map.m_pblk;
	}
out:
	trace_f2fs_bmap(inode, block, blknr);
	return blknr;
}

#ifdef CONFIG_MIGRATION
#include <linux/migrate.h>

int f2fs_migrate_page(struct address_space *mapping,
		struct page *newpage, struct page *page, enum migrate_mode mode)
{
	int rc, extra_count;
	struct f2fs_inode_info *fi = F2FS_I(mapping->host);
	bool atomic_written = page_private_atomic(page);

	BUG_ON(PageWriteback(page));

	/* migrating an atomic written page is safe with the inmem_lock hold */
	if (atomic_written) {
		if (mode != MIGRATE_SYNC)
			return -EBUSY;
		if (!mutex_trylock(&fi->inmem_lock))
			return -EAGAIN;
	}

	/* one extra reference was held for atomic_write page */
	extra_count = atomic_written ? 1 : 0;
	rc = migrate_page_move_mapping(mapping, newpage,
				page, extra_count);
	if (rc != MIGRATEPAGE_SUCCESS) {
		if (atomic_written)
			mutex_unlock(&fi->inmem_lock);
		return rc;
	}

	if (atomic_written) {
		struct inmem_pages *cur;

		list_for_each_entry(cur, &fi->inmem_pages, list)
			if (cur->page == page) {
				cur->page = newpage;
				break;
			}
		mutex_unlock(&fi->inmem_lock);
		put_page(page);
		get_page(newpage);
	}

	if (PagePrivate(page)) {
		set_page_private(newpage, page_private(page));
		SetPagePrivate(newpage);
		get_page(newpage);

		set_page_private(page, 0);
		ClearPagePrivate(page);
		put_page(page);
	}

	if (mode != MIGRATE_SYNC_NO_COPY)
		migrate_page_copy(newpage, page);
	else
		migrate_page_states(newpage, page);

	return MIGRATEPAGE_SUCCESS;
}
#endif

#ifdef CONFIG_SWAP
static int f2fs_is_file_aligned(struct inode *inode)
{
	struct f2fs_sb_info *sbi = F2FS_I_SB(inode);
	block_t main_blkaddr = SM_I(sbi)->main_blkaddr;
	block_t cur_lblock;
	block_t last_lblock;
	block_t pblock;
	unsigned long nr_pblocks;
	unsigned int blocks_per_sec = BLKS_PER_SEC(sbi);
	unsigned int not_aligned = 0;
	int ret = 0;

	cur_lblock = 0;
	last_lblock = bytes_to_blks(inode, i_size_read(inode));

	while (cur_lblock < last_lblock) {
		struct f2fs_map_blocks map;

		memset(&map, 0, sizeof(map));
		map.m_lblk = cur_lblock;
		map.m_len = last_lblock - cur_lblock;
		map.m_next_pgofs = NULL;
		map.m_next_extent = NULL;
		map.m_seg_type = NO_CHECK_TYPE;
		map.m_may_create = false;

		ret = f2fs_map_blocks(inode, &map, 0, F2FS_GET_BLOCK_FIEMAP);
		if (ret)
			goto out;

		/* hole */
		if (!(map.m_flags & F2FS_MAP_FLAGS)) {
			f2fs_err(sbi, "Swapfile has holes\n");
			ret = -ENOENT;
			goto out;
		}

		pblock = map.m_pblk;
		nr_pblocks = map.m_len;

		if ((pblock - main_blkaddr) & (blocks_per_sec - 1) ||
			nr_pblocks & (blocks_per_sec - 1)) {
			if (f2fs_is_pinned_file(inode)) {
				f2fs_err(sbi, "Swapfile does not align to section");
				ret = -EINVAL;
				goto out;
			}
			not_aligned++;
		}

		cur_lblock += nr_pblocks;
	}
	if (not_aligned)
		f2fs_warn(sbi, "Swapfile (%u) is not align to section: \n"
			"\t1) creat(), 2) ioctl(F2FS_IOC_SET_PIN_FILE), 3) fallocate()",
			not_aligned);
out:
	return ret;
}

static int check_swap_activate_fast(struct swap_info_struct *sis,
				struct file *swap_file, sector_t *span)
{
	struct address_space *mapping = swap_file->f_mapping;
	struct inode *inode = mapping->host;
	struct f2fs_sb_info *sbi = F2FS_I_SB(inode);
	sector_t cur_lblock;
	sector_t last_lblock;
	sector_t pblock;
	sector_t lowest_pblock = -1;
	sector_t highest_pblock = 0;
	int nr_extents = 0;
	unsigned long nr_pblocks;
<<<<<<< HEAD
	u64 len;
	int ret;
=======
	unsigned int blocks_per_sec = BLKS_PER_SEC(sbi);
	unsigned int not_aligned = 0;
	int ret = 0;
>>>>>>> 76081a5f

	/*
	 * Map all the blocks into the extent list.  This code doesn't try
	 * to be very smart.
	 */
	cur_lblock = 0;
	last_lblock = bytes_to_blks(inode, i_size_read(inode));
<<<<<<< HEAD
	len = i_size_read(inode);

	while (cur_lblock <= last_lblock && cur_lblock < sis->max) {
		struct f2fs_map_blocks map;
		pgoff_t next_pgofs;
=======

	while (cur_lblock < last_lblock && cur_lblock < sis->max) {
		struct f2fs_map_blocks map;
>>>>>>> 76081a5f

		cond_resched();

		memset(&map, 0, sizeof(map));
		map.m_lblk = cur_lblock;
<<<<<<< HEAD
		map.m_len = bytes_to_blks(inode, len) - cur_lblock;
		map.m_next_pgofs = &next_pgofs;
		map.m_seg_type = NO_CHECK_TYPE;
=======
		map.m_len = last_lblock - cur_lblock;
		map.m_next_pgofs = NULL;
		map.m_next_extent = NULL;
		map.m_seg_type = NO_CHECK_TYPE;
		map.m_may_create = false;
>>>>>>> 76081a5f

		ret = f2fs_map_blocks(inode, &map, 0, F2FS_GET_BLOCK_FIEMAP);
		if (ret)
			goto out;

		/* hole */
<<<<<<< HEAD
		if (!(map.m_flags & F2FS_MAP_FLAGS))
			goto err_out;

		pblock = map.m_pblk;
		nr_pblocks = map.m_len;
=======
		if (!(map.m_flags & F2FS_MAP_FLAGS)) {
			f2fs_err(sbi, "Swapfile has holes\n");
			ret = -EINVAL;
			goto out;
		}

		pblock = map.m_pblk;
		nr_pblocks = map.m_len;

		if ((pblock - SM_I(sbi)->main_blkaddr) & (blocks_per_sec - 1) ||
				nr_pblocks & (blocks_per_sec - 1)) {
			if (f2fs_is_pinned_file(inode)) {
				f2fs_err(sbi, "Swapfile does not align to section");
				ret = -EINVAL;
				goto out;
			}
			not_aligned++;
		}
>>>>>>> 76081a5f

		if (cur_lblock + nr_pblocks >= sis->max)
			nr_pblocks = sis->max - cur_lblock;

		if (cur_lblock) {	/* exclude the header page */
			if (pblock < lowest_pblock)
				lowest_pblock = pblock;
			if (pblock + nr_pblocks - 1 > highest_pblock)
				highest_pblock = pblock + nr_pblocks - 1;
		}

		/*
		 * We found a PAGE_SIZE-length, PAGE_SIZE-aligned run of blocks
		 */
		ret = add_swap_extent(sis, cur_lblock, nr_pblocks, pblock);
		if (ret < 0)
			goto out;
		nr_extents += ret;
		cur_lblock += nr_pblocks;
	}
	ret = nr_extents;
	*span = 1 + highest_pblock - lowest_pblock;
	if (cur_lblock == 0)
		cur_lblock = 1;	/* force Empty message */
	sis->max = cur_lblock;
	sis->pages = cur_lblock - 1;
	sis->highest_bit = cur_lblock - 1;

	if (not_aligned)
		f2fs_warn(sbi, "Swapfile (%u) is not align to section: \n"
			"\t1) creat(), 2) ioctl(F2FS_IOC_SET_PIN_FILE), 3) fallocate()",
			not_aligned);
out:
	return ret;
}

/* Copied from generic_swapfile_activate() to check any holes */
static int check_swap_activate(struct swap_info_struct *sis,
				struct file *swap_file, sector_t *span)
{
	struct address_space *mapping = swap_file->f_mapping;
	struct inode *inode = mapping->host;
	struct f2fs_sb_info *sbi = F2FS_I_SB(inode);
	unsigned blocks_per_page;
	unsigned long page_no;
	sector_t probe_block;
	sector_t last_block;
	sector_t lowest_block = -1;
	sector_t highest_block = 0;
	int nr_extents = 0;
	int ret = 0;

	if (PAGE_SIZE == F2FS_BLKSIZE)
		return check_swap_activate_fast(sis, swap_file, span);

<<<<<<< HEAD
=======
	ret = f2fs_is_file_aligned(inode);
	if (ret)
		goto out;

>>>>>>> 76081a5f
	blocks_per_page = bytes_to_blks(inode, PAGE_SIZE);

	/*
	 * Map all the blocks into the extent list.  This code doesn't try
	 * to be very smart.
	 */
	probe_block = 0;
	page_no = 0;
	last_block = bytes_to_blks(inode, i_size_read(inode));
	while ((probe_block + blocks_per_page) <= last_block &&
			page_no < sis->max) {
		unsigned block_in_page;
		sector_t first_block;
		sector_t block = 0;

		cond_resched();

		block = probe_block;
		ret = bmap(inode, &block);
		if (ret)
			goto out;
		if (!block)
			goto bad_bmap;
		first_block = block;

		/*
		 * It must be PAGE_SIZE aligned on-disk
		 */
		if (first_block & (blocks_per_page - 1)) {
			probe_block++;
			goto reprobe;
		}

		for (block_in_page = 1; block_in_page < blocks_per_page;
					block_in_page++) {

			block = probe_block + block_in_page;
			ret = bmap(inode, &block);
			if (ret)
				goto out;
			if (!block)
				goto bad_bmap;

			if (block != first_block + block_in_page) {
				/* Discontiguity */
				probe_block++;
				goto reprobe;
			}
		}

		first_block >>= (PAGE_SHIFT - inode->i_blkbits);
		if (page_no) {	/* exclude the header page */
			if (first_block < lowest_block)
				lowest_block = first_block;
			if (first_block > highest_block)
				highest_block = first_block;
		}

		/*
		 * We found a PAGE_SIZE-length, PAGE_SIZE-aligned run of blocks
		 */
		ret = add_swap_extent(sis, page_no, 1, first_block);
		if (ret < 0)
			goto out;
		nr_extents += ret;
		page_no++;
		probe_block += blocks_per_page;
reprobe:
		continue;
	}
	ret = nr_extents;
	*span = 1 + highest_block - lowest_block;
	if (page_no == 0)
		page_no = 1;	/* force Empty message */
	sis->max = page_no;
	sis->pages = page_no - 1;
	sis->highest_bit = page_no - 1;
out:
	return ret;
bad_bmap:
	f2fs_err(sbi, "Swapfile has holes\n");
	return -EINVAL;
}

static int f2fs_swap_activate(struct swap_info_struct *sis, struct file *file,
				sector_t *span)
{
	struct inode *inode = file_inode(file);
	int ret;

	if (!S_ISREG(inode->i_mode))
		return -EINVAL;

	if (f2fs_readonly(F2FS_I_SB(inode)->sb))
		return -EROFS;

	if (f2fs_lfs_mode(F2FS_I_SB(inode))) {
		f2fs_err(F2FS_I_SB(inode),
			"Swapfile not supported in LFS mode");
		return -EINVAL;
	}

	ret = f2fs_convert_inline_inode(inode);
	if (ret)
		return ret;

	if (!f2fs_disable_compressed_file(inode))
		return -EINVAL;

	f2fs_precache_extents(inode);

	ret = check_swap_activate(sis, file, span);
	if (ret < 0)
		return ret;

	set_inode_flag(inode, FI_PIN_FILE);
	f2fs_update_time(F2FS_I_SB(inode), REQ_TIME);
	return ret;
}

static void f2fs_swap_deactivate(struct file *file)
{
	struct inode *inode = file_inode(file);

	clear_inode_flag(inode, FI_PIN_FILE);
}
#else
static int f2fs_swap_activate(struct swap_info_struct *sis, struct file *file,
				sector_t *span)
{
	return -EOPNOTSUPP;
}

static void f2fs_swap_deactivate(struct file *file)
{
}
#endif

const struct address_space_operations f2fs_dblock_aops = {
	.readpage	= f2fs_read_data_page,
	.readahead	= f2fs_readahead,
	.writepage	= f2fs_write_data_page,
	.writepages	= f2fs_write_data_pages,
	.write_begin	= f2fs_write_begin,
	.write_end	= f2fs_write_end,
	.set_page_dirty	= f2fs_set_data_page_dirty,
	.invalidatepage	= f2fs_invalidate_page,
	.releasepage	= f2fs_release_page,
	.direct_IO	= f2fs_direct_IO,
	.bmap		= f2fs_bmap,
	.swap_activate  = f2fs_swap_activate,
	.swap_deactivate = f2fs_swap_deactivate,
#ifdef CONFIG_MIGRATION
	.migratepage    = f2fs_migrate_page,
#endif
};

void f2fs_clear_page_cache_dirty_tag(struct page *page)
{
	struct address_space *mapping = page_mapping(page);
	unsigned long flags;

	xa_lock_irqsave(&mapping->i_pages, flags);
	__xa_clear_mark(&mapping->i_pages, page_index(page),
						PAGECACHE_TAG_DIRTY);
	xa_unlock_irqrestore(&mapping->i_pages, flags);
}

int __init f2fs_init_post_read_processing(void)
{
	bio_post_read_ctx_cache =
		kmem_cache_create("f2fs_bio_post_read_ctx",
				  sizeof(struct bio_post_read_ctx), 0, 0, NULL);
	if (!bio_post_read_ctx_cache)
		goto fail;
	bio_post_read_ctx_pool =
		mempool_create_slab_pool(NUM_PREALLOC_POST_READ_CTXS,
					 bio_post_read_ctx_cache);
	if (!bio_post_read_ctx_pool)
		goto fail_free_cache;
	return 0;

fail_free_cache:
	kmem_cache_destroy(bio_post_read_ctx_cache);
fail:
	return -ENOMEM;
}

void f2fs_destroy_post_read_processing(void)
{
	mempool_destroy(bio_post_read_ctx_pool);
	kmem_cache_destroy(bio_post_read_ctx_cache);
}

int f2fs_init_post_read_wq(struct f2fs_sb_info *sbi)
{
	if (!f2fs_sb_has_encrypt(sbi) &&
		!f2fs_sb_has_verity(sbi) &&
		!f2fs_sb_has_compression(sbi))
		return 0;

	sbi->post_read_wq = alloc_workqueue("f2fs_post_read_wq",
						 WQ_UNBOUND | WQ_HIGHPRI,
						 num_online_cpus());
	if (!sbi->post_read_wq)
		return -ENOMEM;
	return 0;
}

void f2fs_destroy_post_read_wq(struct f2fs_sb_info *sbi)
{
	if (sbi->post_read_wq)
		destroy_workqueue(sbi->post_read_wq);
}

int __init f2fs_init_bio_entry_cache(void)
{
	bio_entry_slab = f2fs_kmem_cache_create("f2fs_bio_entry_slab",
			sizeof(struct bio_entry));
	if (!bio_entry_slab)
		return -ENOMEM;
	return 0;
}

void f2fs_destroy_bio_entry_cache(void)
{
	kmem_cache_destroy(bio_entry_slab);
}<|MERGE_RESOLUTION|>--- conflicted
+++ resolved
@@ -1001,7 +1001,6 @@
 
 	if (f2fs_need_verity(inode, first_idx))
 		post_read_steps |= STEP_VERITY;
-<<<<<<< HEAD
 
 	/*
 	 * STEP_DECOMPRESS is handled specially, since a compressed file might
@@ -1010,16 +1009,6 @@
 	 * responsible for enabling STEP_DECOMPRESS if it's actually needed.
 	 */
 
-=======
-
-	/*
-	 * STEP_DECOMPRESS is handled specially, since a compressed file might
-	 * contain both compressed and uncompressed clusters.  We'll allocate a
-	 * bio_post_read_ctx if the file is compressed, but the caller is
-	 * responsible for enabling STEP_DECOMPRESS if it's actually needed.
-	 */
-
->>>>>>> 76081a5f
 	if (post_read_steps || f2fs_compressed_file(inode)) {
 		/* Due to the mempool, this never fails. */
 		ctx = mempool_alloc(bio_post_read_ctx_pool, GFP_NOFS);
@@ -3942,14 +3931,9 @@
 	sector_t highest_pblock = 0;
 	int nr_extents = 0;
 	unsigned long nr_pblocks;
-<<<<<<< HEAD
-	u64 len;
-	int ret;
-=======
 	unsigned int blocks_per_sec = BLKS_PER_SEC(sbi);
 	unsigned int not_aligned = 0;
 	int ret = 0;
->>>>>>> 76081a5f
 
 	/*
 	 * Map all the blocks into the extent list.  This code doesn't try
@@ -3957,46 +3941,25 @@
 	 */
 	cur_lblock = 0;
 	last_lblock = bytes_to_blks(inode, i_size_read(inode));
-<<<<<<< HEAD
-	len = i_size_read(inode);
-
-	while (cur_lblock <= last_lblock && cur_lblock < sis->max) {
-		struct f2fs_map_blocks map;
-		pgoff_t next_pgofs;
-=======
 
 	while (cur_lblock < last_lblock && cur_lblock < sis->max) {
 		struct f2fs_map_blocks map;
->>>>>>> 76081a5f
 
 		cond_resched();
 
 		memset(&map, 0, sizeof(map));
 		map.m_lblk = cur_lblock;
-<<<<<<< HEAD
-		map.m_len = bytes_to_blks(inode, len) - cur_lblock;
-		map.m_next_pgofs = &next_pgofs;
-		map.m_seg_type = NO_CHECK_TYPE;
-=======
 		map.m_len = last_lblock - cur_lblock;
 		map.m_next_pgofs = NULL;
 		map.m_next_extent = NULL;
 		map.m_seg_type = NO_CHECK_TYPE;
 		map.m_may_create = false;
->>>>>>> 76081a5f
 
 		ret = f2fs_map_blocks(inode, &map, 0, F2FS_GET_BLOCK_FIEMAP);
 		if (ret)
 			goto out;
 
 		/* hole */
-<<<<<<< HEAD
-		if (!(map.m_flags & F2FS_MAP_FLAGS))
-			goto err_out;
-
-		pblock = map.m_pblk;
-		nr_pblocks = map.m_len;
-=======
 		if (!(map.m_flags & F2FS_MAP_FLAGS)) {
 			f2fs_err(sbi, "Swapfile has holes\n");
 			ret = -EINVAL;
@@ -4015,7 +3978,6 @@
 			}
 			not_aligned++;
 		}
->>>>>>> 76081a5f
 
 		if (cur_lblock + nr_pblocks >= sis->max)
 			nr_pblocks = sis->max - cur_lblock;
@@ -4071,13 +4033,10 @@
 	if (PAGE_SIZE == F2FS_BLKSIZE)
 		return check_swap_activate_fast(sis, swap_file, span);
 
-<<<<<<< HEAD
-=======
 	ret = f2fs_is_file_aligned(inode);
 	if (ret)
 		goto out;
 
->>>>>>> 76081a5f
 	blocks_per_page = bytes_to_blks(inode, PAGE_SIZE);
 
 	/*
