--- conflicted
+++ resolved
@@ -1406,10 +1406,7 @@
 	size_t rlen;			/* valid data length in rbuf */
 	size_t clen;			/* valid data length in cbuf */
 	atomic_t pending_pages;		/* in-flight compressed page count */
-<<<<<<< HEAD
-=======
 	atomic_t verity_pages;		/* in-flight page count for verity */
->>>>>>> 5374a758
 	bool failed;			/* indicate IO error during decompression */
 	void *private;			/* payload buffer for specified decompression algorithm */
 	void *private2;			/* extra payload buffer */
