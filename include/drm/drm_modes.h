--- conflicted
+++ resolved
@@ -350,7 +350,6 @@
 	u8 type;
 
 	/**
-<<<<<<< HEAD
 	 * @private:
 	 *
 	 * Pointer for driver private data. This can only be used for mode
@@ -366,7 +365,8 @@
 	 * Similar to @private, but just an integer.
 	 */
 	int private_flags;
-=======
+
+	/**
 	 * @expose_to_userspace:
 	 *
 	 * Indicates whether the mode is to be exposed to the userspace.
@@ -376,7 +376,6 @@
 	 * outside the function.
 	 */
 	bool expose_to_userspace;
->>>>>>> cc47b201
 
 	/**
 	 * @head:
