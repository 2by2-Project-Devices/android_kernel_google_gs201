--- conflicted
+++ resolved
@@ -202,7 +202,6 @@
 		return __kasan_init_slab_obj(cache, object);
 	return (void *)object;
 }
-<<<<<<< HEAD
 
 bool __kasan_slab_free(struct kmem_cache *s, void *object,
 			unsigned long ip, bool init);
@@ -268,73 +267,6 @@
 	return (void *)object;
 }
 
-=======
-
-bool __kasan_slab_free(struct kmem_cache *s, void *object,
-			unsigned long ip, bool init);
-static __always_inline bool kasan_slab_free(struct kmem_cache *s,
-						void *object, bool init)
-{
-	if (kasan_enabled())
-		return __kasan_slab_free(s, object, _RET_IP_, init);
-	return false;
-}
-
-void __kasan_kfree_large(void *ptr, unsigned long ip);
-static __always_inline void kasan_kfree_large(void *ptr)
-{
-	if (kasan_enabled())
-		__kasan_kfree_large(ptr, _RET_IP_);
-}
-
-void __kasan_slab_free_mempool(void *ptr, unsigned long ip);
-static __always_inline void kasan_slab_free_mempool(void *ptr)
-{
-	if (kasan_enabled())
-		__kasan_slab_free_mempool(ptr, _RET_IP_);
-}
-
-void * __must_check __kasan_slab_alloc(struct kmem_cache *s,
-				       void *object, gfp_t flags, bool init);
-static __always_inline void * __must_check kasan_slab_alloc(
-		struct kmem_cache *s, void *object, gfp_t flags, bool init)
-{
-	if (kasan_enabled())
-		return __kasan_slab_alloc(s, object, flags, init);
-	return object;
-}
-
-void * __must_check __kasan_kmalloc(struct kmem_cache *s, const void *object,
-				    size_t size, gfp_t flags);
-static __always_inline void * __must_check kasan_kmalloc(struct kmem_cache *s,
-				const void *object, size_t size, gfp_t flags)
-{
-	if (kasan_enabled())
-		return __kasan_kmalloc(s, object, size, flags);
-	return (void *)object;
-}
-
-void * __must_check __kasan_kmalloc_large(const void *ptr,
-					  size_t size, gfp_t flags);
-static __always_inline void * __must_check kasan_kmalloc_large(const void *ptr,
-						      size_t size, gfp_t flags)
-{
-	if (kasan_enabled())
-		return __kasan_kmalloc_large(ptr, size, flags);
-	return (void *)ptr;
-}
-
-void * __must_check __kasan_krealloc(const void *object,
-				     size_t new_size, gfp_t flags);
-static __always_inline void * __must_check kasan_krealloc(const void *object,
-						 size_t new_size, gfp_t flags)
-{
-	if (kasan_enabled())
-		return __kasan_krealloc(object, new_size, flags);
-	return (void *)object;
-}
-
->>>>>>> 76081a5f
 /*
  * Unlike kasan_check_read/write(), kasan_check_byte() is performed even for
  * the hardware tag-based mode that doesn't rely on compiler instrumentation.
@@ -384,7 +316,6 @@
 	return (void *)object;
 }
 static inline bool kasan_slab_free(struct kmem_cache *s, void *object, bool init)
-<<<<<<< HEAD
 {
 	return false;
 }
@@ -393,16 +324,6 @@
 static inline void *kasan_slab_alloc(struct kmem_cache *s, void *object,
 				   gfp_t flags, bool init)
 {
-=======
-{
-	return false;
-}
-static inline void kasan_kfree_large(void *ptr) {}
-static inline void kasan_slab_free_mempool(void *ptr) {}
-static inline void *kasan_slab_alloc(struct kmem_cache *s, void *object,
-				   gfp_t flags, bool init)
-{
->>>>>>> 76081a5f
 	return object;
 }
 static inline void *kasan_kmalloc(struct kmem_cache *s, const void *object,
@@ -472,15 +393,12 @@
 
 #endif /* CONFIG_KASAN_SW_TAGS || CONFIG_KASAN_HW_TAGS*/
 
-<<<<<<< HEAD
-=======
 #ifdef CONFIG_KASAN_HW_TAGS
 
 void kasan_report_async(void);
 
 #endif /* CONFIG_KASAN_HW_TAGS */
 
->>>>>>> 76081a5f
 #ifdef CONFIG_KASAN_SW_TAGS
 void __init kasan_init_sw_tags(void);
 #else
