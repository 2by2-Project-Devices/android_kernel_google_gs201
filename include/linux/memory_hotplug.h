/* SPDX-License-Identifier: GPL-2.0 */
#ifndef __LINUX_MEMORY_HOTPLUG_H
#define __LINUX_MEMORY_HOTPLUG_H

#include <linux/mmzone.h>
#include <linux/spinlock.h>
#include <linux/notifier.h>
#include <linux/bug.h>

struct page;
struct zone;
struct pglist_data;
struct mem_section;
struct memory_block;
struct resource;
struct vmem_altmap;

#ifdef CONFIG_MEMORY_HOTPLUG
/*
 * Return page for the valid pfn only if the page is online. All pfn
 * walkers which rely on the fully initialized page->flags and others
 * should use this rather than pfn_valid && pfn_to_page
 */
#define pfn_to_online_page(pfn)					   \
({								   \
	struct page *___page = NULL;				   \
	unsigned long ___pfn = pfn;				   \
	unsigned long ___nr = pfn_to_section_nr(___pfn);	   \
								   \
	if (___nr < NR_MEM_SECTIONS && online_section_nr(___nr) && \
	    pfn_valid_within(___pfn))				   \
		___page = pfn_to_page(___pfn);			   \
	___page;						   \
})

/*
 * Types for free bootmem stored in page->lru.next. These have to be in
 * some random range in unsigned long space for debugging purposes.
 */
enum {
	MEMORY_HOTPLUG_MIN_BOOTMEM_TYPE = 12,
	SECTION_INFO = MEMORY_HOTPLUG_MIN_BOOTMEM_TYPE,
	MIX_SECTION_INFO,
	NODE_INFO,
	MEMORY_HOTPLUG_MAX_BOOTMEM_TYPE = NODE_INFO,
};

/* Types for control the zone type of onlined and offlined memory */
enum {
	/* Offline the memory. */
	MMOP_OFFLINE = 0,
	/* Online the memory. Zone depends, see default_zone_for_pfn(). */
	MMOP_ONLINE,
	/* Online the memory to ZONE_NORMAL. */
	MMOP_ONLINE_KERNEL,
	/* Online the memory to ZONE_MOVABLE. */
	MMOP_ONLINE_MOVABLE,
};

/* Flags for add_memory() and friends to specify memory hotplug details. */
typedef int __bitwise mhp_t;

/* No special request */
#define MHP_NONE		((__force mhp_t)0)
/*
 * Allow merging of the added System RAM resource with adjacent,
 * mergeable resources. After a successful call to add_memory_resource()
 * with this flag set, the resource pointer must no longer be used as it
 * might be stale, or the resource might have changed.
 */
#define MEMHP_MERGE_RESOURCE	((__force mhp_t)BIT(0))

/*
 * Extended parameters for memory hotplug:
 * altmap: alternative allocator for memmap array (optional)
 * pgprot: page protection flags to apply to newly created page tables
 *	(required)
 */
struct mhp_params {
	struct vmem_altmap *altmap;
	pgprot_t pgprot;
};

/*
 * Zone resizing functions
 *
 * Note: any attempt to resize a zone should has pgdat_resize_lock()
 * zone_span_writelock() both held. This ensure the size of a zone
 * can't be changed while pgdat_resize_lock() held.
 */
static inline unsigned zone_span_seqbegin(struct zone *zone)
{
	return read_seqbegin(&zone->span_seqlock);
}
static inline int zone_span_seqretry(struct zone *zone, unsigned iv)
{
	return read_seqretry(&zone->span_seqlock, iv);
}
static inline void zone_span_writelock(struct zone *zone)
{
	write_seqlock(&zone->span_seqlock);
}
static inline void zone_span_writeunlock(struct zone *zone)
{
	write_sequnlock(&zone->span_seqlock);
}
static inline void zone_seqlock_init(struct zone *zone)
{
	seqlock_init(&zone->span_seqlock);
}
extern int zone_grow_free_lists(struct zone *zone, unsigned long new_nr_pages);
extern int zone_grow_waitqueues(struct zone *zone, unsigned long nr_pages);
extern int add_one_highpage(struct page *page, int pfn, int bad_ppro);
/* VM interface that may be used by firmware interface */
extern int online_pages(unsigned long pfn, unsigned long nr_pages,
			int online_type, int nid);
extern struct zone *test_pages_in_a_zone(unsigned long start_pfn,
					 unsigned long end_pfn);
extern void __offline_isolated_pages(unsigned long start_pfn,
				     unsigned long end_pfn);

typedef void (*online_page_callback_t)(struct page *page, unsigned int order);

extern void generic_online_page(struct page *page, unsigned int order);
extern int set_online_page_callback(online_page_callback_t callback);
extern int restore_online_page_callback(online_page_callback_t callback);

extern int try_online_node(int nid);

extern int arch_add_memory(int nid, u64 start, u64 size,
			   struct mhp_params *params);
extern u64 max_mem_size;

extern int memhp_online_type_from_str(const char *str);

/* Default online_type (MMOP_*) when new memory blocks are added. */
extern int memhp_default_online_type;
/* If movable_node boot option specified */
extern bool movable_node_enabled;
static inline bool movable_node_is_enabled(void)
{
	return movable_node_enabled;
}

extern void arch_remove_memory(int nid, u64 start, u64 size,
			       struct vmem_altmap *altmap);
extern void __remove_pages(unsigned long start_pfn, unsigned long nr_pages,
			   struct vmem_altmap *altmap);

/* reasonably generic interface to expand the physical pages */
extern int __add_pages(int nid, unsigned long start_pfn, unsigned long nr_pages,
		       struct mhp_params *params);

#ifndef CONFIG_ARCH_HAS_ADD_PAGES
static inline int add_pages(int nid, unsigned long start_pfn,
		unsigned long nr_pages, struct mhp_params *params)
{
	return __add_pages(nid, start_pfn, nr_pages, params);
}
#else /* ARCH_HAS_ADD_PAGES */
int add_pages(int nid, unsigned long start_pfn, unsigned long nr_pages,
	      struct mhp_params *params);
#endif /* ARCH_HAS_ADD_PAGES */

#ifdef CONFIG_HAVE_ARCH_NODEDATA_EXTENSION
/*
 * For supporting node-hotadd, we have to allocate a new pgdat.
 *
 * If an arch has generic style NODE_DATA(),
 * node_data[nid] = kzalloc() works well. But it depends on the architecture.
 *
 * In general, generic_alloc_nodedata() is used.
 * Now, arch_free_nodedata() is just defined for error path of node_hot_add.
 *
 */
extern pg_data_t *arch_alloc_nodedata(int nid);
extern void arch_free_nodedata(pg_data_t *pgdat);
extern void arch_refresh_nodedata(int nid, pg_data_t *pgdat);

#else /* CONFIG_HAVE_ARCH_NODEDATA_EXTENSION */

#define arch_alloc_nodedata(nid)	generic_alloc_nodedata(nid)
#define arch_free_nodedata(pgdat)	generic_free_nodedata(pgdat)

#ifdef CONFIG_NUMA
/*
 * If ARCH_HAS_NODEDATA_EXTENSION=n, this func is used to allocate pgdat.
 * XXX: kmalloc_node() can't work well to get new node's memory at this time.
 *	Because, pgdat for the new node is not allocated/initialized yet itself.
 *	To use new node's memory, more consideration will be necessary.
 */
#define generic_alloc_nodedata(nid)				\
({								\
	kzalloc(sizeof(pg_data_t), GFP_KERNEL);			\
})
/*
 * This definition is just for error path in node hotadd.
 * For node hotremove, we have to replace this.
 */
#define generic_free_nodedata(pgdat)	kfree(pgdat)

extern pg_data_t *node_data[];
static inline void arch_refresh_nodedata(int nid, pg_data_t *pgdat)
{
	node_data[nid] = pgdat;
}

#else /* !CONFIG_NUMA */

/* never called */
static inline pg_data_t *generic_alloc_nodedata(int nid)
{
	BUG();
	return NULL;
}
static inline void generic_free_nodedata(pg_data_t *pgdat)
{
}
static inline void arch_refresh_nodedata(int nid, pg_data_t *pgdat)
{
}
#endif /* CONFIG_NUMA */
#endif /* CONFIG_HAVE_ARCH_NODEDATA_EXTENSION */

#ifdef CONFIG_HAVE_BOOTMEM_INFO_NODE
extern void __init register_page_bootmem_info_node(struct pglist_data *pgdat);
#else
static inline void register_page_bootmem_info_node(struct pglist_data *pgdat)
{
}
#endif
extern void put_page_bootmem(struct page *page);
extern void get_page_bootmem(unsigned long ingo, struct page *page,
			     unsigned long type);

void get_online_mems(void);
void put_online_mems(void);

void mem_hotplug_begin(void);
void mem_hotplug_done(void);

#else /* ! CONFIG_MEMORY_HOTPLUG */
#define pfn_to_online_page(pfn)			\
({						\
	struct page *___page = NULL;		\
	if (pfn_valid(pfn))			\
		___page = pfn_to_page(pfn);	\
	___page;				\
 })

static inline unsigned zone_span_seqbegin(struct zone *zone)
{
	return 0;
}
static inline int zone_span_seqretry(struct zone *zone, unsigned iv)
{
	return 0;
}
static inline void zone_span_writelock(struct zone *zone) {}
static inline void zone_span_writeunlock(struct zone *zone) {}
static inline void zone_seqlock_init(struct zone *zone) {}

static inline void register_page_bootmem_info_node(struct pglist_data *pgdat)
{
}

static inline int try_online_node(int nid)
{
	return 0;
}

static inline void get_online_mems(void) {}
static inline void put_online_mems(void) {}

static inline void mem_hotplug_begin(void) {}
static inline void mem_hotplug_done(void) {}

static inline bool movable_node_is_enabled(void)
{
	return false;
}
#endif /* ! CONFIG_MEMORY_HOTPLUG */

#if defined(CONFIG_MEMORY_HOTPLUG) || defined(CONFIG_DEFERRED_STRUCT_PAGE_INIT)
/*
 * pgdat resizing functions
 */
static inline
void pgdat_resize_lock(struct pglist_data *pgdat, unsigned long *flags)
{
	spin_lock_irqsave(&pgdat->node_size_lock, *flags);
}
static inline
void pgdat_resize_unlock(struct pglist_data *pgdat, unsigned long *flags)
{
	spin_unlock_irqrestore(&pgdat->node_size_lock, *flags);
}
static inline
void pgdat_resize_init(struct pglist_data *pgdat)
{
	spin_lock_init(&pgdat->node_size_lock);
}
#else /* !(CONFIG_MEMORY_HOTPLUG || CONFIG_DEFERRED_STRUCT_PAGE_INIT) */
/*
 * Stub functions for when hotplug is off
 */
static inline void pgdat_resize_lock(struct pglist_data *p, unsigned long *f) {}
static inline void pgdat_resize_unlock(struct pglist_data *p, unsigned long *f) {}
static inline void pgdat_resize_init(struct pglist_data *pgdat) {}
#endif /* !(CONFIG_MEMORY_HOTPLUG || CONFIG_DEFERRED_STRUCT_PAGE_INIT) */

#ifdef CONFIG_MEMORY_HOTREMOVE

extern void try_offline_node(int nid);
extern int offline_pages(unsigned long start_pfn, unsigned long nr_pages);
extern int remove_memory(int nid, u64 start, u64 size);
extern int remove_memory_subsection(int nid, u64 start, u64 size);
extern void __remove_memory(int nid, u64 start, u64 size);
extern int offline_and_remove_memory(int nid, u64 start, u64 size);

#else
static inline void try_offline_node(int nid) {}

static inline int offline_pages(unsigned long start_pfn, unsigned long nr_pages)
{
	return -EINVAL;
}

static inline int remove_memory(int nid, u64 start, u64 size)
{
	return -EBUSY;
}

static inline void __remove_memory(int nid, u64 start, u64 size) {}
#endif /* CONFIG_MEMORY_HOTREMOVE */

extern void set_zone_contiguous(struct zone *zone);
extern void clear_zone_contiguous(struct zone *zone);

#ifdef CONFIG_MEMORY_HOTPLUG
extern void __ref free_area_init_core_hotplug(int nid);
extern int __add_memory(int nid, u64 start, u64 size, mhp_t mhp_flags);
extern int add_memory(int nid, u64 start, u64 size, mhp_t mhp_flags);
<<<<<<< HEAD
=======
extern int add_memory_subsection(int nid, u64 start, u64 size);
>>>>>>> c70595ea
extern int add_memory_resource(int nid, struct resource *resource,
			       mhp_t mhp_flags);
extern int add_memory_driver_managed(int nid, u64 start, u64 size,
				     const char *resource_name,
				     mhp_t mhp_flags);
extern void move_pfn_range_to_zone(struct zone *zone, unsigned long start_pfn,
				   unsigned long nr_pages,
				   struct vmem_altmap *altmap, int migratetype);
extern void remove_pfn_range_from_zone(struct zone *zone,
				       unsigned long start_pfn,
				       unsigned long nr_pages);
extern bool is_memblock_offlined(struct memory_block *mem);
extern int sparse_add_section(int nid, unsigned long pfn,
		unsigned long nr_pages, struct vmem_altmap *altmap);
extern void sparse_remove_section(struct mem_section *ms,
		unsigned long pfn, unsigned long nr_pages,
		unsigned long map_offset, struct vmem_altmap *altmap);
extern struct page *sparse_decode_mem_map(unsigned long coded_mem_map,
					  unsigned long pnum);
extern struct zone *zone_for_pfn_range(int online_type, int nid, unsigned start_pfn,
		unsigned long nr_pages);
#endif /* CONFIG_MEMORY_HOTPLUG */

#endif /* __LINUX_MEMORY_HOTPLUG_H */<|MERGE_RESOLUTION|>--- conflicted
+++ resolved
@@ -341,10 +341,7 @@
 extern void __ref free_area_init_core_hotplug(int nid);
 extern int __add_memory(int nid, u64 start, u64 size, mhp_t mhp_flags);
 extern int add_memory(int nid, u64 start, u64 size, mhp_t mhp_flags);
-<<<<<<< HEAD
-=======
 extern int add_memory_subsection(int nid, u64 start, u64 size);
->>>>>>> c70595ea
 extern int add_memory_resource(int nid, struct resource *resource,
 			       mhp_t mhp_flags);
 extern int add_memory_driver_managed(int nid, u64 start, u64 size,
