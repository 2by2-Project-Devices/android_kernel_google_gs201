--- conflicted
+++ resolved
@@ -25,14 +25,14 @@
  * ----------
  * <31:16>  :: SVID
  * <15>     :: VDM type ( 1b == structured, 0b == unstructured )
- * <14:13>  :: Structured VDM version
+ * <14:13>  :: Structured VDM version (can only be 00 == 1.0 currently)
  * <12:11>  :: reserved
  * <10:8>   :: object position (1-7 valid ... used for enter/exit mode only)
  * <7:6>    :: command type (SVDM only?)
  * <5>      :: reserved (SVDM), command type (UVDM)
  * <4:0>    :: command
  */
-#define VDO(vid, type, ver, custom)				\
+#define VDO(vid, type, ver, custom)			\
 	(((vid) << 16) |				\
 	 ((type) << 15) |				\
 	 ((ver) << 13) |				\
@@ -112,15 +112,9 @@
  * <30>     :: data capable as a USB device
  * <29:27>  :: product type (UFP / Cable / VPD)
  * <26>     :: modal operation supported (1b == yes)
-<<<<<<< HEAD
- * <25:23>  :: product type (DFP) (SVDM version 2.0 only; Shall be set to zero
- *             if SVDM version is 1.0)
- * <22:16>  :: product type (DFP)
-=======
  * <25:23>  :: product type (DFP) (SVDM version 2.0+ only; set to zero in version 1.0)
  * <22:21>  :: connector type (SVDM version 2.0+ only; set to zero in version 1.0)
  * <20:16>  :: Reserved, Shall be set to zero
->>>>>>> c7111801
  * <15:0>   :: USB-IF assigned VID for this cable vendor
  */
 /* SOP Product Type (UFP) */
@@ -134,12 +128,9 @@
 #define IDH_PTYPE_PCABLE	3
 #define IDH_PTYPE_BRICK		3
 #define IDH_PTYPE_ACABLE	4
-<<<<<<< HEAD
 #define IDH_PTYPE_AMC		4
 #define IDH_PTYPE_AMA		5
-=======
 #define IDH_PTYPE_VPD		6
->>>>>>> c7111801
 
 /* SOP Product Type (DFP) */
 #define IDH_PTYPE_NOT_DFP	0
@@ -147,7 +138,6 @@
 #define IDH_PTYPE_DFP_HOST	2
 #define IDH_PTYPE_DFP_PB	3
 
-<<<<<<< HEAD
 #define IDH_USB_HOST		BIT(31)
 #define IDH_USB_DEVICE		BIT(30)
 #define IDH_PT_UFP_PLUG_SHIFT	27
@@ -155,15 +145,6 @@
 #define IDH_MODAL_SUPP		BIT(26)
 #define IDH_PT_DFP_SHIFT	23
 #define IDH_PT_DFP_MASK		(0x7 << IDH_PT_DFP_SHIFT)
-
-#define IDH_PT_UFP_PLUG(type)	(((type) << IDH_PT_UFP_PLUG_SHIFT)	\
-				 & IDH_PT_UFP_PLUG_MASK)
-#define IDH_PT_DFP(type)	(((type) << IDH_PT_DFP_SHIFT) & IDH_PT_DFP_MASK)
-
-#define VDO_IDH(flags, pt_ufp_plug, pt_dfp, vid)		\
-	((flags) | IDH_PT_UFP_PLUG(pt_ufp_plug)			\
-	 | IDH_PT_DFP(pt_dfp) | ((vid) & 0xffff))
-=======
 /* ID Header Mask */
 #define IDH_DFP_MASK		GENMASK(25, 23)
 #define IDH_CONN_MASK		GENMASK(22, 21)
@@ -172,7 +153,10 @@
 	((usbh) << 31 | (usbd) << 30 | ((ufp_cable) & 0x7) << 27		\
 	 | (is_modal) << 26 | ((dfp) & 0x7) << 23 | ((conn) & 0x3) << 21	\
 	 | ((vid) & 0xffff))
->>>>>>> c7111801
+
+#define IDH_PT_UFP_PLUG(type)	(((type) << IDH_PT_UFP_PLUG_SHIFT)	\
+				 & IDH_PT_UFP_PLUG_MASK)
+#define IDH_PT_DFP(type)	(((type) << IDH_PT_DFP_SHIFT) & IDH_PT_DFP_MASK)
 
 #define PD_IDH_PTYPE(vdo)	(((vdo) >> IDH_PT_UFP_PLUG_SHIFT) & 0x7)
 #define PD_IDH_PTYPE_DFP(vdo)	(((vdo) >> IDH_PT_DFP_SHIFT) & 0x7)
