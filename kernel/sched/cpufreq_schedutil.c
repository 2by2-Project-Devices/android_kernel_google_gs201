--- conflicted
+++ resolved
@@ -102,7 +102,6 @@
 static bool sugov_update_next_freq(struct sugov_policy *sg_policy, u64 time,
 				   unsigned int next_freq)
 {
-<<<<<<< HEAD
 	bool should_update = true;
 	if (!sg_policy->need_freq_update) {
 		if (sg_policy->next_freq == next_freq)
@@ -110,10 +109,9 @@
 	} else {
 		sg_policy->need_freq_update = cpufreq_driver_test_flags(CPUFREQ_NEED_UPDATE_LIMITS);
 	}
-=======
-	if (sg_policy->next_freq == next_freq)
+
+	if (!should_update)
 		return false;
->>>>>>> 06d4e3e2
 
 	sg_policy->next_freq = next_freq;
 	sg_policy->last_freq_update_time = time;
