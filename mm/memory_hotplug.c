--- conflicted
+++ resolved
@@ -1834,25 +1834,6 @@
 }
 EXPORT_SYMBOL_GPL(remove_memory);
 
-<<<<<<< HEAD
-static bool __check_sections_offline(unsigned long start_pfn,
-		unsigned long nr_pages)
-{
-	const unsigned long end_pfn = start_pfn + nr_pages;
-	unsigned long pfn, sec_nr;
-
-	for (pfn = start_pfn; pfn < end_pfn; pfn += PAGES_PER_SECTION) {
-		sec_nr = pfn_to_section_nr(pfn);
-
-		if (!valid_section_nr(sec_nr) || online_section_nr(sec_nr))
-			return false;
-	}
-
-	return true;
-}
-
-=======
->>>>>>> 76081a5f
 int remove_memory_subsection(int nid, u64 start, u64 size)
 {
 	if (size ==  memory_block_size_bytes())
@@ -1866,18 +1847,6 @@
 	}
 
 	mem_hotplug_begin();
-<<<<<<< HEAD
-
-	/* we cannot remove subsections that are invalid or online */
-	if(!__check_sections_offline(PHYS_PFN(start), size >> PAGE_SHIFT)) {
-		pr_err("%s: [%llx, %llx) sections are not offlined\n",
-			   __func__, start, start + size);
-		mem_hotplug_done();
-		return -EBUSY;
-	}
-
-=======
->>>>>>> 76081a5f
 	arch_remove_memory(nid, start, size, NULL);
 
 	if (IS_ENABLED(CONFIG_ARCH_KEEP_MEMBLOCK))
