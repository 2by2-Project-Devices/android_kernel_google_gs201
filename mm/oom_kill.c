--- conflicted
+++ resolved
@@ -372,11 +372,7 @@
 		}
 
 		pr_info("[%5d] %5d %5d %8lu %8lu %3u     %3d         %5d %s\n",
-<<<<<<< HEAD
-			task->pid, __task_cred(task)->uid, task->tgid,
-=======
 			task->pid, task_uid(task), task->tgid,
->>>>>>> 053d8f66
 			task->mm->total_vm, get_mm_rss(task->mm),
 			task_cpu(task), task->signal->oom_adj,
 			task->signal->oom_score_adj, task->comm);
@@ -405,16 +401,9 @@
 static int oom_kill_task(struct task_struct *p, struct mem_cgroup *mem)
 {
 	p = find_lock_task_mm(p);
-<<<<<<< HEAD
-	if (!p) {
-		task_unlock(p);
-		return 1;
-	}
-=======
 	if (!p)
 		return 1;
 
->>>>>>> 053d8f66
 	pr_err("Killed process %d (%s) total-vm:%lukB, anon-rss:%lukB, file-rss:%lukB\n",
 		task_pid_nr(p), p->comm, K(p->mm->total_vm),
 		K(get_mm_counter(p->mm, MM_ANONPAGES)),
@@ -657,10 +646,7 @@
 	unsigned long freed = 0;
 	unsigned int points;
 	enum oom_constraint constraint = CONSTRAINT_NONE;
-<<<<<<< HEAD
-=======
 	int killed = 0;
->>>>>>> 053d8f66
 
 	blocking_notifier_call_chain(&oom_notify_list, 0, &freed);
 	if (freed > 0)
@@ -698,11 +684,7 @@
 		if (!oom_kill_process(current, gfp_mask, order, 0, totalpages,
 				NULL, nodemask,
 				"Out of memory (oom_kill_allocating_task)"))
-<<<<<<< HEAD
-			return;
-=======
 			goto out;
->>>>>>> 053d8f66
 	}
 
 retry:
@@ -710,11 +692,7 @@
 			constraint == CONSTRAINT_MEMORY_POLICY ? nodemask :
 								 NULL);
 	if (PTR_ERR(p) == -1UL)
-<<<<<<< HEAD
-		return;
-=======
 		goto out;
->>>>>>> 053d8f66
 
 	/* Found nothing?!?! Either we hang forever, or we panic. */
 	if (!p) {
@@ -726,11 +704,8 @@
 	if (oom_kill_process(p, gfp_mask, order, points, totalpages, NULL,
 				nodemask, "Out of memory"))
 		goto retry;
-<<<<<<< HEAD
-=======
 	killed = 1;
 out:
->>>>>>> 053d8f66
 	read_unlock(&tasklist_lock);
 
 	/*
@@ -755,20 +730,4 @@
 	}
 	if (!test_thread_flag(TIF_MEMDIE))
 		schedule_timeout_uninterruptible(1);
-}
-
-/*
- * The pagefault handler calls here because it is out of memory, so kill a
- * memory-hogging task.  If a populated zone has ZONE_OOM_LOCKED set, a parallel
- * oom killing is already in progress so do nothing.  If a task is found with
- * TIF_MEMDIE set, it has been killed so do nothing and allow it to exit.
- */
-void pagefault_out_of_memory(void)
-{
-	if (try_set_system_oom()) {
-		out_of_memory(NULL, 0, 0, NULL);
-		clear_system_oom();
-	}
-	if (!test_thread_flag(TIF_MEMDIE))
-		schedule_timeout_uninterruptible(1);
 }