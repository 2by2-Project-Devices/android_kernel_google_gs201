--- conflicted
+++ resolved
@@ -306,10 +306,7 @@
 {
 	rm -f .btf.*
 	rm -f .tmp_System.map
-<<<<<<< HEAD
-=======
 	rm -f .tmp_kallsyms
->>>>>>> 76081a5f
 	rm -f .tmp_initcalls.lds
 	rm -f .tmp_symversions.lds
 	rm -f .tmp_vmlinux*
